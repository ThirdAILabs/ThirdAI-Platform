--- conflicted
+++ resolved
@@ -16,14 +16,10 @@
 from pathlib import Path
 from typing import Any, Dict, List, Optional, Tuple
 
-<<<<<<< HEAD
 from chat import llm_providers
-from file_handler import create_ndb_docs
-=======
 import fitz
 import thirdai.neural_db_v2.chunk_stores.constraints as ndbv2_constraints
 from file_handler import create_ndb_docs, create_ndbv2_docs
->>>>>>> 87ac72a4
 from models.model import Model
 from pydantic_models import inputs
 from thirdai import neural_db as ndb
@@ -245,7 +241,6 @@
             for doc in ndb_docs
         ]
 
-<<<<<<< HEAD
     def set_chat(self, **kwargs):
         try:
             sqlite_db_path = self.data_dir.parent / "chat_history.db"
@@ -261,11 +256,9 @@
             print(str(err))
             self.chat = None
 
-=======
     def highlight_pdf(self, reference_id: int) -> Tuple[str, Optional[bytes]]:
         reference = self.db._savable_state.documents.reference(reference_id)
         return reference.source, highlighted_pdf_bytes(reference)
->>>>>>> 87ac72a4
 
     def chunks(self, reference_id: int) -> Optional[Dict[str, Any]]:
         reference = self.db.reference(reference_id)
