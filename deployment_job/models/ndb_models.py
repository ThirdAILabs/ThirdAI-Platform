--- conflicted
+++ resolved
@@ -132,11 +132,7 @@
             self.chat_instances[provider] = llm_chat_interface(
                 db=self.db,
                 chat_history_sql_uri=chat_history_sql_uri,
-<<<<<<< HEAD
-                key=self.general_variables.genai_key,
-=======
                 key=key,
->>>>>>> b935d462
                 base_url=self.general_variables.model_bazaar_endpoint,
                 **kwargs,
             )
