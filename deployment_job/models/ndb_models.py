--- conflicted
+++ resolved
@@ -4,16 +4,14 @@
 
 import ast
 import copy
-<<<<<<< HEAD
 import json
 import logging
 import os
-=======
->>>>>>> 9b3e05fa
 import pickle
 import shutil
 import tempfile
 import traceback
+from abc import abstractmethod
 import uuid
 from pathlib import Path
 from typing import Any, Dict, List, Optional, Tuple
@@ -34,7 +32,6 @@
     Base class for NeuralDB (NDB) models.
     """
 
-<<<<<<< HEAD
     @abstractmethod
     def predict(self, query: str, top_k: int, **kwargs: Any) -> inputs.SearchResultsNDB:
         """
@@ -98,7 +95,7 @@
         raise NotImplementedError
 
     @abstractmethod
-    def save_ndb(self, **kwargs: Any) -> None:
+    def save(self, **kwargs: Any) -> None:
         """
         Saves the NDB model.
         """
@@ -110,27 +107,20 @@
     Base class for NeuralDBV1 (NDB) models.
     """
 
-    def __init__(self) -> None:
-=======
     def __init__(self, write_mode: bool = False) -> None:
->>>>>>> 9b3e05fa
         """
         Initializes NDB model with paths and NeuralDB.
         """
         super().__init__()
         self.model_path: Path = self.model_dir / "model.ndb"
-<<<<<<< HEAD
-        self.db: ndb.NeuralDB = self.load_ndb()
-
-    @abstractmethod
-    def load_ndb(self) -> ndb.NeuralDB:
+        self.db: ndb.NeuralDB = self.load(write_mode=write_mode)
+
+    @abstractmethod
+    def load(self, write_mode: bool = False) -> ndb.NeuralDB:
         """
         Loads the NDB model.
         """
         pass
-=======
-        self.db: ndb.NeuralDB = self.load(write_mode)
->>>>>>> 9b3e05fa
 
     def get_ndb_path(self, model_id: str) -> Path:
         """
@@ -139,7 +129,7 @@
         return self.get_model_dir(model_id) / "model.ndb"
 
     def upvote(
-        self, text_id_pairs: List[inputs.UpvoteInputSingle], token: str, **kwargs: Any
+        self, text_id_pairs: List[inputs.UpvoteInputSingle], **kwargs: Any
     ) -> None:
         """
         Upvotes entries in the NDB model.
@@ -152,27 +142,7 @@
             ]
         )
 
-<<<<<<< HEAD
-        train_samples = [
-            {
-                "query_text": text_id_pair.query_text,
-                "reference_id": str(text_id_pair.reference_id),
-                "reference_text": self.db._get_text(text_id_pair.reference_id),
-            }
-            for text_id_pair in text_id_pairs
-        ]
-
-        self.reporter.log(
-            action="upvote",
-            model_id=self.general_variables.model_id,
-            train_samples=train_samples,
-            access_token=token,
-        )
-
     def predict(self, query: str, top_k: int, **kwargs: Any) -> inputs.SearchResultsNDB:
-=======
-    def predict(self, **kwargs: Any) -> inputs.SearchResultsNDB:
->>>>>>> 9b3e05fa
         """
         Makes a prediction using the NDB model.
         """
@@ -211,33 +181,17 @@
         )
 
     def associate(
-        self, text_pairs: List[inputs.AssociateInputSingle], token: str, **kwargs: Any
+        self, text_pairs: List[inputs.AssociateInputSingle], **kwargs: Any
     ) -> None:
         """
         Associates entries in the NDB model.
         """
-<<<<<<< HEAD
-=======
-        text_pairs = kwargs.get("text_pairs")
-
->>>>>>> 9b3e05fa
         self.db.associate_batch(
             text_pairs=[
                 (text_pair.source, text_pair.target) for text_pair in text_pairs
             ]
         )
 
-<<<<<<< HEAD
-        train_samples = [pair.dict() for pair in text_pairs]
-        self.reporter.log(
-            action="associate",
-            model_id=self.general_variables.model_id,
-            train_samples=train_samples,
-            access_token=token,
-        )
-
-=======
->>>>>>> 9b3e05fa
     def sources(self) -> List[Dict[str, str]]:
         """
         Retrieves sources from the NDB model.
@@ -257,11 +211,6 @@
         """
         Deletes entries from the NDB model.
         """
-<<<<<<< HEAD
-=======
-        source_ids: List[str] = kwargs.get("source_ids")
-
->>>>>>> 9b3e05fa
         self.db.delete(source_ids=source_ids)
 
         self.reporter.log(
@@ -325,9 +274,7 @@
         """
         Loads the NDB model from a model path.
         """
-        return ndb.NeuralDB.from_checkpoint(
-            self.model_path, read_only=False if write_mode else True
-        )
+        return ndb.NeuralDB.from_checkpoint(self.model_path, read_only=not write_mode)
 
     def save(self, **kwargs: Any) -> None:
         """
@@ -381,9 +328,7 @@
         """
         Loads the sharded NDB model from model path.
         """
-        db = ndb.NeuralDB.from_checkpoint(
-            self.model_path, read_only=False if write_mode else True
-        )
+        db = ndb.NeuralDB.from_checkpoint(self.model_path, read_only=not write_mode)
 
         for i in range(db._savable_state.model.num_shards):
 
@@ -659,7 +604,7 @@
             "boxes": [ast.literal_eval(c.metadata["chunk_boxes"]) for c in chunks],
         }
 
-    def save_ndb(self, model_id: str, **kwargs) -> None:
+    def save(self, model_id: str, **kwargs) -> None:
         def ndb_path(model_id: str):
             return self.get_model_dir(model_id) / "model.ndb"
 
