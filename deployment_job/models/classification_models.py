from abc import abstractmethod
from typing import Optional, Union

from config import DeploymentConfig
from models.model import Model
from pydantic_models import inputs
from thirdai import bolt
from thirdai_storage.data_types import (
    DataSample,
    LabelEntityList,
    TagMetadata,
    TextClassificationSample,
    TokenClassificationSample,
)
from thirdai_storage.storage import DataStorage, SQLiteConnector


class ClassificationModel(Model):
    def __init__(self, config: DeploymentConfig):
        super().__init__(config=config)
        self.model: bolt.UniversalDeepTransformer = self.load()

    def get_udt_path(self, model_id: Optional[str] = None) -> str:
        model_id = model_id or self.config.model_id
        return str(self.get_model_dir(model_id) / "model.udt")

    def load(self):
        return bolt.UniversalDeepTransformer.load(
            self.get_udt_path(self.config.model_id)
        )

    def save(self, model_id):
        self.model.save(self.get_udt_path(model_id))

    @abstractmethod
    def predict(self, **kwargs):
        pass

    def get_labels(self):
        raise NotImplementedError(
            f"The method 'get_labels' is not implemented for the model class type: {self.__class__.__name__}"
        )

    def add_labels(self, labels: LabelEntityList):
        raise NotImplementedError(
            f"The method 'add_labels' is not implemented for the model class type: {self.__class__.__name__}"
        )

    def insert_sample(
        self, sample: Union[TokenClassificationSample, TextClassificationSample]
    ):
        raise NotImplementedError(
            f"The method 'insert_sample' is not implemented for the model class type: {self.__class__.__name__}"
        )


class TextClassificationModel(ClassificationModel):
    def __init__(self, config: DeploymentConfig):
        super().__init__(config=config)
        self.num_classes = self.model.predict({"text": "test"}).shape[-1]

    def predict(self, text: str, top_k: int, **kwargs):
        top_k = min(top_k, self.num_classes)
        prediction = self.model.predict({"text": text}, top_k=top_k)
        predicted_classes = [
            (self.model.class_name(class_id), activation)
            for class_id, activation in zip(*prediction)
        ]

        return inputs.SearchResultsTextClassification(
            query_text=text,
            predicted_classes=predicted_classes,
        )


class TokenClassificationModel(ClassificationModel):
<<<<<<< HEAD
    def __init__(
        self, model_id: Optional[str] = None, model_path: Optional[str] = None
    ):
        super().__init__(model_id, model_path)
        self.load_storage()

    def predict(self, **kwargs):
        query = kwargs["query"]

        predicted_tags = self.model.predict({"source": query}, top_k=1)
=======
    def predict(self, text: str, **kwargs):
        predicted_tags = self.model.predict({"source": text}, top_k=1)
>>>>>>> d0b98dbd
        predictions = []
        for predicted_tag in predicted_tags:
            predictions.append([x[0] for x in predicted_tag])

        return inputs.SearchResultsTokenClassification(
            query_text=text,
            tokens=text.split(),
            predicted_tags=predictions,
        )

    def load_storage(self):
        data_storage_path = self.data_dir / "data_storage.db"
        # connector will instantiate an sqlite db at the specified path if it doesn't exist
        self.data_storage = DataStorage(
            connector=SQLiteConnector(db_path=data_storage_path)
        )

    def get_labels(self):
        # load tags and their status from the storage
        tag_metadata = self.data_storage.get_metadata("tags_and_status")
        return list(tag_metadata._tag_and_status.keys())

    def add_labels(self, labels: LabelEntityList):
        tag_metadata: TagMetadata = self.data_storage.get_metadata("tags_and_status")

        for label in labels:
            tag_metadata.add_tag(label)
        # update the metadata entry in the DB
        self.data_storage.insert_metadata(tag_metadata)

    def insert_sample(self, sample: TokenClassificationSample):
        token_tag_sample = DataSample(name="ner", sample=sample, user_provided=True)
        self.data_storage.insert_samples(
            samples=[token_tag_sample], override_buffer_limit=True
        )<|MERGE_RESOLUTION|>--- conflicted
+++ resolved
@@ -74,21 +74,8 @@
 
 
 class TokenClassificationModel(ClassificationModel):
-<<<<<<< HEAD
-    def __init__(
-        self, model_id: Optional[str] = None, model_path: Optional[str] = None
-    ):
-        super().__init__(model_id, model_path)
-        self.load_storage()
-
-    def predict(self, **kwargs):
-        query = kwargs["query"]
-
-        predicted_tags = self.model.predict({"source": query}, top_k=1)
-=======
     def predict(self, text: str, **kwargs):
         predicted_tags = self.model.predict({"source": text}, top_k=1)
->>>>>>> d0b98dbd
         predictions = []
         for predicted_tag in predicted_tags:
             predictions.append([x[0] for x in predicted_tag])
