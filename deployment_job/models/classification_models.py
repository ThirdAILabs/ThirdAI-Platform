--- conflicted
+++ resolved
@@ -69,10 +69,6 @@
     def predict(self, **kwargs):
         query = kwargs["query"]
 
-<<<<<<< HEAD
-        predicted_tags = self.model.predict({"source": query}, top_k=top_k)
-        predictions = [[x[0] for x in tag] for tag in predicted_tags]
-=======
         predicted_tags = self.model.predict({"source": query}, top_k=1)
         predictions = []
         for predicted_tag in predicted_tags:
@@ -85,7 +81,6 @@
             train_samples=[{"query": query, "predictions": ",".join(predictions[0])}],
         )
 
->>>>>>> 8eaafada
         return inputs.SearchResultsTokenClassification(
             query_text=query,
             tokens=query.split(),
