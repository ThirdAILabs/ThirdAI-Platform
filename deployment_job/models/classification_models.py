from abc import abstractmethod
from typing import Optional

from models.model import Model
from pydantic_models import inputs
from thirdai import bolt
import logging_loki
import logging
logging_loki.emitter.LokiEmitter.level_tag = "level"
from collections import Counter

class ClassificationModel(Model):
    def __init__(
        self, model_id: Optional[str] = None, model_path: Optional[str] = None
    ):
        super().__init__()
        if model_path:
            self.model_path = model_path
        else:
            self.model_path = self.get_udt_path(model_id)
        self.model: bolt.UniversalDeepTransformer = self.load_model()

<<<<<<< HEAD
    def get_udt_path(self, model_id: Optional[str] = None) -> str:
        model_id = model_id or self.general_variables.model_id
        return str(self.get_model_dir(model_id) / "model.udt")
=======
        self.loki_handler = logging_loki.LokiHandler(
            url="http://192.168.1.11/loki/api/v1/push",
            version="1",
            )

        self.db_logger = logging.getLogger("action-logger")
        self.db_logger.addHandler(self.loki_handler)
        self.db_logger.setLevel(logging.DEBUG)


    def get_udt_path(self):
        return str(self.get_model_dir(self.general_variables.model_id) / "model.udt")
>>>>>>> e095207d

    def load_model(self):
        return bolt.UniversalDeepTransformer.load(self.model_path)

    @abstractmethod
    def predict(self, **kwargs):
        pass


class TextClassificationModel(ClassificationModel):
    def __init__(
        self, model_id: Optional[str] = None, model_path: Optional[str] = None
    ):
        super().__init__(model_id, model_path)

    def predict(self, **kwargs):
        query = kwargs["query"]
        top_k = kwargs["top_k"]
        prediction = self.model.predict({"text": query}, top_k=top_k)
        class_names = [self.model.class_name(x) for x in prediction[0]]

<<<<<<< HEAD
        self.reporter.log(
            action="predict",
            deployment_id=self.general_variables.deployment_id,
            access_token=kwargs.get("token"),
            train_samples=[
                {
                    "query": query,
                    "top_k": str(top_k),
                    "class_names": ",".join(class_names),
                }
            ],
        )

=======
        _counter = Counter(class_names)

        self.db_logger.info(
            str(self.general_variables.deployment_id),
            extra={"tags": {
                    "deployment_id": str(self.general_variables.deployment_id),
                    "service":"text_classification", 
                    "type": "udt",
                    "action": "predict",
                    **_counter,
                }}
        )
        
>>>>>>> e095207d
        return inputs.SearchResultsTextClassification(
            query_text=query,
            class_names=class_names,
        )


class TokenClassificationModel(ClassificationModel):
    def __init__(
        self, model_id: Optional[str] = None, model_path: Optional[str] = None
    ):
        super().__init__(model_id, model_path)

    def predict(self, **kwargs):
        query = kwargs["query"]

        predicted_tags = self.model.predict({"source": query}, top_k=1)
        predictions = []
        for predicted_tag in predicted_tags:
            predictions.append([x[0] for x in predicted_tag])
<<<<<<< HEAD

        self.reporter.log(
            action="predict",
            deployment_id=self.general_variables.deployment_id,
            access_token=kwargs.get("token"),
            train_samples=[{"query": query, "predictions": ",".join(predictions[0])}],
        )

=======
        
        predictions_flattened = []
        for x in predictions: 
            predictions_flattened.extend([label for label in x if label != "O"])
        
        _counter = Counter(predictions_flattened)
        
        self.db_logger.info(
            str(self.general_variables.deployment_id),
            extra={"tags": {
                    "deployment_id": str(self.general_variables.deployment_id),
                    "service":"token_classification", 
                    "type": "udt",
                    "action": "predict",
                     **_counter,
                }}
        )
        
>>>>>>> e095207d
        return inputs.SearchResultsTokenClassification(
            query_text=query,
            tokens=query.split(),
            predicted_tags=predictions,
        )<|MERGE_RESOLUTION|>--- conflicted
+++ resolved
@@ -20,11 +20,6 @@
             self.model_path = self.get_udt_path(model_id)
         self.model: bolt.UniversalDeepTransformer = self.load_model()
 
-<<<<<<< HEAD
-    def get_udt_path(self, model_id: Optional[str] = None) -> str:
-        model_id = model_id or self.general_variables.model_id
-        return str(self.get_model_dir(model_id) / "model.udt")
-=======
         self.loki_handler = logging_loki.LokiHandler(
             url="http://192.168.1.11/loki/api/v1/push",
             version="1",
@@ -35,9 +30,9 @@
         self.db_logger.setLevel(logging.DEBUG)
 
 
-    def get_udt_path(self):
-        return str(self.get_model_dir(self.general_variables.model_id) / "model.udt")
->>>>>>> e095207d
+    def get_udt_path(self, model_id: Optional[str] = None) -> str:
+        model_id = model_id or self.general_variables.model_id
+        return str(self.get_model_dir(model_id) / "model.udt")
 
     def load_model(self):
         return bolt.UniversalDeepTransformer.load(self.model_path)
@@ -59,7 +54,6 @@
         prediction = self.model.predict({"text": query}, top_k=top_k)
         class_names = [self.model.class_name(x) for x in prediction[0]]
 
-<<<<<<< HEAD
         self.reporter.log(
             action="predict",
             deployment_id=self.general_variables.deployment_id,
@@ -73,7 +67,6 @@
             ],
         )
 
-=======
         _counter = Counter(class_names)
 
         self.db_logger.info(
@@ -87,7 +80,6 @@
                 }}
         )
         
->>>>>>> e095207d
         return inputs.SearchResultsTextClassification(
             query_text=query,
             class_names=class_names,
@@ -107,16 +99,6 @@
         predictions = []
         for predicted_tag in predicted_tags:
             predictions.append([x[0] for x in predicted_tag])
-<<<<<<< HEAD
-
-        self.reporter.log(
-            action="predict",
-            deployment_id=self.general_variables.deployment_id,
-            access_token=kwargs.get("token"),
-            train_samples=[{"query": query, "predictions": ",".join(predictions[0])}],
-        )
-
-=======
         
         predictions_flattened = []
         for x in predictions: 
@@ -135,7 +117,6 @@
                 }}
         )
         
->>>>>>> e095207d
         return inputs.SearchResultsTokenClassification(
             query_text=query,
             tokens=query.split(),
