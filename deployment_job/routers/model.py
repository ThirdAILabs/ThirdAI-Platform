--- conflicted
+++ resolved
@@ -12,10 +12,6 @@
 from models.ndb_models import ShardedNDB, SingleNDB
 from variables import GeneralVariables, NDBSubtype, TypeEnum, UDTSubtype
 
-<<<<<<< HEAD
-=======
-# Initialize thirdai license
->>>>>>> 05e164a8
 general_variables: GeneralVariables = GeneralVariables.load_from_env()
 
 if general_variables.license_key == "file_license":
@@ -26,19 +22,12 @@
     thirdai.licensing.activate(general_variables.license_key)
 
 
-<<<<<<< HEAD
-=======
 # Singleton Practice for Model instances.
->>>>>>> 05e164a8
 class ModelManager:
     _model_instance = None
 
     @classmethod
-<<<<<<< HEAD
     def get_instance(cls, write_mode: bool = False):
-=======
-    def get_instance(cls):
->>>>>>> 05e164a8
         """
         Retrieves the appropriate model instance based on general variables.
 
@@ -49,20 +38,11 @@
             ValueError: If the model type is invalid.
         """
         if cls._model_instance is None:
-<<<<<<< HEAD
             if general_variables.type == TypeEnum.NDB:
                 if general_variables.sub_type == NDBSubtype.sharded:
                     cls._model_instance = ShardedNDB(write_mode=write_mode)
                 else:
                     cls._model_instance = SingleNDB(write_mode=write_mode)
-=======
-            print("hahahah")
-            if general_variables.type == TypeEnum.NDB:
-                if general_variables.sub_type == NDBSubtype.sharded:
-                    cls._model_instance = ShardedNDB()
-                else:
-                    cls._model_instance = SingleNDB()
->>>>>>> 05e164a8
             elif general_variables.type == TypeEnum.UDT:
                 if general_variables.sub_type == UDTSubtype.text:
                     cls._model_instance = TextClassificationModel()
@@ -70,18 +50,8 @@
                     cls._model_instance = TokenClassificationModel()
             else:
                 raise ValueError("Invalid model type")
-<<<<<<< HEAD
         return cls._model_instance
 
 
 def get_model(write_mode: bool = False):
-    return ModelManager.get_instance(write_mode=write_mode)
-=======
-
-        print(cls._model_instance, type(cls._model_instance))
-        return cls._model_instance
-
-
-def get_model():
-    return ModelManager.get_instance()
->>>>>>> 05e164a8
+    return ModelManager.get_instance(write_mode=write_mode)