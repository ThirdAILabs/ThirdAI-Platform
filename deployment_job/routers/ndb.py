--- conflicted
+++ resolved
@@ -16,11 +16,7 @@
 from pydantic_models import inputs
 from pydantic_models.documents import DocumentList
 from pydantic_models.inputs import BaseQueryParams, NDBExtraParams
-<<<<<<< HEAD
 from routers.model import TokenModelManager, get_model, get_token_model
-from utils import Status, now, propagate_error, response, validate_name
-=======
-from routers.model import get_model
 from utils import (
     Status,
     highlighted_pdf_bytes,
@@ -31,7 +27,6 @@
     response,
     validate_name,
 )
->>>>>>> 9b971ab1
 from variables import GeneralVariables, TypeEnum
 
 permissions = Permissions()
@@ -496,7 +491,6 @@
                     message="Task ID not found",
                 )
 
-<<<<<<< HEAD
     @ndb_router.post("/pii-detect")
     @propagate_error
     def pii_detection(
@@ -599,7 +593,8 @@
         return response(
             status_code=status.HTTP_200_OK,
             message="Successfully Updated the PII settings.",
-=======
+        )
+
     @ndb_router.get("/highlighted-pdf")
     @propagate_error
     def highlighted_pdf(
@@ -684,7 +679,6 @@
             status_code=status.HTTP_400_BAD_REQUEST,
             message=f"Reference with id ${reference_id} is not a PDF.",
             data={},
->>>>>>> 9b971ab1
         )
 
     return ndb_router
