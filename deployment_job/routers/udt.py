--- conflicted
+++ resolved
@@ -21,17 +21,7 @@
 queries_ingested_bytes = Throughput()
 
 
-<<<<<<< HEAD
-def make_prometheus_metric(name, desc):
-    return Summary(name, desc, labelnames=["model_id"]).labels(
-        general_variables.model_id
-    )
-
-
-udt_predict_metric = make_prometheus_metric("udt_predict", "UDT predictions")
-=======
 udt_predict_metric = Summary("udt_predict", "UDT predictions")
->>>>>>> 4262affc
 
 
 @udt_router.post("/predict")
