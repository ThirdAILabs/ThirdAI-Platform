import time
from typing import Union

from config import DeploymentConfig, UDTSubType
from fastapi import APIRouter, Depends, status
from fastapi.encoders import jsonable_encoder
from models.classification_models import (
    ClassificationModel,
    TextClassificationModel,
    TokenClassificationModel,
)
from permissions import Permissions
from prometheus_client import Summary
<<<<<<< HEAD
from pydantic_models.inputs import BaseQueryParams, SearchResultsTokenClassification
from routers.model import get_model
from thirdai_storage.data_types import (
    LabelEntityList,
    TextClassificationSample,
    TokenClassificationSample,
)
=======
from pydantic_models.inputs import (
    SearchResultsTokenClassification,
    TextAnalysisPredictParams,
)
from reporter import Reporter
>>>>>>> d0b98dbd
from throughput import Throughput
from utils import propagate_error, response

udt_predict_metric = Summary("udt_predict", "UDT predictions")


class UDTRouter:
    def __init__(self, config: DeploymentConfig, reporter: Reporter):
        self.model: ClassificationModel = UDTRouter.get_model(config)

        # TODO(Nicholas): move these metrics to prometheus
        self.start_time = time.time()
        self.tokens_identified = Throughput()
        self.queries_ingested = Throughput()
        self.queries_ingested_bytes = Throughput()

        self.router = APIRouter()
        self.router.add_api_route("/predict", self.predict, methods=["POST"])
        self.router.add_api_route("/stats", self.stats, methods=["GET"])

    @staticmethod
    def get_model(config: DeploymentConfig) -> ClassificationModel:
        subtype = config.model_options.udt_sub_type
        if subtype == UDTSubType.text:
            return TextClassificationModel(config=config)
        elif subtype == UDTSubType.token:
            return TokenClassificationModel(config=config)
        else:
            raise ValueError(f"Unsupported UDT subtype '{subtype}'.")

    @propagate_error
    @udt_predict_metric.time()
    def predict(
        self,
        params: TextAnalysisPredictParams,
        token=Depends(Permissions.verify_permission("read")),
    ):
        """
        Predicts the output based on the provided query parameters.

        Parameters:
        - text: str - The text for the sample to perform inference on.
        - top_k: int - The number of results to return.
        - token: str - Authorization token (inferred from permissions dependency).

        Returns:
        - JSONResponse: Prediction results.

        Example Request Body:
        ```
        {
            "text": "What is artificial intelligence?",
            "top_k": 5
        }
        ```
        """
        results = self.model.predict(**params.model_dump())

        # TODO(pratik/geordie/yash): Add logging for search results text classification
        if isinstance(results, SearchResultsTokenClassification):
            self.tokens_identified.log(
                len([tags[0] for tags in results.predicted_tags if tags[0] != "O"])
            )
            self.queries_ingested.log(1)
            self.queries_ingested_bytes.log(len(params.text))

        return response(
            status_code=status.HTTP_200_OK,
            message="Successful",
            data=jsonable_encoder(results),
        )

    @propagate_error
    def stats(self, token=Depends(Permissions.verify_permission("read"))):
        """
        Returns statistics about the deployment such as the number of tokens identified, number of
        queries ingested, and total size of queries ingested.

        Parameters:
        - token: str - Authorization token (inferred from permissions dependency).

        Returns:
        - JSONResponse: Statistics about deployment usage. Example response:
        {
            "past_hour": {
                "tokens_identified": 125,
                "queries_ingested": 12,
                "queries_ingested_bytes": 7223,
            },
            "total": {
                "tokens_identified": 1125,
                "queries_ingested": 102,
                "queries_ingested_bytes": 88101,
            },
            "uptime": 35991
        }
        uptime is given in seconds.
        """
        return response(
            status_code=status.HTTP_200_OK,
            message="Successful",
            data={
                "past_hour": {
                    "tokens_identified": self.tokens_identified.past_hour(),
                    "queries_ingested": self.queries_ingested.past_hour(),
                    "queries_ingested_bytes": self.queries_ingested_bytes.past_hour(),
                },
                "total": {
                    "tokens_identified": self.tokens_identified.past_hour(),
                    "queries_ingested": self.queries_ingested.past_hour(),
                    "queries_ingested_bytes": self.queries_ingested_bytes.past_hour(),
                },
                "uptime": int(time.time() - self.start_time),
            },
<<<<<<< HEAD
            "uptime": int(time.time() - start_time),
        },
    )


@udt_router.get("/get_labels")
@propagate_error
def udt_get_labels(_=Depends(permissions.verify_read_permission)):
    """
    Returns the labels that are present in the model.
    Parameters:
    - token: str - Authorization token (inferred from permissions dependency).
    Returns:
    -JSONResponse: Response object returning the labels present in the model.
    """
    model = get_model()
    labels = model.get_labels()

    return response(
        status_code=status.HTTP_200_OK,
        message="Successful",
        data=jsonable_encoder(labels),
    )


@udt_router.post("/add_labels")
@propagate_error
def udt_add_labels(
    params: LabelEntityList, depends=Depends(permissions.verify_write_permission)
):
    """
    Add new labels to the model.
    Parameters:
    - params: LabelEntityList - A list of LabelEntity specifying the name of the label and description for generating synthetic data for the label.
    - token: str - Authorization token (inferred from permissions dependency).
    Returns:
    - JSONResponse: Status specifying whether or not the request to add labels was successful.
    """

    model = get_model()
    model.add_labels(labels=params)

    return response(status_code=status.HTTP_200_OK, message="Successful")


@udt_router.post("/insert_sample")
@propagate_error
def udt_insert_sample(
    params: Union[TokenClassificationSample, TextClassificationSample],
    _=Depends(permissions.verify_write_permission),
):
    """
    Adds a sample to the data storage associated with the job.
    Parameters:
    - params: Union[TokenClassificationSample, TextClassificationSample] - A text or a token classification sample.
    - token: str - Authorization token (inferred from permissions dependency).
    Returns:
    - JSONResponse: Status specifying whether or not the request to add samples was successful.
    """
    model = get_model()
    model.insert_sample(params)

    return response(status_code=status.HTTP_200_OK, message="Successful")
=======
        )
>>>>>>> d0b98dbd
<|MERGE_RESOLUTION|>--- conflicted
+++ resolved
@@ -11,21 +11,11 @@
 )
 from permissions import Permissions
 from prometheus_client import Summary
-<<<<<<< HEAD
-from pydantic_models.inputs import BaseQueryParams, SearchResultsTokenClassification
-from routers.model import get_model
-from thirdai_storage.data_types import (
-    LabelEntityList,
-    TextClassificationSample,
-    TokenClassificationSample,
-)
-=======
 from pydantic_models.inputs import (
     SearchResultsTokenClassification,
     TextAnalysisPredictParams,
 )
 from reporter import Reporter
->>>>>>> d0b98dbd
 from throughput import Throughput
 from utils import propagate_error, response
 
@@ -140,70 +130,4 @@
                 },
                 "uptime": int(time.time() - self.start_time),
             },
-<<<<<<< HEAD
-            "uptime": int(time.time() - start_time),
-        },
-    )
-
-
-@udt_router.get("/get_labels")
-@propagate_error
-def udt_get_labels(_=Depends(permissions.verify_read_permission)):
-    """
-    Returns the labels that are present in the model.
-    Parameters:
-    - token: str - Authorization token (inferred from permissions dependency).
-    Returns:
-    -JSONResponse: Response object returning the labels present in the model.
-    """
-    model = get_model()
-    labels = model.get_labels()
-
-    return response(
-        status_code=status.HTTP_200_OK,
-        message="Successful",
-        data=jsonable_encoder(labels),
-    )
-
-
-@udt_router.post("/add_labels")
-@propagate_error
-def udt_add_labels(
-    params: LabelEntityList, depends=Depends(permissions.verify_write_permission)
-):
-    """
-    Add new labels to the model.
-    Parameters:
-    - params: LabelEntityList - A list of LabelEntity specifying the name of the label and description for generating synthetic data for the label.
-    - token: str - Authorization token (inferred from permissions dependency).
-    Returns:
-    - JSONResponse: Status specifying whether or not the request to add labels was successful.
-    """
-
-    model = get_model()
-    model.add_labels(labels=params)
-
-    return response(status_code=status.HTTP_200_OK, message="Successful")
-
-
-@udt_router.post("/insert_sample")
-@propagate_error
-def udt_insert_sample(
-    params: Union[TokenClassificationSample, TextClassificationSample],
-    _=Depends(permissions.verify_write_permission),
-):
-    """
-    Adds a sample to the data storage associated with the job.
-    Parameters:
-    - params: Union[TokenClassificationSample, TextClassificationSample] - A text or a token classification sample.
-    - token: str - Authorization token (inferred from permissions dependency).
-    Returns:
-    - JSONResponse: Status specifying whether or not the request to add samples was successful.
-    """
-    model = get_model()
-    model.insert_sample(params)
-
-    return response(status_code=status.HTTP_200_OK, message="Successful")
-=======
-        )
->>>>>>> d0b98dbd
+        )