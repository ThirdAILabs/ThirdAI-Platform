from typing import Any, Dict, List, Optional

from pydantic import BaseModel


class Reference(BaseModel):
    text: str
    source: Optional[str] = None
    metadata: Dict[str, Any] = {}


class GenerateArgs(BaseModel):
    query: str
    prompt: Optional[str] = None
    references: List[Reference] = []

    key: Optional[str] = None
    model: str = "gpt-4o-mini"
    provider: str = "openai"
    workflow_id: Optional[str] = None

    cache_access_token: Optional[str] = None


DEFAULT_SYSTEM_PROMPT = (
    "Write a short answer for the user's query based on the provided context. "
    "If the context provides insufficient information, mention it but answer to "
    "the best of your abilities."
)

DEFAULT_PROMPT = "Given this context, "


def reference_content(reference: Reference) -> str:
    if (
        reference.source
        and reference.source.endswith(".pdf")
        or reference.source.endswith(".docx")
    ):
        return f'(From file "{reference.source}") {reference.text}'
    if "title" in reference.metadata:
        return f'(From file "{reference.metadata["title"]}") {reference.text}'
    return f"(From a webpage) {reference.text}"


def make_prompt(
    query: str,
    prompt: Optional[str],
    references: List[Reference],
    reverse_ref_order: bool = False,
    token_limit: int = 2000,
):
<<<<<<< HEAD
    if prompt or references:
        # if reverse_ref_order:
        #     references = references[::-1]
        processed_references = map(reference_content, references)
        context = "\n\n".join(processed_references)
        context = " ".join(context.split(" "))

        return f"<|user|>{context}\n Given this context, {query}?<|end|>\n<|assistant|>"
=======
    if reverse_ref_order:
        references = references[::-1]

    processed_references = map(reference_content, references)
    context = "\n\n".join(processed_references)

    if reverse_ref_order:
        context = " ".join(context.split(" ")[-token_limit:])
    else:
        context = " ".join(context.split(" ")[:token_limit])

    system_prompt = DEFAULT_SYSTEM_PROMPT
    user_prompt = f"{context}\n\n {prompt or DEFAULT_PROMPT} {query}"
>>>>>>> f3904059

    return system_prompt, user_prompt<|MERGE_RESOLUTION|>--- conflicted
+++ resolved
@@ -50,16 +50,6 @@
     reverse_ref_order: bool = False,
     token_limit: int = 2000,
 ):
-<<<<<<< HEAD
-    if prompt or references:
-        # if reverse_ref_order:
-        #     references = references[::-1]
-        processed_references = map(reference_content, references)
-        context = "\n\n".join(processed_references)
-        context = " ".join(context.split(" "))
-
-        return f"<|user|>{context}\n Given this context, {query}?<|end|>\n<|assistant|>"
-=======
     if reverse_ref_order:
         references = references[::-1]
 
@@ -73,6 +63,5 @@
 
     system_prompt = DEFAULT_SYSTEM_PROMPT
     user_prompt = f"{context}\n\n {prompt or DEFAULT_PROMPT} {query}"
->>>>>>> f3904059
 
     return system_prompt, user_prompt