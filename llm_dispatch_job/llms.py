import json
import os
from typing import AsyncGenerator, List
from urllib.parse import urljoin

import aiohttp
import requests
from utils import Reference, make_prompt


class LLMBase:
    async def stream(
        self, key: str, query: str, prompt: str, references: List[Reference], model: str
    ) -> AsyncGenerator[str, None]:
        raise NotImplementedError("Subclasses must implement this method")


class OpenAILLM(LLMBase):
    async def stream(
        self, key: str, query: str, prompt: str, references: List[Reference], model: str
    ) -> AsyncGenerator[str, None]:
        url = "https://api.openai.com/v1/chat/completions"
        headers = {
            "Content-Type": "application/json",
            "Authorization": f"Bearer {key}",
        }

        system_prompt, user_prompt = make_prompt(query, prompt, references)

        body = {
            "model": model,
            "messages": [
                {"role": "system", "content": system_prompt},
                {"role": "user", "content": user_prompt},
            ],
            "stream": True,
        }
        async with aiohttp.ClientSession() as session:
            async with session.post(url, headers=headers, json=body) as response:
                if response.status == 200:
                    async for multi_chunk_bytes, _ in response.content.iter_chunks():
                        for chunk_string in multi_chunk_bytes.decode("utf8").split(
                            "\n"
                        ):
                            if chunk_string == "":
                                continue
                            offset = len(
                                "data: "
                            )  # The chunk responses are prefixed with "data: "
                            try:
                                chunk = json.loads(chunk_string[offset:])
                            except:
                                continue
                            content = (
                                chunk["choices"][0].get("delta", {}).get("content")
                            )
                            if content is not None:
                                yield content


class CohereLLM(LLMBase):
    async def stream(
        self, key: str, query: str, prompt: str, references: List[Reference], model: str
    ) -> AsyncGenerator[str, None]:
        url = "https://api.cohere.com/v1/chat"
        headers = {
            "Content-Type": "application/json",
            "Authorization": f"Bearer {key}",
        }

        system_prompt, user_prompt = make_prompt(query, prompt, references)

        body = {
            "model": model,
            "chat_history": [
                {"role": "SYSTEM", "message": system_prompt},
                {"role": "USER", "message": user_prompt},
            ],
            "stream": True,
        }
        async with aiohttp.ClientSession() as session:
            async with session.post(url, headers=headers, json=body) as response:
                if response.status == 200:
                    async for line in response.content:
                        line = line.decode("utf8").strip()
                        try:
                            chunk = json.loads(line)
                            if chunk.get(
                                "event_type"
                            ) == "text-generation" and not chunk.get("is_finished"):
                                content = chunk.get("text")
                                if content:
                                    yield content
                        except json.JSONDecodeError as e:
                            raise Exception(f"Error decoding JSON response: {e}")
                        except Exception as e:
                            raise Exception(f"Error processing response chunk: {e}")
                else:
                    error_message = await response.text()
                    raise Exception(f"Cohere API request failed: {error_message}")


class OnPremLLM(LLMBase):
    def __init__(self):
        self.backend_endpoint = os.getenv("MODEL_BAZAAR_ENDPOINT")
        if self.backend_endpoint is None:
            raise ValueError("Could not read MODEL_BAZAAR_ENDPOINT.")

    async def stream(
        self, key: str, query: str, prompt: str, references: List[Reference], model: str
    ) -> AsyncGenerator[str, None]:
        system_prompt, user_prompt = make_prompt(query, prompt, references)

        url = urljoin(self.backend_endpoint, "/on-prem-llm/v1/chat/completions")

        headers = {"Content-Type": "application/json"}
        data = {
<<<<<<< HEAD
            "system_prompt": "Answer the user's questions based on the given context.",
            "prompt": combine_query_and_context(
                query=query,
                prompt=prompt,
                references=references,
                reverse_ref_order=False,
            ),
            # + "<|assistant|>",
=======
            "messages": [
                {"role": "system", "content": system_prompt},
                {"role": "user", "content": user_prompt},
            ],
>>>>>>> f3904059
            "stream": True,
            # Occasionally the model will repeat itself infinitely, this cuts off
            # the model at 1000 output tokens so that doesn't occur. Alternatively
            # we could increase the repeat_penalty argument but its dependent on
            # the model and there have been reports of output quality being quite
            # sensitive to this. We set it to 1000 because throughput is important
            # and answers aren't super useful past 1000 tokens anyways.
            "n_predict": 1000,
            "model": model,
        }
        async with aiohttp.ClientSession() as session:
            async with session.post(url, headers=headers, json=data) as response:
                if response.status != 200:
                    raise Exception(
                        f"Failed to connect to On Prem LLM server: {response.status}"
                    )
                async for line in response.content.iter_any():
                    line = line.decode("utf-8").strip()
                    if line and line.startswith("data: "):
                        line = line[len("data: ") :]
                        if "[DONE]" in line:
                            break
                        data = json.loads(line)
                        yield data["choices"][0]["delta"]["content"]


model_classes = {
    "openai": OpenAILLM,
    "cohere": CohereLLM,
    "on-prem": OnPremLLM,
}

default_keys = {
    "openai": os.getenv("OPENAI_KEY", ""),
    "cohere": os.getenv("COHERE_KEY", ""),
    "on-prem": "no key",  # TODO(david) add authentication to the service
}<|MERGE_RESOLUTION|>--- conflicted
+++ resolved
@@ -115,21 +115,10 @@
 
         headers = {"Content-Type": "application/json"}
         data = {
-<<<<<<< HEAD
-            "system_prompt": "Answer the user's questions based on the given context.",
-            "prompt": combine_query_and_context(
-                query=query,
-                prompt=prompt,
-                references=references,
-                reverse_ref_order=False,
-            ),
-            # + "<|assistant|>",
-=======
             "messages": [
                 {"role": "system", "content": system_prompt},
                 {"role": "user", "content": user_prompt},
             ],
->>>>>>> f3904059
             "stream": True,
             # Occasionally the model will repeat itself infinitely, this cuts off
             # the model at 1000 output tokens so that doesn't occur. Alternatively
