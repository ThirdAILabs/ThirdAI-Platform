--- conflicted
+++ resolved
@@ -4,10 +4,6 @@
 from urllib.parse import urljoin
 
 import aiohttp
-<<<<<<< HEAD
-import requests
-=======
->>>>>>> 6e740323
 from utils import Reference, make_prompt
 
 
@@ -38,11 +34,7 @@
             "Authorization": f"Bearer {key}",
         }
 
-<<<<<<< HEAD
-        system_prompt, user_prompt = make_prompt(query, prompt, references)
-=======
         system_prompt, user_prompt = make_prompt(query, task_prompt, references)
->>>>>>> 6e740323
 
         body = {
             "model": model,
@@ -90,11 +82,7 @@
             "Authorization": f"Bearer {key}",
         }
 
-<<<<<<< HEAD
-        system_prompt, user_prompt = make_prompt(query, prompt, references)
-=======
         system_prompt, user_prompt = make_prompt(query, task_prompt, references)
->>>>>>> 6e740323
 
         body = {
             "model": model,
@@ -140,11 +128,7 @@
         references: List[Reference],
         model: str,
     ) -> AsyncGenerator[str, None]:
-<<<<<<< HEAD
-        system_prompt, user_prompt = make_prompt(query, prompt, references)
-=======
         system_prompt, user_prompt = make_prompt(query, task_prompt, references)
->>>>>>> 6e740323
 
         url = urljoin(self.backend_endpoint, "/on-prem-llm/v1/chat/completions")
 
@@ -162,11 +146,8 @@
             # sensitive to this. We set it to 1000 because throughput is important
             # and answers aren't super useful past 1000 tokens anyways.
             "n_predict": 1000,
-<<<<<<< HEAD
-=======
             # Passing in model is just for logging purposes. For some reason
             # llama.cpp returns gpt-3.5-turbo for this value if not specified
->>>>>>> 6e740323
             "model": model,
         }
         async with aiohttp.ClientSession() as session:
