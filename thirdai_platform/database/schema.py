--- conflicted
+++ resolved
@@ -85,17 +85,14 @@
     )
     models = relationship("Model", back_populates="user", cascade="all, delete-orphan")
     logs = relationship("Log", back_populates="user", cascade="all, delete-orphan")
-<<<<<<< HEAD
     workflows = relationship(
         "Workflow", back_populates="user", cascade="all, delete-orphan"
     )
-=======
     model_permissions = relationship(
         "ModelPermission", back_populates="user", cascade="all, delete-orphan"
     )
 
     reset_password_code = Column(Integer, nullable=True)
->>>>>>> 3874815a
 
     @validates("username")
     def validate_username(self, key, username):
