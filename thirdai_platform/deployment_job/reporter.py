--- conflicted
+++ resolved
@@ -174,21 +174,4 @@
             },
             headers=self.auth_header(access_token=access_token),
         )
-<<<<<<< HEAD
-        print(content)
-=======
-
-    def active_deployment_count(
-        self,
-        model_id: str,
-    ):
-        content = self._request(
-            "get",
-            "api/deploy/active-deployment-count",
-            params={
-                "model_id": model_id,
-            },
-        )
-
-        return content["data"]["deployment_count"]
->>>>>>> 75295b55
+        print(content)