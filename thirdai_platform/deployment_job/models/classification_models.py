--- conflicted
+++ resolved
@@ -5,13 +5,9 @@
 from deployment_job.models.model import Model
 from deployment_job.pydantic_models.inputs import SearchResultsTextClassification
 from fastapi import HTTPException, status
-<<<<<<< HEAD
-from platform_common.pii.logtypes import convert_log_to_concrete_type
-=======
 from platform_common.logging import JobLogger
 from platform_common.logging.logcodes import LogCode
 from platform_common.pii.data_types import convert_log_to_concrete_type
->>>>>>> 626d2269
 from platform_common.pydantic_models.deployment import DeploymentConfig
 from platform_common.thirdai_storage.data_types import (
     DataSample,
@@ -223,25 +219,6 @@
             raise e
 
     def predict(self, text: str, **kwargs):
-<<<<<<< HEAD
-        log = convert_log_to_concrete_type(text)
-        model_predictions = self.model.predict(
-            log.inference_sample, top_k=1, as_unicode=True
-        )
-        print(log.inference_sample)
-
-        try:
-            result = log.process_prediction(model_predictions)
-        except ValueError as e:
-            raise HTTPException(
-                status_code=status.HTTP_400_BAD_REQUEST,
-                detail=str(e),
-            )
-        except Exception as e:
-            raise HTTPException(
-                status_code=status.HTTP_500_INTERNAL_SERVER_ERROR,
-                detail=str(e),
-=======
         try:
             log = convert_log_to_concrete_type(text)
             model_predictions = self.model.predict(
@@ -254,7 +231,6 @@
             raise HTTPException(
                 status_code=status.HTTP_400_BAD_REQUEST,
                 detail=message,
->>>>>>> 626d2269
             )
         except Exception as e:
             message = f"Error processing prediction: {e}"
