--- conflicted
+++ resolved
@@ -263,16 +263,6 @@
 
     def load(self, write_mode: bool = False, **kwargs) -> ndbv2.NeuralDB:
         try:
-<<<<<<< HEAD
-            with open(ndbv2.NeuralDB.metadata_path(self.ndb_save_path()), "r") as f:
-                ndb_save_metadata = json.load(f)
-            chunk_store_name = ndb_save_metadata["chunk_store_name"]
-
-            if write_mode or chunk_store_name == "PandasChunkStore":
-                loaded_db = ndbv2.NeuralDB.load(
-                    self.ndb_save_path(), read_only=not write_mode
-                )
-=======
             if self.host_model_dir.parent.exists():
                 # This logic for cleaning up of old models assumes there can only be one deployment of a model at a time
                 self.logger.info(
@@ -305,34 +295,17 @@
                 )
 
                 return loaded_ndb
->>>>>>> 42a225a9
             else:
                 lockfile = os.path.join(self.host_model_dir, "ndb.lock")
                 lock = acquire_file_lock(lockfile)
                 try:
                     if not os.path.exists(self.ndb_host_save_path()):
-<<<<<<< HEAD
-                        self.logger.info(
-                            f"Creating a local ndb copy at {self.ndb_host_save_path()}"
-                        )
-=======
->>>>>>> 42a225a9
                         shutil.copytree(self.ndb_save_path(), self.ndb_host_save_path())
                     else:
                         pass
                 finally:
                     release_file_lock(lock)
 
-<<<<<<< HEAD
-                loaded_db = ndbv2.NeuralDB.load(
-                    self.ndb_host_save_path(), read_only=not write_mode
-                )
-            self.logger.info(
-                f"Loaded NDBv2 model from {self.ndb_save_path()} read_only={not write_mode}",
-                code=LogCode.MODEL_LOAD,
-            )
-            return loaded_db
-=======
                 loaded_ndb = ndbv2.NeuralDB.load(
                     self.ndb_host_save_path(), read_only=not write_mode
                 )
@@ -343,7 +316,6 @@
                 )
 
                 return loaded_ndb
->>>>>>> 42a225a9
         except Exception as e:
             self.logger.error(
                 f"Failed to load NDBv2 model from {self.ndb_save_path() if write_mode else self.ndb_host_save_path()} read_only={not write_mode}",
@@ -463,11 +435,6 @@
 
     def cleanup(self):
         if self.config.autoscaling_enabled:
-<<<<<<< HEAD
-            self.logger.info(f"Cleaning up local ndb")
-            shutil.rmtree(self.ndb_host_save_path(), ignore_errors=True)
-=======
             del self.db
             self.logger.info(f"Cleaning up model at {self.host_model_dir}")
-            shutil.rmtree(self.host_model_dir, ignore_errors=True)
->>>>>>> 42a225a9
+            shutil.rmtree(self.host_model_dir, ignore_errors=True)