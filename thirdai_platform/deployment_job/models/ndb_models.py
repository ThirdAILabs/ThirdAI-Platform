--- conflicted
+++ resolved
@@ -262,44 +262,43 @@
         }
 
     def load(self, write_mode: bool = False, **kwargs) -> ndbv2.NeuralDB:
-<<<<<<< HEAD
-        self.logger.info(
-            f"Loading NDBv2 model from {self.ndb_save_path()} read_only={not write_mode}"
-        )
-
-        if write_mode:
-            return ndbv2.NeuralDB.load(self.ndb_save_path(), read_only=not write_mode)
-        else:
-            lockfile = os.path.join(self.host_model_dir, "ndb.lock")
-            lock = acquire_file_lock(lockfile)
-            try:
-                if not os.path.exists(self.ndb_host_save_path()):
-                    shutil.copytree(self.ndb_save_path(), self.ndb_host_save_path())
-                else:
-                    pass
-            finally:
-                release_file_lock(lock)
-
-            return ndbv2.NeuralDB.load(
-                self.ndb_host_save_path(), read_only=not write_mode
-            )
-=======
         try:
-            loaded_db = ndbv2.NeuralDB.load(
-                self.ndb_save_path(), read_only=not write_mode
-            )
-            self.logger.info(
-                f"Loaded NDBv2 model from {self.ndb_save_path()} read_only={not write_mode}",
+            if write_mode:
+                loaded_ndb = ndbv2.NeuralDB.load(self.ndb_save_path(), read_only=not write_mode)
+
+                self.logger.info(
+                    f"Loaded NDBv2 model from {self.ndb_save_path()} read_only={not write_mode}",
+                    code=LogCode.MODEL_LOAD,
+                )
+
+                return loaded_ndb
+            else:
+                lockfile = os.path.join(self.host_model_dir, "ndb.lock")
+                lock = acquire_file_lock(lockfile)
+                try:
+                    if not os.path.exists(self.ndb_host_save_path()):
+                        shutil.copytree(self.ndb_save_path(), self.ndb_host_save_path())
+                    else:
+                        pass
+                finally:
+                    release_file_lock(lock)
+
+                loaded_ndb = ndbv2.NeuralDB.load(
+                    self.ndb_host_save_path(), read_only=not write_mode
+                )
+
+                self.logger.info(
+                    f"Loaded NDBv2 model from {self.ndb_host_save_path()} read_only={not write_mode}",
+                    code=LogCode.MODEL_LOAD,
+                )
+
+                return loaded_ndb
+        except:
+            self.logger.error(
+                f"Failed to load NDBv2 model from {self.ndb_save_path() if write_mode else self.ndb_host_save_path()} read_only={not write_mode}",
                 code=LogCode.MODEL_LOAD,
             )
-            return loaded_db
-        except Exception as e:
-            self.logger.error(
-                f"Failed to load NDBv2 model from {self.ndb_save_path()} read_only={not write_mode}",
-                code=LogCode.MODEL_LOAD,
-            )
             raise e
->>>>>>> 41bb488d
 
     def save(self, model_id: str, **kwargs) -> None:
         model_path = self.get_ndb_path(model_id)
