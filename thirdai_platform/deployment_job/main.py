--- conflicted
+++ resolved
@@ -13,15 +13,10 @@
     from deployment_job.reporter import Reporter
     from deployment_job.routers.enterprise_search import EnterpriseSearchRouter
     from deployment_job.routers.ndb import NDBRouter
-<<<<<<< HEAD
     from deployment_job.routers.udt import (
         UDTRouterTokenClassification,
         UDTRouterTextClassification,
     )
-    from deployment_job.utils import delete_deployment_job
-=======
-    from deployment_job.routers.udt import UDTRouter
->>>>>>> e381a509
     from fastapi import FastAPI, Request
     from fastapi.middleware.cors import CORSMiddleware
     from fastapi.responses import JSONResponse
