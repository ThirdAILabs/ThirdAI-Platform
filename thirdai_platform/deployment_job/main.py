--- conflicted
+++ resolved
@@ -41,13 +41,6 @@
 
 log_dir: Path = Path(config.model_bazaar_dir) / "logs" / config.model_id
 
-<<<<<<< HEAD
-logger = setup_logger(log_dir=log_dir, log_prefix="deployment")
-audit_logger = setup_logger(
-    log_dir=log_dir / "deployment_audit_logs",
-    log_prefix=os.getenv("NOMAD_ALLOC_ID"),
-    add_stream_handler=False,
-=======
 logger = JobLogger(
     log_dir=log_dir,
     log_prefix="deployment",
@@ -55,7 +48,6 @@
     model_id=config.model_id,
     model_type=config.model_options.model_type,
     user_id=config.user_id,
->>>>>>> 96b642a5
 )
 
 reporter = Reporter(config.model_bazaar_endpoint, logger)
