from urllib.parse import urljoin

from deployment_job.permissions import Permissions
from fastapi import APIRouter, Depends, status
from fastapi.encoders import jsonable_encoder
from guardrail import Guardrail, LabelMap
from platform_common.logging import JobLogger, LogCode
from platform_common.pydantic_models.deployment import DeploymentConfig
from platform_common.utils import response
from prometheus_client import Summary
from pydantic_models import inputs
from reporter import Reporter
from requests import Session

query_metric = Summary("enterprise_search_query", "Enterprise Search Queries")


class EnterpriseSearchRouter:
    def __init__(self, config: DeploymentConfig, reporter: Reporter, logger: JobLogger):
        self.config = config
        self.logger = logger

        self.session = Session()
        self.retrieval_endpoint = urljoin(
            self.config.model_bazaar_endpoint,
            self.config.options["retrieval_id"] + "/",
        )
        self.logger.info(
            f"Retrieval endpoint set to {self.retrieval_endpoint}",
            code=LogCode.MODEL_INFO,
        )

        if self.config.options.get("guardrail_id", None):
            self.guardrail = Guardrail(
                guardrail_model_id=self.config.options["guardrail_id"],
                model_bazaar_endpoint=self.config.model_bazaar_endpoint,
                logger=self.logger,
            )
            self.logger.info(
<<<<<<< HEAD
                f"Guardrail initialized with ID {self.config.options['guardrail_id']}"
=======
                f"Guardrail initialized with ID {self.config.model_options.guardrail_id}",
                code=LogCode.GUARDRAILS,
>>>>>>> d567559f
            )
        else:
            self.guardrail = None
            self.logger.info(
                "No guardrail configuration found for this model",
                code=LogCode.GUARDRAILS,
            )

        self.router = APIRouter()
        self.router.add_api_route("/search", self.search, methods=["POST"])
        self.router.add_api_route("/unredact", self.unredact, methods=["POST"])

    @query_metric.time()
    def search(
        self,
        params: inputs.NDBSearchParams,
        token: str = Depends(Permissions.verify_permission("read")),
    ):
        res = self.session.post(
            url=urljoin(self.retrieval_endpoint, "search"),
            json=params.model_dump(),
            headers={
                "Authorization": f"Bearer {token}",
            },
        )
        if res.status_code != status.HTTP_200_OK:
            self.logger.error(
                f"Failed retrieval request with status code {res.status_code}. Response: {res.text}",
                code=LogCode.MODEL_PREDICT,
            )
            return response(
                status_code=status.HTTP_500_INTERNAL_SERVER_ERROR,
                message="Unable to get resutls from retrieval model: " + str(res),
            )

        results = inputs.EnterpriseSearchResults.model_validate(res.json()["data"])

        if self.guardrail:
            label_map = LabelMap()

            results.query_text = self.guardrail.redact_pii(
                text=results.query_text, access_token=token, label_map=label_map
            )

            for ref in results.references:
                ref.text = self.guardrail.redact_pii(
                    text=ref.text, access_token=token, label_map=label_map
                )
            results.pii_entities = label_map.get_entities()
            self.logger.debug("Redacted PII from search results")

        return response(
            status_code=status.HTTP_200_OK,
            message="Successful",
            data=jsonable_encoder(results),
        )

    def unredact(
        self,
        args: inputs.UnredactArgs,
        token: str = Depends(Permissions.verify_permission("read")),
    ):
        if self.guardrail:
            unredacted_text = self.guardrail.unredact_pii(args.text, args.pii_entities)
            self.logger.debug("Unredacted text successfully")
            return response(
                status_code=status.HTTP_200_OK,
                message="Successful",
                data={"unredacted_text": unredacted_text},
            )
        else:
            message = "Cannot unredact text since this model was not configured with guardrails."
            self.logger.error(message, code=LogCode.GUARDRAILS)
            return response(
                status_code=status.HTTP_400_BAD_REQUEST,
                message=message,
            )<|MERGE_RESOLUTION|>--- conflicted
+++ resolved
@@ -37,12 +37,8 @@
                 logger=self.logger,
             )
             self.logger.info(
-<<<<<<< HEAD
-                f"Guardrail initialized with ID {self.config.options['guardrail_id']}"
-=======
-                f"Guardrail initialized with ID {self.config.model_options.guardrail_id}",
+                f"Guardrail initialized with ID {self.config.options['guardrail_id']}",
                 code=LogCode.GUARDRAILS,
->>>>>>> d567559f
             )
         else:
             self.guardrail = None
