--- conflicted
+++ resolved
@@ -182,10 +182,7 @@
                 "submitted_at": report.submitted_at,
                 "updated_at": report.updated_at,
                 "documents": documents,
-<<<<<<< HEAD
-=======
-                "msg": report.msg,
->>>>>>> ac72dc3b
+                "msg": report.msg
             }
 
             if report.status == "complete":
