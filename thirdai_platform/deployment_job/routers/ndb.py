import io
import json
import os
import threading
import time
import traceback
import uuid
from collections import defaultdict
from datetime import datetime
from pathlib import Path
from queue import Queue
from typing import AsyncGenerator, List, Optional
from urllib.parse import urljoin

import fitz
import jwt
import requests
import thirdai
from deployment_job.models.ndb_models import NDBModel
from deployment_job.permissions import Permissions
from deployment_job.pydantic_models.inputs import (
    AssociateInput,
    ChatHistoryInput,
    ChatInput,
    ChatSettings,
    DeleteInput,
    DocumentList,
    ImplicitFeedbackInput,
    NDBSearchParams,
    SaveModel,
    UpvoteInput,
    ChatFeedbackInput,
)
from deployment_job.reporter import Reporter
from deployment_job.update_logger import UpdateLogger
from deployment_job.utils import Task, TaskAction, TaskStatus, now, validate_name
from fastapi import (
    APIRouter,
    BackgroundTasks,
    Depends,
    Form,
    Response,
    UploadFile,
    status,
)
from fastapi.encoders import jsonable_encoder
from fastapi.responses import StreamingResponse
from platform_common.dependencies import is_on_low_disk
from platform_common.file_handler import download_local_files, get_cloud_client
from platform_common.logging import LogCode
from platform_common.logging.job_loggers import JobLogger
from platform_common.pydantic_models.deployment import DeploymentConfig
from platform_common.pydantic_models.feedback_logs import (
    AssociateLog,
    DeleteLog,
    FeedbackLog,
    ImplicitUpvoteLog,
    ChatFeedbackLog,
    InsertLog,
    UpvoteLog,
)
from platform_common.utils import response
from prometheus_client import Counter, Summary
from pydantic import ValidationError

ndb_query_metric = Summary("ndb_query", "NDB Queries")
ndb_upvote_metric = Summary("ndb_upvote", "NDB upvotes")
ndb_associate_metric = Summary("ndb_associate", "NDB associations")
ndb_implicit_feedback_metric = Summary("ndb_implicit_feedback", "NDB implicit feedback")
ndb_chat_upvote_metric = Counter("ndb_chat_upvote_metric", "NDB chat upvote")
ndb_chat_downvote_metric = Counter("ndb_chat_downvote_metric", "NDB chat downvote")
ndb_insert_metric = Summary("ndb_insert", "NDB insertions")
ndb_delete_metric = Summary("ndb_delete", "NDB deletions")
chat_query = Summary("chat_query", "Query metric of chat interface")
chat_response_time = Summary(
    "chat_response_time", "Response time metric of chat interface"
)

TOPK_SELECTIONS_TO_TRACK = 5
ndb_top_k_selections = [
    Counter(
        f"ndb_result_{i}_selections", f"Number of selections of result {i} by user."
    )
    for i in range(1, 1 + TOPK_SELECTIONS_TO_TRACK)
]


class NDBRouter:
    def __init__(self, config: DeploymentConfig, reporter: Reporter, logger: JobLogger):
        self.config = config
        self.reporter = reporter
        self.logger = logger
        self.chat_logger = JobLogger(
            log_dir=Path(config.model_bazaar_dir) / "logs" / config.model_id / "chat",
            log_prefix=os.getenv("NOMAD_ALLOC_ID"),
            service_type="chat",
            model_id=config.model_id,
            model_type=config.model_options.model_type,
            user_id=config.user_id,
            add_stream_handler=False,
        )

        self.model: NDBModel = NDBRouter.get_model(config, logger)

        self.feedback_logger = UpdateLogger.get_feedback_logger(self.model.data_dir)
        self.insertion_logger = UpdateLogger.get_insertion_logger(self.model.data_dir)
        self.deletion_logger = UpdateLogger.get_deletion_logger(self.model.data_dir)

        self.router = APIRouter()
        self.router.add_api_route("/search", self.search, methods=["POST"])
        self.router.add_api_route(
            "/insert",
            self.insert,
            methods=["POST"],
            dependencies=[Depends(is_on_low_disk(path=self.config.model_bazaar_dir))],
        )
        self.router.add_api_route("/delete", self.delete, methods=["POST"])
        self.router.add_api_route("/tasks", self.get_tasks, methods=["GET"])
        self.router.add_api_route("/upvote", self.upvote, methods=["POST"])
        self.router.add_api_route("/associate", self.associate, methods=["POST"])
        self.router.add_api_route(
            "/implicit-feedback", self.implicit_feedback, methods=["POST"]
        )
        self.router.add_api_route(
            "/chat-feedback", self.chat_feedback, methods=["POST"]
        )
        self.router.add_api_route(
            "/update-chat-settings", self.update_chat_settings, methods=["POST"]
        )
        self.router.add_api_route(
            "/get-chat-history", self.get_chat_history, methods=["POST"]
        )
        self.router.add_api_route("/chat", self.chat, methods=["POST"])
        self.router.add_api_route(
            "/get_all_chat_history", self.fetch_all_session_chat, methods=["GET"]
        )
        self.router.add_api_route("/sources", self.get_sources, methods=["GET"])
        self.router.add_api_route(
            "/save",
            self.save,
            methods=["POST"],
            dependencies=[Depends(is_on_low_disk(path=self.config.model_bazaar_dir))],
        )
        self.router.add_api_route(
            "/highlighted-pdf", self.highlighted_pdf, methods=["GET"]
        )
        self.router.add_api_route("/pdf-blob", self.pdf_blob, methods=["GET"])
        self.router.add_api_route("/pdf-chunks", self.pdf_chunks, methods=["GET"])
        self.router.add_api_route(
            "/get-signed-url", self.get_signed_url, methods=["GET"]
        )

        # Only enable task queue in dev mode
        if not self.config.autoscaling_enabled:
            self.task_queue = Queue()
            # TODO(kartik): make tasks an on-disk data structure
            self.tasks = {}
            self.task_lock = threading.Lock()

        threading.Thread(target=self.process_tasks, daemon=True).start()

    @staticmethod
    def get_model(config: DeploymentConfig, logger: JobLogger) -> NDBModel:
        return NDBModel(
            config=config, logger=logger, write_mode=not config.autoscaling_enabled
        )

    @ndb_query_metric.time()
    def search(
        self,
        params: NDBSearchParams,
        token: str = Depends(Permissions.verify_permission("read")),
    ):
        """
        Query the NDB model with specified parameters.

        Parameters:
        - query: str - The query text.
        - top_k: int - The number of top results to return (default: 5).
        - constraints: Constraints - Additional constraints for the query.
        - rerank: bool - Whether to rerank the results (default: False).
        - context_radius: int - The context radius for the results (default: 1).
        - token: str - Authorization token.

        Returns:
        - JSONResponse: The query results.

        Example Request Body:
        ```
        {
            "query": "What is the capital of France?",
            "top_k": 5
            "rerank": true,
            "top_k_rerank": 100,
            "context_radius": 1,
            "rerank_threshold": 1.5,
            "constraints": {
                "field1": {
                    "constraint_type": "AnyOf",
                    "values": ["value1", "value2"]
                },
                "field2": {
                    "constraint_type": "InRange",
                    "minimum": 0,
                    "maximum": 10,
                    "inclusive_min": true,
                    "inclusive_max": true
                }
            }
        }
        ```
        """
        results = self.model.predict(**params.model_dump())

        return response(
            status_code=status.HTTP_200_OK,
            message="Successful",
            data=jsonable_encoder(results),
        )

    @ndb_insert_metric.time()
    def insert(
        self,
        documents: str = Form(...),
        files: List[UploadFile] = [],
        sync: bool = True,
        token: str = Depends(Permissions.verify_permission("write")),
    ):
        """
        Insert documents into the model.

        Parameters:
        - documents: str - The documents to be inserted in JSON format.
            - path: str - Path of the file.
            - location: str - Where the file is stored. If uploading a file, this will be "local". Other options include "nfs", "s3", "gcp", "azure".
            - source_id: Optional[str] - A user specified source id for the uploaded document. If not provided, a random source_id will be created.
            - options: Dict[str, Any] - Custom options for this inserted doc. (default: {})
                - {"upsert": True} can only be used if source_id is specified. The newly uploaded document will replace the document that currently has source_id.
            - metadata: Optional[Dict[str, Any]] - Metadata to assign to this doc. Can be used to filter documents.
        - files: List[UploadFile] - Optional list of files to be uploaded.
        - sync: bool - Whether to sychronously insert docs or queue insertion and return asynchronously (default: True)
        - token: str - Authorization token.

        Returns:
        - JSONResponse: Insertion success message.

        Example Documents Param Request Body:
        ```
        {
            "documents": [
                {
                    "location": "local",
                    "path": "/path/to/file.pdf",
                    "metadata": {"author": "John Doe"},
                    "options": {"upsert": True},
                    "source_id": "1234",
                }
            ],
        }
        ```
        """
        try:
            documents = DocumentList.model_validate_json(documents).documents
        except ValidationError as e:
            return response(
                status_code=status.HTTP_400_BAD_REQUEST,
                message="Invalid format for document insertion.",
                data={"details": str(e), "documents": documents},
            )

        if not documents:
            return response(
                status_code=status.HTTP_400_BAD_REQUEST,
                message="No documents supplied for insertion. Must supply at least one document.",
            )

        total_filesize = sum(file.size or 0 for file in files)

        if self.config.autoscaling_enabled:
            max_filesize_mb = 200
        else:
            max_filesize_mb = 50

        if total_filesize > (max_filesize_mb * 1024 * 1024):
            message = f"Size of uploaded files exceeds maximum of {max_filesize_mb}Mb for insertion endpoint on active deployment. Please use retraining api for updates of this size."
            self.logger.error(message, code=LogCode.FILE_VALIDATION)
            return response(
                status_code=status.HTTP_400_BAD_REQUEST,
                message=message,
            )

        documents = download_local_files(
            files=files,
            file_infos=documents,
            dest_dir=self.model.data_dir / "insertions" / "documents",
        )

        if self.config.autoscaling_enabled:
            self.insertion_logger.log(InsertLog(documents=documents))
            self.logger.info(
                "Document insertion logged for autoscaling deployment",
                code=LogCode.MODEL_INSERT,
            )
            return response(
                status_code=status.HTTP_202_ACCEPTED,
                message="Insert logged successfully.",
            )
        elif not sync:
            task_id = str(uuid.uuid4())
            with self.task_lock:
                self.task_queue.put(task_id)
                self.tasks[task_id] = Task(
                    status=TaskStatus.NOT_STARTED,
                    action=TaskAction.INSERT,
                    last_modified=now(),
                    data={"documents": documents},
                )

            self.logger.info("Document insertion queued")
            return response(
                status_code=status.HTTP_202_ACCEPTED,
                message=f"Files received, insertion will start soon.",
                data={"task_id": task_id},
            )
        else:
            try:
                inserted_docs = self.model.insert(documents=documents)
                self.logger.info(
                    "Document insertion applied successfully", code=LogCode.MODEL_INSERT
                )
                return response(
                    status_code=status.HTTP_200_OK,
                    message="Insert applied successfully.",
                    data=inserted_docs,
                )
            except Exception as e:
                self.logger.error(
                    f"Error inserting documents: {e}", code=LogCode.MODEL_INSERT
                )
                return response(
                    status_code=status.HTTP_500_INTERNAL_SERVER_ERROR,
                    message="Error inserting documents",
                )

    @ndb_delete_metric.time()
    def delete(
        self,
        input: DeleteInput,
        sync: bool = True,
        token: str = Depends(Permissions.verify_permission("write")),
    ):
        """
        Delete sources from the model.

        Parameters:
        - input: DeleteInput - The input containing source IDs to be deleted.
        - sync: bool - Whether to sychronously delete docs or queue deletion and return asynchronously (default: False)
        - token: str - Authorization token.

        Returns:
        - JSONResponse: Deletion success message.

        Example Request Body:
        ```
        {
            "source_ids": ["source1", "source2"]
        }
        ```
        """

        if self.config.autoscaling_enabled:
            self.deletion_logger.log(DeleteLog(doc_ids=input.source_ids))
            self.logger.info(
                "Deletion logged for autoscaling deployment", code=LogCode.MODEL_DELETE
            )
            return response(
                status_code=status.HTTP_202_ACCEPTED,
                message="Delete logged successfully.",
            )
        elif not sync:
            task_id = str(uuid.uuid4())
            with self.task_lock:
                self.task_queue.put(task_id)
                self.tasks[task_id] = Task(
                    status=TaskStatus.NOT_STARTED,
                    action=TaskAction.DELETE,
                    last_modified=now(),
                    data={"source_ids": input.source_ids},
                )
            self.logger.info("Deletion queued")
            return response(
                status_code=status.HTTP_202_ACCEPTED,
                message=f"Source ids received, deletion will start soon.",
                data={"task_id": task_id},
            )
        else:
            if len(input.source_ids) > 5:
                message = f"Number of deletions exceeds the maximum {input.source_ids} that can be processed synchronously in an active deployment."
                self.logger.error(message, code=LogCode.MODEL_DELETE)
                return response(
                    status_code=status.HTTP_400_BAD_REQUEST,
                    message=message,
                )
            try:
                self.model.delete(input.source_ids)
                self.logger.info(
                    "Document deletion applied successfully", code=LogCode.MODEL_DELETE
                )
                return response(
                    status_code=status.HTTP_200_OK,
                    message="Delete applied successfully.",
                )
            except Exception as e:
                self.logger.error(
                    f"Error deleting documents: {e}", code=LogCode.MODEL_DELETE
                )
                return response(
                    status_code=status.HTTP_500_INTERNAL_SERVER_ERROR,
                    message="Error deleting documents",
                )

    @ndb_upvote_metric.time()
    def upvote(
        self,
        input: UpvoteInput,
        token: str = Depends(Permissions.verify_permission("read")),
    ):
        """
        Upvote specific text-id pairs.

        Parameters:
        - input: UpvoteInput - The upvote input containing text-id pairs.
        - token: str - Authorization token.

        Returns:
        - JSONResponse: Upvote success message.

        Example Request Body:
        ```
        {
            "text_id_pairs": [
                {"query_text": "What is AI?", "reference_id": 1},
                {"query_text": "What is machine learning?", "reference_id": 2}
            ]
        }
        ```
        """
        write_permission = Permissions.check_permission(
            token=token, permission_type="write"
        )
        prod_mode = not write_permission or self.config.autoscaling_enabled

        self.feedback_logger.log(
            FeedbackLog(
                event=UpvoteLog(
                    chunk_ids=[sample.reference_id for sample in input.text_id_pairs],
                    queries=[sample.query_text for sample in input.text_id_pairs],
                    reference_texts=[
                        sample.reference_text for sample in input.text_id_pairs
                    ],
                ),
                perform_rlhf_later=prod_mode,
            )
        )

        if prod_mode:
            message = "Upvote logged successfully."
            self.logger.info(message, code=LogCode.MODEL_RLHF)
            return response(status_code=status.HTTP_202_ACCEPTED, message=message)
        else:
            if len(input.text_id_pairs) > 100:
                message = f"Number of upvote samples exceeds the maximum {input.text_id_pairs} that can be processed synchronously in an active deployment."
                self.logger.error(message, code=LogCode.MODEL_RLHF)
                return response(
                    status_code=status.HTTP_400_BAD_REQUEST, message=message
                )
            try:
                message = "Upvote applied successfully."
                self.model.upvote(input.text_id_pairs)
                self.logger.info(message, code=LogCode.MODEL_RLHF)
                return response(
                    status_code=status.HTTP_200_OK,
                    message=message,
                )
            except Exception as e:
                message = f"Error applying upvote: {e}"
                self.logger.error(message, code=LogCode.MODEL_RLHF)
                return response(
                    status_code=status.HTTP_500_INTERNAL_SERVER_ERROR,
                    message=message,
                )

    @ndb_associate_metric.time()
    def associate(
        self,
        input: AssociateInput,
        token: str = Depends(Permissions.verify_permission("read")),
    ):
        """
        Associate text pairs in the model.

        Parameters:
        - input: AssociateInput - The associate input containing text pairs.
        - token: str - Authorization token.

        Returns:
        - JSONResponse: Association success message.

        Example Request Body:
        ```
        {
            "text_pairs": [
                {"source": "AI", "target": "Artificial Intelligence"},
                {"source": "ML", "target": "Machine Learning"}
            ]
        }
        ```
        """
        write_permission = Permissions.check_permission(
            token=token, permission_type="write"
        )
        prod_mode = not write_permission or self.config.autoscaling_enabled

        self.feedback_logger.log(
            FeedbackLog(
                event=AssociateLog(
                    sources=[sample.source for sample in input.text_pairs],
                    targets=[sample.target for sample in input.text_pairs],
                ),
                perform_rlhf_later=prod_mode,
            )
        )

        if prod_mode:
            message = "Associate logged successfully."
            self.logger.info(message, code=LogCode.MODEL_RLHF)
            return response(
                status_code=status.HTTP_202_ACCEPTED,
                message=message,
            )
        else:
            if len(input.text_pairs) > 100:
                message = f"Number of association samples exceeds the maximum {input.text_pairs} that can be processed synchronously in an active deployment."
                self.logger.error(message, code=LogCode.MODEL_RLHF)
                return response(
                    status_code=status.HTTP_400_BAD_REQUEST,
                    message=message,
                )
            try:
                message = "Associate applied successfully."
                self.model.associate(input.text_pairs)
                self.logger.info(message, code=LogCode.MODEL_RLHF)
                return response(
                    status_code=status.HTTP_200_OK,
                    message=message,
                )
            except Exception as e:
                message = f"Error applying association: {e}"
                self.logger.error(message, code=LogCode.MODEL_RLHF)
                return response(
                    status_code=status.HTTP_500_INTERNAL_SERVER_ERROR,
                    message=message,
                )

    @ndb_implicit_feedback_metric.time()
    def implicit_feedback(
        self,
        feedback: ImplicitFeedbackInput,
        token: str = Depends(Permissions.verify_permission("read")),
    ):
        self.feedback_logger.log(
            FeedbackLog(
                event=ImplicitUpvoteLog(
                    chunk_id=feedback.reference_id,
                    query=feedback.query_text,
                    event_desc=feedback.event_desc,
                ),
                perform_rlhf_later=True,
            )
        )

        if feedback.reference_rank is not None and feedback.reference_rank < len(
            ndb_top_k_selections
        ):
            ndb_top_k_selections[feedback.reference_rank].inc()

        return response(
            status_code=status.HTTP_200_OK,
            message="Implicit feedback logged successfully.",
        )

    def chat_feedback(
        self,
        feedback: ChatFeedbackInput,
        token: str = Depends(Permissions.verify_permission("read")),
    ):
        self.feedback_logger.log(
            ChatFeedbackLog(
                chunk_id=feedback.reference_id,
                query=feedback.query_text,
                upvote=feedback.upvote,
            )
        )

        if feedback.upvote:
            ndb_chat_upvote_metric.inc()
        else:
            ndb_chat_downvote_metric.inc()

        return response(
            status_code=status.HTTP_200_OK,
            message="Implicit feedback logged successfully.",
        )

    def update_chat_settings(
        self,
        settings: ChatSettings,
        token=Depends(Permissions.verify_permission("write")),
    ):
        self.model.set_chat(**(settings.model_dump()))

        return response(
            status_code=status.HTTP_200_OK,
            message="Successfully updated chat settings",
        )

    def get_chat_history(
        self,
        input: ChatHistoryInput,
        token=Depends(Permissions.verify_permission("read")),
    ):
        chat = self.model.get_chat(provider=input.provider)
        if not chat:
            raise Exception(
                f"Chat is not enabled for provider: {input.provider}. Please set up the provider."
            )

        if not input.session_id:
            try:
                # Use logged-in user id as the chat session id if no other session id is provided
                session_id = jwt.decode(token, options={"verify_signature": False})[
                    "user_id"
                ]
            except:
                raise Exception(
                    "Must provide a session ID or be logged in to use chat feature"
                )
        else:
            session_id = input.session_id

        chat_history = {"chat_history": chat.get_chat_history(session_id)}

        return response(
            status_code=status.HTTP_200_OK,
            message="Successful",
            data=chat_history,
        )

    @chat_query.time()
    def chat(
        self,
        input: ChatInput,
        token=Depends(Permissions.verify_permission("read")),
    ):
        chat = self.model.get_chat(provider=input.provider)
        if not chat:
            raise Exception(
                f"Chat is not enabled for provider: {input.provider}. Please set up the provider."
            )

        if not input.session_id:
            try:
                # Use logged-in user id as the chat session id if no other session id is provided
                session_id = jwt.decode(token, options={"verify_signature": False})[
                    "user_id"
                ]
            except:
                raise Exception(
                    "Must provide a session ID or be logged in to use chat feature"
                )
        else:
            session_id = input.session_id

        async def generate_response() -> AsyncGenerator[str, None]:
<<<<<<< HEAD
            start_time = time.time()
            conversation_response = ""
            async for chunk in chat.stream_chat(input.user_input, session_id):
=======
            async for chunk in chat.stream_chat(
                input.user_input, 
                session_id,
                constraints=input.constraints
            ):
>>>>>>> 78e6f841
                yield chunk
                conversation_response += chunk
            end_time = time.time()
            chat_response_time.observe(end_time - start_time)

            self.chat_logger.info(
                msg="chat query/reply",
                session_id=session_id,
                query_time=datetime.fromtimestamp(start_time).strftime(
                    "%Y-%m-%d %H:%M:%S"
                ),
                response_time=datetime.fromtimestamp(end_time).strftime(
                    "%Y-%m-%d %H:%M:%S"
                ),
                query_text=input.user_input,
                response_text=conversation_response,
            )

        return StreamingResponse(generate_response(), media_type="text/plain")

    def fetch_all_session_chat(
        self,
        token=Depends(Permissions.verify_permission("read")),
    ):
        # Fetch logs from victorialogs
        chat_response = requests.get(
            url=urljoin(
                self.config.model_bazaar_endpoint, "victorialogs/select/logsql/query"
            ),
            params={
                "query": f'service_type: "chat" AND model_id: "{self.config.model_id}"'
            },
        )

        chat_history = defaultdict(list)
        json_lines = chat_response.text.strip().split("\n")
        for line in json_lines:
            data = json.loads(line)
            chat_history[data["session_id"]].append(
                {
                    "query_time": data["query_time"],
                    "query_text": data["query_text"],
                    "response_time": data["response_time"],
                    "response_text": data["response_text"],
                }
            )

        # sort based on query time
        for session_id in chat_history.keys():
            chat_history[session_id] = sorted(
                chat_history[session_id], key=lambda x: x["query_time"]
            )

        return response(
            status_code=status.HTTP_200_OK,
            message="Successfully retrieved the chat logs",
            data=jsonable_encoder(chat_history),
        )

    def get_sources(self, token=Depends(Permissions.verify_permission("read"))):
        """
        Get the sources used in the model.

        Parameters:
        - token: str - Authorization token.

        Returns:
        - JSONResponse: The list of sources.

        Example Response Body:
        ```
        {
            "status": "success",
            "message": "Successful",
            "data": ["source1", "source2", "source3"]
        }
        ```
        """
        sources = self.model.sources()
        return response(
            status_code=status.HTTP_200_OK,
            message="Successful",
            data=sources,
        )

    def save(
        self,
        input: SaveModel,
        background_tasks: BackgroundTasks,
        token: str = Depends(Permissions.verify_permission("read")),
    ):
        """
        Save the current state of the NDB model.

        Parameters:
        - input: SaveModel - The input parameters for saving the model.
        - token: str - Authorization token.

        Returns:
        - JSONResponse: Save success message.

        Example Request Body:
        ```
        {
            "override": false,
            "model_name": "new_model_name"
        }
        ```
        """
        model_id = self.config.model_id
        if not input.override:
            model_id = str(uuid.uuid4())
            if not input.model_name:
                return response(
                    status_code=status.HTTP_400_BAD_REQUEST,
                    message="Model name is required for new model.",
                )

            try:
                validate_name(input.model_name)
            except Exception:
                return response(
                    status_code=status.HTTP_400_BAD_REQUEST,
                    message="Name must only contain alphanumeric characters, underscores (_), and hyphens (-).",
                )

            is_model_present = self.reporter.check_model_present(
                token, input.model_name
            )
            if is_model_present:
                return response(
                    status_code=status.HTTP_400_BAD_REQUEST,
                    message="Model name already exists, choose another one.",
                )
        else:
            override_permission = Permissions.check_permission(
                token=token, permission_type="override"
            )
            if not override_permission:
                return response(
                    status_code=status.HTTP_400_BAD_REQUEST,
                    message="You don't have permissions to override this model.",
                )

        background_tasks.add_task(self._perform_save, model_id, token, input.override)

        message = "Save operation initiated in the background."
        self.logger.info(message, code=LogCode.MODEL_SAVE)
        return response(
            status_code=status.HTTP_202_ACCEPTED,
            message=message,
            data={"new_model_id": model_id if not input.override else None},
        )

    def _perform_save(self, model_id: str, token: str, override: bool):
        try:
            self.model.save(model_id=model_id)
            if not override:
                self.reporter.save_model(
                    access_token=token,
                    model_id=model_id,
                    base_model_id=self.config.model_id,
                    model_name=model_id,
                    metadata={"thirdai_version": str(thirdai.__version__)},
                )
        except Exception as err:
            self.logger.error(
                f"Error in background save: {traceback.format_exc()}",
                code=LogCode.MODEL_SAVE,
            )

    def highlighted_pdf(
        self, reference_id: int, token=Depends(Permissions.verify_permission("read"))
    ):
        """
        Get a highlighted PDF based on the reference ID.

        Parameters:
        - reference_id: int - The reference ID of the document.

        Returns:
        - Response: The highlighted PDF as a stream.

        Example Request:
        ```
        /highlighted-pdf?reference_id=123
        ```
        """
        source, pdf_bytes = self.model.highlight_pdf(reference_id)
        buffer = io.BytesIO(pdf_bytes)
        headers = {"Content-Disposition": f'inline; filename="{Path(source).name}"'}
        return Response(
            buffer.getvalue(), headers=headers, media_type="application/pdf"
        )

    def pdf_blob(
        self, source: str, token=Depends(Permissions.verify_permission("read"))
    ):
        """
        Get the PDF blob from the source.

        Parameters:
        - source: str - The source path of the PDF.

        Returns:
        - Response: The PDF as a stream.

        Example Request:
        ```
        /pdf-blob?source=/path/to/pdf
        ```
        """
        buffer = io.BytesIO(fitz.open(source).tobytes())
        headers = {"Content-Disposition": f'inline; filename="{Path(source).name}"'}
        return Response(
            buffer.getvalue(), headers=headers, media_type="application/pdf"
        )

    def get_signed_url(
        self,
        source: str,
        provider: str,
        token=Depends(Permissions.verify_permission("read")),
    ):
        cloud_client = get_cloud_client(provider=provider)

        signed_url = cloud_client.generate_url_from_source(source=source)

        return response(
            status_code=status.HTTP_200_OK,
            message=f"Successfully got the signed url",
            data={"signed_url": signed_url},
        )

    def pdf_chunks(
        self, reference_id: int, token=Depends(Permissions.verify_permission("read"))
    ):
        """
        Get the chunks of a PDF document based on the reference ID.

        Parameters:
        - reference_id: int - The reference ID of the document.

        Returns:
        - JSONResponse: The chunks of the PDF document.

        Example Request:
        ```
        /pdf-chunks?reference_id=123
        ```
        """
        if chunks := self.model.chunks(reference_id):
            return response(
                status_code=status.HTTP_200_OK,
                message="Successful",
                data=chunks,
            )
        return response(
            status_code=status.HTTP_400_BAD_REQUEST,
            message=f"Reference with id ${reference_id} is not a PDF.",
            data={},
        )

    def get_tasks(
        self,
        task_id: Optional[str] = None,
        token: str = Depends(Permissions.verify_permission("write")),
    ):
        """
        Returns list of queued insert or delete tasks
        Parameters:
        - task_id: Optional[str] - Specific task id to get info for
        - token: str - Authorization token.
        Returns:
        - JSONResponse: Dict of tasks.
        Example Response Body:
        ```
        {
            "tasks": {task_id: task_data}
        }
        ```
        """
        with self.task_lock:
            if task_id:
                return response(
                    status_code=status.HTTP_200_OK,
                    message=f"Returned task info",
                    data={"task": self.tasks.get(task_id)},
                )
            else:
                return response(
                    status_code=status.HTTP_200_OK,
                    message=f"Returned all tasks.",
                    data={"tasks": self.tasks},
                )

    def process_tasks(self):
        while True:
            task_id = self.task_queue.get()
            try:
                with self.task_lock:
                    action = self.tasks[task_id].action
                    data = self.tasks[task_id].data
                    self.tasks[task_id].status = TaskStatus.IN_PROGRESS
                    self.tasks[task_id].last_modified = now()
                if action == TaskAction.INSERT:
                    documents = data["documents"]
                    inserted_docs = self.model.insert(documents=documents)
                    with self.task_lock:
                        self.tasks[task_id].status = TaskStatus.COMPLETE
                        self.tasks[task_id].last_modified = now()
                        self.tasks[task_id].data["sources"] = inserted_docs
                elif action == TaskAction.DELETE:
                    doc_ids = data["source_ids"]
                    self.model.delete(doc_ids)
                    with self.task_lock:
                        self.tasks[task_id].status = TaskStatus.COMPLETE
                        self.tasks[task_id].last_modified = now()

            except Exception as e:
                with self.task_lock:
                    self.tasks[task_id].status = TaskStatus.FAILED
                    self.tasks[task_id].message = str(traceback.format_exc())
                    self.tasks[task_id].last_modified = now()
                    logging.error(
                        f"Task {task_id} with data {self.tasks[task_id]} failed: {str(traceback.format_exc())}"
                    )

            finally:
                with self.task_lock:
                    self.task_queue.task_done()

    def shutdown(self):
        self.logger.info(f"Shutting down NeuralDB deployment")
        self.model.cleanup()<|MERGE_RESOLUTION|>--- conflicted
+++ resolved
@@ -682,17 +682,13 @@
             session_id = input.session_id
 
         async def generate_response() -> AsyncGenerator[str, None]:
-<<<<<<< HEAD
             start_time = time.time()
             conversation_response = ""
-            async for chunk in chat.stream_chat(input.user_input, session_id):
-=======
             async for chunk in chat.stream_chat(
                 input.user_input, 
                 session_id,
                 constraints=input.constraints
             ):
->>>>>>> 78e6f841
                 yield chunk
                 conversation_response += chunk
             end_time = time.time()
