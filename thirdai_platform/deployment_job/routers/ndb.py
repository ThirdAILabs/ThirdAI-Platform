import io
import traceback
import uuid
from pathlib import Path
from typing import AsyncGenerator, List

import fitz
import jwt
import thirdai
from deployment_job.models.ndb_models import NDBModel, NDBV1Model, NDBV2Model
from deployment_job.permissions import Permissions
<<<<<<< HEAD
from deployment_job.pydantic_models.inputs import NDBSearchParams
=======
from deployment_job.pydantic_models.inputs import (
    AssociateInput,
    ChatHistoryInput,
    ChatInput,
    ChatSettings,
    DeleteInput,
    DocumentList,
    ImplicitFeedbackInput,
    NDBSearchParams,
    SaveModel,
    UpvoteInput,
)
>>>>>>> 75f917d6
from deployment_job.reporter import Reporter
from deployment_job.update_logger import UpdateLogger
from deployment_job.utils import propagate_error, validate_name
from fastapi import APIRouter, Depends, Form, Response, UploadFile, status
from fastapi.encoders import jsonable_encoder
from fastapi.responses import StreamingResponse
from platform_common.file_handler import download_local_files
from platform_common.pydantic_models.deployment import DeploymentConfig, NDBSubType
from platform_common.pydantic_models.feedback_logs import (
    AssociateLog,
    DeleteLog,
    FeedbackLog,
    ImplicitUpvoteLog,
    InsertLog,
    UpvoteLog,
)
from platform_common.utils import response
from prometheus_client import Counter, Summary
from pydantic import ValidationError

from deployment_job.pydantic_models import inputs

ndb_query_metric = Summary("ndb_query", "NDB Queries")
ndb_upvote_metric = Summary("ndb_upvote", "NDB upvotes")
ndb_associate_metric = Summary("ndb_associate", "NDB associations")
ndb_implicit_feedback_metric = Summary("ndb_implicit_feedback", "NDB implicit feedback")
ndb_insert_metric = Summary("ndb_insert", "NDB insertions")
ndb_delete_metric = Summary("ndb_delete", "NDB deletions")

ndb_top_k_selections = Counter(
    "ndb_top_k_selections", "Number of top-k results selected by user."
)


class NDBRouter:
    def __init__(self, config: DeploymentConfig, reporter: Reporter):
        self.config = config
        self.reporter = reporter

        self.model: NDBModel = NDBRouter.get_model(config)

        self.feedback_logger = UpdateLogger.get_feedback_logger(self.model.data_dir)
        self.insertion_logger = UpdateLogger.get_insertion_logger(self.model.data_dir)
        self.deletion_logger = UpdateLogger.get_deletion_logger(self.model.data_dir)

        self.router = APIRouter()
        self.router.add_api_route("/search", self.search, methods=["POST"])
        self.router.add_api_route("/insert", self.insert, methods=["POST"])
        self.router.add_api_route("/delete", self.delete, methods=["POST"])
        self.router.add_api_route("/upvote", self.upvote, methods=["POST"])
        self.router.add_api_route("/associate", self.associate, methods=["POST"])
        self.router.add_api_route(
            "/implicit-feedback", self.implicit_feedback, methods=["POST"]
        )
        self.router.add_api_route(
            "/update-chat-settings", self.update_chat_settings, methods=["POST"]
        )
        self.router.add_api_route(
            "/get-chat-history", self.get_chat_history, methods=["POST"]
        )
        self.router.add_api_route("/chat", self.chat, methods=["POST"])
        self.router.add_api_route("/sources", self.get_sources, methods=["GET"])
        self.router.add_api_route("/save", self.save, methods=["POST"])
        self.router.add_api_route(
            "/highlighted-pdf", self.highlighted_pdf, methods=["GET"]
        )
        self.router.add_api_route("/pdf-blob", self.pdf_blob, methods=["GET"])
        self.router.add_api_route("/pdf-chunks", self.pdf_chunks, methods=["GET"])

    @staticmethod
    def get_model(config: DeploymentConfig) -> NDBModel:
        subtype = config.model_options.ndb_sub_type
        if subtype == NDBSubType.v1:
            return NDBV1Model(config=config, write_mode=not config.autoscaling_enabled)
        elif subtype == NDBSubType.v2:
            return NDBV2Model(config=config, write_mode=not config.autoscaling_enabled)
        else:
            raise ValueError(f"Unsupported NDB subtype '{subtype}'.")

    @ndb_query_metric.time()
    @propagate_error
    def search(
        self,
        params: NDBSearchParams,
        token: str = Depends(Permissions.verify_permission("read")),
    ):
        """
        Query the NDB model with specified parameters.

        Parameters:
        - query: str - The query text.
        - top_k: int - The number of top results to return (default: 5).
        - constraints: Constraints - Additional constraints for the query.
        - rerank: bool - Whether to rerank the results (default: False).
        - context_radius: int - The context radius for the results (default: 1).
        - token: str - Authorization token.

        Returns:
        - JSONResponse: The query results.

        Example Request Body:
        ```
        {
            "query": "What is the capital of France?",
            "top_k": 5
            "rerank": true,
            "top_k_rerank": 100,
            "context_radius": 1,
            "rerank_threshold": 1.5,
            "constraints": {
                "field1": {
                    "constraint_type": "AnyOf",
                    "values": ["value1", "value2"]
                },
                "field2": {
                    "constraint_type": "InRange",
                    "minimum": 0,
                    "maximum": 10,
                    "inclusive_min": true,
                    "inclusive_max": true
                }
            }
        }
        ```
        """

        results = self.model.predict(**params.model_dump())

        return response(
            status_code=status.HTTP_200_OK,
            message="Successful",
            data=jsonable_encoder(results),
        )

    @propagate_error
    @ndb_insert_metric.time()
    def insert(
        self,
        documents: str = Form(...),
        files: List[UploadFile] = [],
        token: str = Depends(Permissions.verify_permission("write")),
    ):
        """
        Insert documents into the model.

        Parameters:
        - documents: str - The documents to be inserted in JSON format.
        - files: List[UploadFile] - Optional list of files to be uploaded.
        - token: str - Authorization token.

        Returns:
        - JSONResponse: Insertion success message.

        Example Request Body (Sync Mode):
        ```
        {
            "documents": [
                {
                    "location": "local",
                    "document_type": "PDF",
                    "path": "/path/to/file.pdf",
                    "metadata": {"author": "John Doe"},
                    "chunk_size": 100,
                    "stride": 40,
                    "emphasize_first_words": 0,
                    "ignore_header_footer": true,
                    "ignore_nonstandard_orientation": true
                }
            ],
        }
        ```
        """
        try:
            documents = DocumentList.model_validate_json(documents).documents
        except ValidationError as e:
            return response(
                status_code=status.HTTP_400_BAD_REQUEST,
                message="Invalid format for document insertion.",
                data={"details": str(e), "documents": documents},
            )

        if not documents:
            return response(
                status_code=status.HTTP_400_BAD_REQUEST,
                message="No documents supplied for insertion. Must supply at least one document.",
            )

        documents = download_local_files(
            files=files,
            file_infos=documents,
            dest_dir=self.model.data_dir / "insertions" / "documents",
        )

        if self.config.autoscaling_enabled:
            self.insertion_logger.log(InsertLog(documents=documents))

            return response(
                status_code=status.HTTP_202_ACCEPTED,
                message="Insert logged successfully.",
            )
        else:
            self.model.insert(documents=documents)

            return response(
                status_code=status.HTTP_200_OK,
                message="Insert applied successfully.",
            )

    @propagate_error
    @ndb_delete_metric.time()
    def delete(
        self,
        input: DeleteInput,
        token: str = Depends(Permissions.verify_permission("write")),
    ):
        """
        Delete sources from the model.

        Parameters:
        - input: DeleteInput - The input containing source IDs to be deleted.
        - token: str - Authorization token.

        Returns:
        - JSONResponse: Deletion success message.

        Example Request Body:
        ```
        {
            "source_ids": ["source1", "source2"]
        }
        ```
        """

        if self.config.autoscaling_enabled:
            self.deletion_logger.log(DeleteLog(doc_ids=input.source_ids))

            return response(
                status_code=status.HTTP_202_ACCEPTED,
                message="Delete logged successfully.",
            )
        else:
            self.model.delete(input.source_ids)

            return response(
                status_code=status.HTTP_200_OK,
                message="Delete applied successfully.",
            )

    @propagate_error
    @ndb_upvote_metric.time()
    def upvote(
        self,
        input: UpvoteInput,
        token: str = Depends(Permissions.verify_permission("read")),
    ):
        """
        Upvote specific text-id pairs.

        Parameters:
        - input: UpvoteInput - The upvote input containing text-id pairs.
        - token: str - Authorization token.

        Returns:
        - JSONResponse: Upvote success message.

        Example Request Body:
        ```
        {
            "text_id_pairs": [
                {"query_text": "What is AI?", "reference_id": 1},
                {"query_text": "What is machine learning?", "reference_id": 2}
            ]
        }
        ```
        """
        write_permission = Permissions.check_permission(
            token=token, permission_type="write"
        )

        if not write_permission or self.config.autoscaling_enabled:
            self.feedback_logger.log(
                FeedbackLog(
                    event=UpvoteLog(
                        chunk_ids=[
                            sample.reference_id for sample in input.text_id_pairs
                        ],
                        queries=[sample.query_text for sample in input.text_id_pairs],
                    )
                )
            )
            return response(
                status_code=status.HTTP_202_ACCEPTED,
                message="Upvote logged successfully.",
            )
        else:
            self.model.upvote(input.text_id_pairs)

            return response(
                status_code=status.HTTP_200_OK,
                message="Upvote applied successfully.",
            )

    @propagate_error
    @ndb_associate_metric.time()
    def associate(
        self,
        input: AssociateInput,
        token: str = Depends(Permissions.verify_permission("read")),
    ):
        """
        Associate text pairs in the model.

        Parameters:
        - input: AssociateInput - The associate input containing text pairs.
        - token: str - Authorization token.

        Returns:
        - JSONResponse: Association success message.

        Example Request Body:
        ```
        {
            "text_pairs": [
                {"source": "AI", "target": "Artificial Intelligence"},
                {"source": "ML", "target": "Machine Learning"}
            ]
        }
        ```
        """
        write_permission = Permissions.check_permission(
            token=token, permission_type="write"
        )

        if not write_permission or self.config.autoscaling_enabled:
            self.feedback_logger.log(
                FeedbackLog(
                    event=AssociateLog(
                        sources=[sample.source for sample in input.text_pairs],
                        targets=[sample.target for sample in input.text_pairs],
                    )
                )
            )
            return response(
                status_code=status.HTTP_202_ACCEPTED,
                message="Associate logged successfully.",
            )
        else:
            self.model.associate(input.text_pairs)

            return response(
                status_code=status.HTTP_200_OK,
                message="Associate applied successfully.",
            )

    @propagate_error
    @ndb_implicit_feedback_metric.time()
    def implicit_feedback(
        self,
        feedback: ImplicitFeedbackInput,
        token: str = Depends(Permissions.verify_permission("read")),
    ):
        self.feedback_logger.log(
            FeedbackLog(
                event=ImplicitUpvoteLog(
                    chunk_id=feedback.reference_id,
                    query=feedback.query_text,
                    event_desc=feedback.event_desc,
                )
            )
        )

        if feedback.reference_rank is not None and feedback.reference_rank < 5:
            ndb_top_k_selections.inc()

        return response(
            status_code=status.HTTP_200_OK,
            message="Implicit feedback logged successfully.",
        )

    @propagate_error
    def update_chat_settings(
        self,
        settings: ChatSettings,
        token=Depends(Permissions.verify_permission("write")),
    ):
        self.model.set_chat(**(settings.model_dump()))

        return response(
            status_code=status.HTTP_200_OK,
            message="Successfully updated chat settings",
        )

    @propagate_error
    def get_chat_history(
        self,
        input: ChatHistoryInput,
        token=Depends(Permissions.verify_permission("read")),
    ):
        chat = self.model.get_chat(provider=input.provider)
        if not chat:
            raise Exception(
                f"Chat is not enabled for provider: {input.provider}. Please set up the provider."
            )

        if not input.session_id:
            try:
                # Use logged-in user id as the chat session id if no other session id is provided
                session_id = jwt.decode(token, options={"verify_signature": False})[
                    "user_id"
                ]
            except:
                raise Exception(
                    "Must provide a session ID or be logged in to use chat feature"
                )
        else:
            session_id = input.session_id

        chat_history = {"chat_history": chat.get_chat_history(session_id)}

        return response(
            status_code=status.HTTP_200_OK,
            message="Successful",
            data=chat_history,
        )

    @propagate_error
    def chat(
        self,
        input: ChatInput,
        token=Depends(Permissions.verify_permission("read")),
    ):
        chat = self.model.get_chat(provider=input.provider)
        if not chat:
            raise Exception(
                f"Chat is not enabled for provider: {input.provider}. Please set up the provider."
            )

        if not input.session_id:
            try:
                # Use logged-in user id as the chat session id if no other session id is provided
                session_id = jwt.decode(token, options={"verify_signature": False})[
                    "user_id"
                ]
            except:
                raise Exception(
                    "Must provide a session ID or be logged in to use chat feature"
                )
        else:
            session_id = input.session_id

        async def generate_response() -> AsyncGenerator[str, None]:
            async for chunk in chat.stream_chat(input.user_input, session_id):
                yield chunk

        return StreamingResponse(generate_response(), media_type="text/plain")

    @propagate_error
    def get_sources(self, token=Depends(Permissions.verify_permission("read"))):
        """
        Get the sources used in the model.

        Parameters:
        - token: str - Authorization token.

        Returns:
        - JSONResponse: The list of sources.

        Example Response Body:
        ```
        {
            "status": "success",
            "message": "Successful",
            "data": ["source1", "source2", "source3"]
        }
        ```
        """
        sources = self.model.sources()
        return response(
            status_code=status.HTTP_200_OK,
            message="Successful",
            data=sources,
        )

    def save(
        self,
        input: SaveModel,
        token: str = Depends(Permissions.verify_permission("read")),
    ):
        """
        Save the current state of the NDB model.

        Parameters:
        - input: SaveModel - The input parameters for saving the model.
        - token: str - Authorization token.

        Returns:
        - JSONResponse: Save success message.

        Example Request Body:
        ```
        {
            "override": false,
            "model_name": "new_model_name"
        }
        ```
        """
        model_id = self.config.model_id
        if not input.override:
            model_id = str(uuid.uuid4())
            if not input.model_name:
                return response(
                    status_code=status.HTTP_400_BAD_REQUEST,
                    message="Model name is required for new model.",
                )

            try:
                validate_name(input.model_name)
            except Exception:
                return response(
                    status_code=status.HTTP_400_BAD_REQUEST,
                    message="Name must only contain alphanumeric characters, underscores (_), and hyphens (-).",
                )

            is_model_present = self.reporter.check_model_present(
                token, input.model_name
            )
            if is_model_present:
                return response(
                    status_code=status.HTTP_400_BAD_REQUEST,
                    message="Model name already exists, choose another one.",
                )
        else:
            override_permission = Permissions.check_permission(
                token=token, permission_type="override"
            )
            if not override_permission:
                return response(
                    status_code=status.HTTP_400_BAD_REQUEST,
                    message="You don't have permissions to override this model.",
                )
        try:
            self.model.save(model_id=model_id)
            if not input.override:
                self.reporter.save_model(
                    access_token=token,
                    model_id=model_id,
                    base_model_id=self.config.model_id,
                    model_name=input.model_name,
                    metadata={"thirdai_version": str(thirdai.__version__)},
                )
        except Exception as err:
            traceback.print_exc()
            return response(
                status_code=status.HTTP_500_INTERNAL_SERVER_ERROR, message=str(err)
            )

        return response(
            status_code=status.HTTP_200_OK,
            message="Successfully saved the model.",
            data={"new_model_id": model_id if not input.override else None},
        )

    @propagate_error
    def highlighted_pdf(
        self, reference_id: int, token=Depends(Permissions.verify_permission("read"))
    ):
        """
        Get a highlighted PDF based on the reference ID.

        Parameters:
        - reference_id: int - The reference ID of the document.

        Returns:
        - Response: The highlighted PDF as a stream.

        Example Request:
        ```
        /highlighted-pdf?reference_id=123
        ```
        """
        source, pdf_bytes = self.model.highlight_pdf(reference_id)
        buffer = io.BytesIO(pdf_bytes)
        headers = {"Content-Disposition": f'inline; filename="{Path(source).name}"'}
        return Response(
            buffer.getvalue(), headers=headers, media_type="application/pdf"
        )

    @propagate_error
    def pdf_blob(
        self, source: str, token=Depends(Permissions.verify_permission("read"))
    ):
        """
        Get the PDF blob from the source.

        Parameters:
        - source: str - The source path of the PDF.

        Returns:
        - Response: The PDF as a stream.

        Example Request:
        ```
        /pdf-blob?source=/path/to/pdf
        ```
        """
        buffer = io.BytesIO(fitz.open(source).tobytes())
        headers = {"Content-Disposition": f'inline; filename="{Path(source).name}"'}
        return Response(
            buffer.getvalue(), headers=headers, media_type="application/pdf"
        )

    @propagate_error
    def pdf_chunks(
        self, reference_id: int, token=Depends(Permissions.verify_permission("read"))
    ):
        """
        Get the chunks of a PDF document based on the reference ID.

        Parameters:
        - reference_id: int - The reference ID of the document.

        Returns:
        - JSONResponse: The chunks of the PDF document.

        Example Request:
        ```
        /pdf-chunks?reference_id=123
        ```
        """
        if chunks := self.model.chunks(reference_id):
            return response(
                status_code=status.HTTP_200_OK,
                message="Successful",
                data=chunks,
            )
        return response(
            status_code=status.HTTP_400_BAD_REQUEST,
            message=f"Reference with id ${reference_id} is not a PDF.",
            data={},
        )<|MERGE_RESOLUTION|>--- conflicted
+++ resolved
@@ -9,9 +9,6 @@
 import thirdai
 from deployment_job.models.ndb_models import NDBModel, NDBV1Model, NDBV2Model
 from deployment_job.permissions import Permissions
-<<<<<<< HEAD
-from deployment_job.pydantic_models.inputs import NDBSearchParams
-=======
 from deployment_job.pydantic_models.inputs import (
     AssociateInput,
     ChatHistoryInput,
@@ -24,7 +21,6 @@
     SaveModel,
     UpvoteInput,
 )
->>>>>>> 75f917d6
 from deployment_job.reporter import Reporter
 from deployment_job.update_logger import UpdateLogger
 from deployment_job.utils import propagate_error, validate_name
