--- conflicted
+++ resolved
@@ -26,11 +26,7 @@
 )
 from deployment_job.reporter import Reporter
 from deployment_job.update_logger import UpdateLogger
-<<<<<<< HEAD
 from deployment_job.utils import now, validate_name
-from fastapi import APIRouter, Depends, Form, Response, UploadFile, status
-=======
-from deployment_job.utils import validate_name
 from fastapi import (
     APIRouter,
     BackgroundTasks,
@@ -40,7 +36,6 @@
     UploadFile,
     status,
 )
->>>>>>> 5d0b53d7
 from fastapi.encoders import jsonable_encoder
 from fastapi.responses import StreamingResponse
 from platform_common.dependencies import is_on_low_disk
