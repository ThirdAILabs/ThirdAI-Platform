import io
import threading
import traceback
import uuid
from pathlib import Path
from queue import Queue
from typing import AsyncGenerator, List

import fitz
import jwt
import thirdai
from deployment_job.models.ndb_models import NDBModel
from deployment_job.permissions import Permissions
from deployment_job.pydantic_models.inputs import (
    AssociateInput,
    ChatHistoryInput,
    ChatInput,
    ChatSettings,
    DeleteInput,
    DocumentList,
    ImplicitFeedbackInput,
    NDBSearchParams,
    SaveModel,
    UpvoteInput,
)
from deployment_job.reporter import Reporter
from deployment_job.update_logger import UpdateLogger
from deployment_job.utils import now, validate_name
from fastapi import (
    APIRouter,
    BackgroundTasks,
    Depends,
    Form,
    Response,
    UploadFile,
    status,
)
from fastapi.encoders import jsonable_encoder
from fastapi.responses import StreamingResponse
from platform_common.dependencies import is_on_low_disk
from platform_common.file_handler import download_local_files, get_cloud_client
from platform_common.logging import LogCode
from platform_common.logging.job_loggers import JobLogger
from platform_common.pydantic_models.deployment import DeploymentConfig
from platform_common.pydantic_models.feedback_logs import (
    AssociateLog,
    DeleteLog,
    FeedbackLog,
    ImplicitUpvoteLog,
    InsertLog,
    UpvoteLog,
)
from platform_common.utils import response
from prometheus_client import Counter, Summary
from pydantic import ValidationError

ndb_query_metric = Summary("ndb_query", "NDB Queries")
ndb_upvote_metric = Summary("ndb_upvote", "NDB upvotes")
ndb_associate_metric = Summary("ndb_associate", "NDB associations")
ndb_implicit_feedback_metric = Summary("ndb_implicit_feedback", "NDB implicit feedback")
ndb_insert_metric = Summary("ndb_insert", "NDB insertions")
ndb_delete_metric = Summary("ndb_delete", "NDB deletions")

TOPK_SELECTIONS_TO_TRACK = 5
ndb_top_k_selections = [
    Counter(
        f"ndb_result_{i}_selections", f"Number of selections of result {i} by user."
    )
    for i in range(1, 1 + TOPK_SELECTIONS_TO_TRACK)
]


class NDBRouter:
    def __init__(self, config: DeploymentConfig, reporter: Reporter, logger: JobLogger):
        self.config = config
        self.reporter = reporter
        self.logger = logger

        self.model: NDBModel = NDBRouter.get_model(config, logger)

        self.feedback_logger = UpdateLogger.get_feedback_logger(self.model.data_dir)
        self.insertion_logger = UpdateLogger.get_insertion_logger(self.model.data_dir)
        self.deletion_logger = UpdateLogger.get_deletion_logger(self.model.data_dir)

        self.router = APIRouter()
        self.router.add_api_route("/search", self.search, methods=["POST"])
        self.router.add_api_route(
            "/insert",
            self.insert,
            methods=["POST"],
            dependencies=[Depends(is_on_low_disk(path=self.config.model_bazaar_dir))],
        )
        self.router.add_api_route("/delete", self.delete, methods=["POST"])
        self.router.add_api_route("/tasks", self.tasks, methods=["GET"])
        self.router.add_api_route("/upvote", self.upvote, methods=["POST"])
        self.router.add_api_route("/associate", self.associate, methods=["POST"])
        self.router.add_api_route(
            "/implicit-feedback", self.implicit_feedback, methods=["POST"]
        )
        self.router.add_api_route(
            "/update-chat-settings", self.update_chat_settings, methods=["POST"]
        )
        self.router.add_api_route(
            "/get-chat-history", self.get_chat_history, methods=["POST"]
        )
        self.router.add_api_route("/chat", self.chat, methods=["POST"])
        self.router.add_api_route("/sources", self.get_sources, methods=["GET"])
        self.router.add_api_route(
            "/save",
            self.save,
            methods=["POST"],
            dependencies=[Depends(is_on_low_disk(path=self.config.model_bazaar_dir))],
        )
        self.router.add_api_route(
            "/highlighted-pdf", self.highlighted_pdf, methods=["GET"]
        )
        self.router.add_api_route("/pdf-blob", self.pdf_blob, methods=["GET"])
        self.router.add_api_route("/pdf-chunks", self.pdf_chunks, methods=["GET"])
        self.router.add_api_route(
            "/get-signed-url", self.get_signed_url, methods=["GET"]
        )

        self.task_queue = Queue()
        self.tasks = {}
        self.task_lock = threading.Lock()

        threading.Thread(target=self.process_tasks, daemon=True).start()

    @staticmethod
    def get_model(config: DeploymentConfig, logger: JobLogger) -> NDBModel:
        return NDBModel(
            config=config, logger=logger, write_mode=not config.autoscaling_enabled
        )

    @ndb_query_metric.time()
    def search(
        self,
        params: NDBSearchParams,
        token: str = Depends(Permissions.verify_permission("read")),
    ):
        """
        Query the NDB model with specified parameters.

        Parameters:
        - query: str - The query text.
        - top_k: int - The number of top results to return (default: 5).
        - constraints: Constraints - Additional constraints for the query.
        - rerank: bool - Whether to rerank the results (default: False).
        - context_radius: int - The context radius for the results (default: 1).
        - token: str - Authorization token.

        Returns:
        - JSONResponse: The query results.

        Example Request Body:
        ```
        {
            "query": "What is the capital of France?",
            "top_k": 5
            "rerank": true,
            "top_k_rerank": 100,
            "context_radius": 1,
            "rerank_threshold": 1.5,
            "constraints": {
                "field1": {
                    "constraint_type": "AnyOf",
                    "values": ["value1", "value2"]
                },
                "field2": {
                    "constraint_type": "InRange",
                    "minimum": 0,
                    "maximum": 10,
                    "inclusive_min": true,
                    "inclusive_max": true
                }
            }
        }
        ```
        """
        results = self.model.predict(**params.model_dump())

        return response(
            status_code=status.HTTP_200_OK,
            message="Successful",
            data=jsonable_encoder(results),
        )

    @ndb_insert_metric.time()
    def insert(
        self,
        documents: str = Form(...),
        files: List[UploadFile] = [],
        sync: bool = True,
        token: str = Depends(Permissions.verify_permission("write")),
    ):
        """
        Insert documents into the model.

        Parameters:
        - documents: str - The documents to be inserted in JSON format.
            - path: str - Path of the file.
            - location: str - Where the file is stored. If uploading a file, this will be "local". Other options include "nfs", "s3", "gcp", "azure".
            - source_id: Optional[str] - A user specified source id for the uploaded document. If not provided, a random source_id will be created.
            - options: Dict[str, Any] - Custom options for this inserted doc. (default: {})
                - {"upsert": True} can only be used if source_id is specified. The newly uploaded document will replace the document that currently has source_id.
            - metadata: Optional[Dict[str, Any]] - Metadata to assign to this doc. Can be used to filter documents.
        - files: List[UploadFile] - List of files to be uploaded.
        - sync: Optional[bool] - Whether to upload files synchronously or queue them (default: True).
        - token: str - Authorization token.

        Returns:
        - JSONResponse: Insertion success message.

        Example Documents Param Request Body:
        ```
        {
            "documents": [
                {
                    "location": "local",
                    "path": "/path/to/file.pdf",
                    "metadata": {"author": "John Doe"},
                    "options": {"upsert": True},
                    "source_id": "1234",
                }
            ],
        }
        ```
        """
        try:
            documents = DocumentList.model_validate_json(documents).documents
        except ValidationError as e:
            return response(
                status_code=status.HTTP_400_BAD_REQUEST,
                message="Invalid format for document insertion.",
                data={"details": str(e), "documents": documents},
            )

        if not documents:
            return response(
                status_code=status.HTTP_400_BAD_REQUEST,
                message="No documents supplied for insertion. Must supply at least one document.",
            )

        total_filesize = sum(file.size or 0 for file in files)

        if self.config.autoscaling_enabled:
            max_filesize_mb = 200
        else:
            max_filesize_mb = 50

        if total_filesize > (max_filesize_mb * 1024 * 1024):
            message = f"Size of uploaded files exceeds maximum of {max_filesize_mb}Mb for insertion endpoint on active deployment. Please use retraining api for updates of this size."
            self.logger.error(message, code=LogCode.FILE_VALIDATION)
            return response(
                status_code=status.HTTP_400_BAD_REQUEST,
                message=message,
            )

        documents = download_local_files(
            files=files,
            file_infos=documents,
            dest_dir=self.model.data_dir / "insertions" / "documents",
        )

        if self.config.autoscaling_enabled:
            self.insertion_logger.log(InsertLog(documents=documents))
            self.logger.info(
                "Document insertion logged for autoscaling deployment",
                code=LogCode.MODEL_INSERT,
            )
            return response(
                status_code=status.HTTP_202_ACCEPTED,
                message="Insert logged successfully.",
            )
        elif not sync:
            task_id = str(uuid.uuid4())
            with self.task_lock:
                self.task_queue.put(task_id)
                self.tasks[task_id] = {
                    "status": "not_started",
                    "action": "insert",
                    "last_modified": now(),
                    "data": {"documents": documents},
                    "message": "",
                }

            self.logger.info("Document insertion queued")
            return response(
                status_code=status.HTTP_202_ACCEPTED,
                message=f"Files received, insertion will start soon.",
                data={"task_id": task_id},
            )
        else:
            try:
                inserted_docs = self.model.insert(documents=documents)
                self.logger.info(
                    "Document insertion applied successfully", code=LogCode.MODEL_INSERT
                )
                return response(
                    status_code=status.HTTP_200_OK,
                    message="Insert applied successfully.",
                    data=inserted_docs,
                )
            except Exception as e:
                self.logger.error(
                    f"Error inserting documents: {e}", code=LogCode.MODEL_INSERT
                )
                return response(
                    status_code=status.HTTP_500_INTERNAL_SERVER_ERROR,
                    message="Error inserting documents",
                )

    @ndb_delete_metric.time()
    def delete(
        self,
        input: DeleteInput,
        sync: bool = True,
        token: str = Depends(Permissions.verify_permission("write")),
    ):
        """
        Delete sources from the model.

        Parameters:
        - input: DeleteInput - The input containing source IDs to be deleted.
        - token: str - Authorization token.

        Returns:
        - JSONResponse: Deletion success message.

        Example Request Body:
        ```
        {
            "source_ids": ["source1", "source2"]
        }
        ```
        """

        if self.config.autoscaling_enabled:
            self.deletion_logger.log(DeleteLog(doc_ids=input.source_ids))
            self.logger.info(
                "Deletion logged for autoscaling deployment", code=LogCode.MODEL_DELETE
            )
            return response(
                status_code=status.HTTP_202_ACCEPTED,
                message="Delete logged successfully.",
            )
        elif not sync:
            task_id = str(uuid.uuid4())
            with self.task_lock:
                self.task_queue.put(task_id)
                self.tasks[task_id] = {
                    "status": "not_started",
                    "action": "delete",
                    "last_modified": now(),
                    "data": {"source_ids": input.source_ids},
                    "message": "",
                }
            self.logger.info("Deletion queued")
            return response(
                status_code=status.HTTP_202_ACCEPTED,
                message=f"Source ids received, deletion will start soon.",
                data={"task_id": task_id},
            )
        else:
            if len(input.source_ids) > 5:
                message = f"Number of deletions exceeds the maximum {input.source_ids} that can be processed synchronously in an active deployment."
                self.logger.error(message, code=LogCode.MODEL_DELETE)
                return response(
                    status_code=status.HTTP_400_BAD_REQUEST,
                    message=message,
                )
            try:
                self.model.delete(input.source_ids)
                self.logger.info(
                    "Document deletion applied successfully", code=LogCode.MODEL_DELETE
                )
                return response(
                    status_code=status.HTTP_200_OK,
                    message="Delete applied successfully.",
                )
            except Exception as e:
                self.logger.error(
                    f"Error deleting documents: {e}", code=LogCode.MODEL_DELETE
                )
                return response(
                    status_code=status.HTTP_500_INTERNAL_SERVER_ERROR,
                    message="Error deleting documents",
                )

    def tasks(
        self,
        token: str = Depends(Permissions.verify_permission("write")),
    ):
        """
        Returns list of queued insert or delete tasks

        Parameters:
        - token: str - Authorization token.

        Returns:
        - JSONResponse: Dict of tasks.

        Example Request Body:
        ```
        {
            "tasks": {task_id: task_data}
        }
        ```
        """
        with self.task_lock:
            return response(
                status_code=status.HTTP_200_OK,
                message=f"Returned all tasks.",
                data={"tasks": self.tasks},
            )

    @ndb_upvote_metric.time()
    def upvote(
        self,
        input: UpvoteInput,
        token: str = Depends(Permissions.verify_permission("read")),
    ):
        """
        Upvote specific text-id pairs.

        Parameters:
        - input: UpvoteInput - The upvote input containing text-id pairs.
        - token: str - Authorization token.

        Returns:
        - JSONResponse: Upvote success message.

        Example Request Body:
        ```
        {
            "text_id_pairs": [
                {"query_text": "What is AI?", "reference_id": 1},
                {"query_text": "What is machine learning?", "reference_id": 2}
            ]
        }
        ```
        """
        write_permission = Permissions.check_permission(
            token=token, permission_type="write"
        )
        prod_mode = not write_permission or self.config.autoscaling_enabled

        self.feedback_logger.log(
            FeedbackLog(
                event=UpvoteLog(
                    chunk_ids=[sample.reference_id for sample in input.text_id_pairs],
                    queries=[sample.query_text for sample in input.text_id_pairs],
                    reference_texts=[
                        sample.reference_text for sample in input.text_id_pairs
                    ],
                ),
                perform_rlhf_later=prod_mode,
            )
        )

        if prod_mode:
            message = "Upvote logged successfully."
            self.logger.info(message, code=LogCode.MODEL_RLHF)
            return response(status_code=status.HTTP_202_ACCEPTED, message=message)
        else:
            if len(input.text_id_pairs) > 100:
                message = f"Number of upvote samples exceeds the maximum {input.text_id_pairs} that can be processed synchronously in an active deployment."
                self.logger.error(message, code=LogCode.MODEL_RLHF)
                return response(
                    status_code=status.HTTP_400_BAD_REQUEST, message=message
                )
            try:
                message = "Upvote applied successfully."
                self.model.upvote(input.text_id_pairs)
                self.logger.info(message, code=LogCode.MODEL_RLHF)
                return response(
                    status_code=status.HTTP_200_OK,
                    message=message,
                )
            except Exception as e:
                message = f"Error applying upvote: {e}"
                self.logger.error(message, code=LogCode.MODEL_RLHF)
                return response(
                    status_code=status.HTTP_500_INTERNAL_SERVER_ERROR,
                    message=message,
                )

    @ndb_associate_metric.time()
    def associate(
        self,
        input: AssociateInput,
        token: str = Depends(Permissions.verify_permission("read")),
    ):
        """
        Associate text pairs in the model.

        Parameters:
        - input: AssociateInput - The associate input containing text pairs.
        - token: str - Authorization token.

        Returns:
        - JSONResponse: Association success message.

        Example Request Body:
        ```
        {
            "text_pairs": [
                {"source": "AI", "target": "Artificial Intelligence"},
                {"source": "ML", "target": "Machine Learning"}
            ]
        }
        ```
        """
        write_permission = Permissions.check_permission(
            token=token, permission_type="write"
        )
        prod_mode = not write_permission or self.config.autoscaling_enabled

        self.feedback_logger.log(
            FeedbackLog(
                event=AssociateLog(
                    sources=[sample.source for sample in input.text_pairs],
                    targets=[sample.target for sample in input.text_pairs],
                ),
                perform_rlhf_later=prod_mode,
            )
        )

        if prod_mode:
            message = "Associate logged successfully."
            self.logger.info(message, code=LogCode.MODEL_RLHF)
            return response(
                status_code=status.HTTP_202_ACCEPTED,
                message=message,
            )
        else:
            if len(input.text_pairs) > 100:
                message = f"Number of association samples exceeds the maximum {input.text_pairs} that can be processed synchronously in an active deployment."
                self.logger.error(message, code=LogCode.MODEL_RLHF)
                return response(
                    status_code=status.HTTP_400_BAD_REQUEST,
                    message=message,
                )
            try:
                message = "Associate applied successfully."
                self.model.associate(input.text_pairs)
                self.logger.info(message, code=LogCode.MODEL_RLHF)
                return response(
                    status_code=status.HTTP_200_OK,
                    message=message,
                )
            except Exception as e:
                message = f"Error applying association: {e}"
                self.logger.error(message, code=LogCode.MODEL_RLHF)
                return response(
                    status_code=status.HTTP_500_INTERNAL_SERVER_ERROR,
                    message=message,
                )

    @ndb_implicit_feedback_metric.time()
    def implicit_feedback(
        self,
        feedback: ImplicitFeedbackInput,
        token: str = Depends(Permissions.verify_permission("read")),
    ):
        self.feedback_logger.log(
            FeedbackLog(
                event=ImplicitUpvoteLog(
                    chunk_id=feedback.reference_id,
                    query=feedback.query_text,
                    event_desc=feedback.event_desc,
                ),
                perform_rlhf_later=True,
            )
        )

        if feedback.reference_rank is not None and feedback.reference_rank < len(
            ndb_top_k_selections
        ):
            ndb_top_k_selections[feedback.reference_rank].inc()

        return response(
            status_code=status.HTTP_200_OK,
            message="Implicit feedback logged successfully.",
        )

    def update_chat_settings(
        self,
        settings: ChatSettings,
        token=Depends(Permissions.verify_permission("write")),
    ):
        self.model.set_chat(**(settings.model_dump()))

        return response(
            status_code=status.HTTP_200_OK,
            message="Successfully updated chat settings",
        )

    def get_chat_history(
        self,
        input: ChatHistoryInput,
        token=Depends(Permissions.verify_permission("read")),
    ):
        chat = self.model.get_chat(provider=input.provider)
        if not chat:
            raise Exception(
                f"Chat is not enabled for provider: {input.provider}. Please set up the provider."
            )

        if not input.session_id:
            try:
                # Use logged-in user id as the chat session id if no other session id is provided
                session_id = jwt.decode(token, options={"verify_signature": False})[
                    "user_id"
                ]
            except:
                raise Exception(
                    "Must provide a session ID or be logged in to use chat feature"
                )
        else:
            session_id = input.session_id

        chat_history = {"chat_history": chat.get_chat_history(session_id)}

        return response(
            status_code=status.HTTP_200_OK,
            message="Successful",
            data=chat_history,
        )

    def chat(
        self,
        input: ChatInput,
        token=Depends(Permissions.verify_permission("read")),
    ):
        chat = self.model.get_chat(provider=input.provider)
        if not chat:
            raise Exception(
                f"Chat is not enabled for provider: {input.provider}. Please set up the provider."
            )

        if not input.session_id:
            try:
                # Use logged-in user id as the chat session id if no other session id is provided
                session_id = jwt.decode(token, options={"verify_signature": False})[
                    "user_id"
                ]
            except:
                raise Exception(
                    "Must provide a session ID or be logged in to use chat feature"
                )
        else:
            session_id = input.session_id

        async def generate_response() -> AsyncGenerator[str, None]:
            async for chunk in chat.stream_chat(input.user_input, session_id):
                yield chunk

        return StreamingResponse(generate_response(), media_type="text/plain")

    def get_sources(self, token=Depends(Permissions.verify_permission("read"))):
        """
        Get the sources used in the model.

        Parameters:
        - token: str - Authorization token.

        Returns:
        - JSONResponse: The list of sources.

        Example Response Body:
        ```
        {
            "status": "success",
            "message": "Successful",
            "data": ["source1", "source2", "source3"]
        }
        ```
        """
        sources = self.model.sources()
        return response(
            status_code=status.HTTP_200_OK,
            message="Successful",
            data=sources,
        )

    def save(
        self,
        input: SaveModel,
        background_tasks: BackgroundTasks,
        token: str = Depends(Permissions.verify_permission("read")),
    ):
        """
        Save the current state of the NDB model.

        Parameters:
        - input: SaveModel - The input parameters for saving the model.
        - token: str - Authorization token.

        Returns:
        - JSONResponse: Save success message.

        Example Request Body:
        ```
        {
            "override": false,
            "model_name": "new_model_name"
        }
        ```
        """
        model_id = self.config.model_id
        if not input.override:
            model_id = str(uuid.uuid4())
            if not input.model_name:
                return response(
                    status_code=status.HTTP_400_BAD_REQUEST,
                    message="Model name is required for new model.",
                )

            try:
                validate_name(input.model_name)
            except Exception:
                return response(
                    status_code=status.HTTP_400_BAD_REQUEST,
                    message="Name must only contain alphanumeric characters, underscores (_), and hyphens (-).",
                )

            is_model_present = self.reporter.check_model_present(
                token, input.model_name
            )
            if is_model_present:
                return response(
                    status_code=status.HTTP_400_BAD_REQUEST,
                    message="Model name already exists, choose another one.",
                )
        else:
            override_permission = Permissions.check_permission(
                token=token, permission_type="override"
            )
            if not override_permission:
                return response(
                    status_code=status.HTTP_400_BAD_REQUEST,
                    message="You don't have permissions to override this model.",
                )

        background_tasks.add_task(self._perform_save, model_id, token, input.override)

        message = "Save operation initiated in the background."
        self.logger.info(message, code=LogCode.MODEL_SAVE)
        return response(
            status_code=status.HTTP_202_ACCEPTED,
            message=message,
            data={"new_model_id": model_id if not input.override else None},
        )

    def _perform_save(self, model_id: str, token: str, override: bool):
        try:
            self.model.save(model_id=model_id)
            if not override:
                self.reporter.save_model(
                    access_token=token,
                    model_id=model_id,
                    base_model_id=self.config.model_id,
                    model_name=model_id,
                    metadata={"thirdai_version": str(thirdai.__version__)},
                )
        except Exception as err:
            self.logger.error(
                f"Error in background save: {traceback.format_exc()}",
                code=LogCode.MODEL_SAVE,
            )

    def highlighted_pdf(
        self, reference_id: int, token=Depends(Permissions.verify_permission("read"))
    ):
        """
        Get a highlighted PDF based on the reference ID.

        Parameters:
        - reference_id: int - The reference ID of the document.

        Returns:
        - Response: The highlighted PDF as a stream.

        Example Request:
        ```
        /highlighted-pdf?reference_id=123
        ```
        """
        source, pdf_bytes = self.model.highlight_pdf(reference_id)
        buffer = io.BytesIO(pdf_bytes)
        headers = {"Content-Disposition": f'inline; filename="{Path(source).name}"'}
        return Response(
            buffer.getvalue(), headers=headers, media_type="application/pdf"
        )

    def pdf_blob(
        self, source: str, token=Depends(Permissions.verify_permission("read"))
    ):
        """
        Get the PDF blob from the source.

        Parameters:
        - source: str - The source path of the PDF.

        Returns:
        - Response: The PDF as a stream.

        Example Request:
        ```
        /pdf-blob?source=/path/to/pdf
        ```
        """
        buffer = io.BytesIO(fitz.open(source).tobytes())
        headers = {"Content-Disposition": f'inline; filename="{Path(source).name}"'}
        return Response(
            buffer.getvalue(), headers=headers, media_type="application/pdf"
        )

    def get_signed_url(
        self,
        source: str,
        provider: str,
        token=Depends(Permissions.verify_permission("read")),
    ):
        cloud_client = get_cloud_client(provider=provider)

        signed_url = cloud_client.generate_url_from_source(source=source)

        return response(
            status_code=status.HTTP_200_OK,
            message=f"Successfully got the signed url",
            data={"signed_url": signed_url},
        )

    def pdf_chunks(
        self, reference_id: int, token=Depends(Permissions.verify_permission("read"))
    ):
        """
        Get the chunks of a PDF document based on the reference ID.

        Parameters:
        - reference_id: int - The reference ID of the document.

        Returns:
        - JSONResponse: The chunks of the PDF document.

        Example Request:
        ```
        /pdf-chunks?reference_id=123
        ```
        """
        if chunks := self.model.chunks(reference_id):
            return response(
                status_code=status.HTTP_200_OK,
                message="Successful",
                data=chunks,
            )
        return response(
            status_code=status.HTTP_400_BAD_REQUEST,
            message=f"Reference with id ${reference_id} is not a PDF.",
            data={},
        )

<<<<<<< HEAD
    def process_tasks(self):
        while True:
            task_id = self.task_queue.get()
            try:
                with self.task_lock:
                    action = self.tasks[task_id]["action"]
                    data = self.tasks[task_id]["data"]
                    self.tasks[task_id]["status"] = "in_progress"
                    self.tasks[task_id]["last_modified"] = now()
                if action == "insert":
                    documents = data["documents"]
                    inserted_docs = self.model.insert(documents=documents)
                    with self.task_lock:
                        self.tasks[task_id]["status"] = "complete"
                        self.tasks[task_id]["last_modified"] = now()
                        self.tasks[task_id]["data"]["sources"] = inserted_docs
                elif action == "delete":
                    doc_ids = data["source_ids"]
                    self.model.delete(doc_ids)
                    with self.task_lock:
                        self.tasks[task_id]["status"] = "complete"
                        self.tasks[task_id]["last_modified"] = now()

            except Exception as e:
                with self.task_lock:
                    self.tasks[task_id]["status"] = "failed"
                    self.tasks[task_id]["message"] = str(traceback.format_exc())
                    self.tasks[task_id]["last_modified"] = now()
                    logging.error(
                        f"Task {task_id} with data {self.tasks[task_id]} failed: {str(traceback.format_exc())}"
                    )

            finally:
                with self.task_lock:
                    self.task_queue.task_done()

    def shutdown(self):
=======
    def shutdown(self):
        self.logger.info(f"Shutting down NeuralDB deployment")
>>>>>>> 42a225a9
        self.model.cleanup()<|MERGE_RESOLUTION|>--- conflicted
+++ resolved
@@ -862,7 +862,6 @@
             data={},
         )
 
-<<<<<<< HEAD
     def process_tasks(self):
         while True:
             task_id = self.task_queue.get()
@@ -900,8 +899,6 @@
                     self.task_queue.task_done()
 
     def shutdown(self):
-=======
     def shutdown(self):
         self.logger.info(f"Shutting down NeuralDB deployment")
->>>>>>> 42a225a9
         self.model.cleanup()