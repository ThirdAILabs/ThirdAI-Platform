--- conflicted
+++ resolved
@@ -18,15 +18,12 @@
 from platform_common.dependencies import is_on_low_disk
 from platform_common.logging import JobLogger, LogCode
 from platform_common.ndb.ndbv1_parser import convert_to_ndb_file
-<<<<<<< HEAD
 from platform_common.pydantic_models.deployment import DeploymentConfig
-=======
 from platform_common.pii.data_types import (
     UnstructuredTokenClassificationResults,
     XMLTokenClassificationResults,
 )
 from platform_common.pydantic_models.deployment import DeploymentConfig, UDTSubType
->>>>>>> d567559f
 from platform_common.thirdai_storage.data_types import (
     LabelCollection,
     LabelStatus,
@@ -226,26 +223,9 @@
         )
 
     @staticmethod
-<<<<<<< HEAD
-    def get_model(config: DeploymentConfig, logger: Logger) -> ClassificationModel:
+    def get_model(config: DeploymentConfig, logger: JobLogger) -> ClassificationModel:
         logger.info(f"Initializing Nlp Text Classification model")
         return TextClassificationModel(config=config, logger=logger)
-=======
-    def get_model(config: DeploymentConfig, logger: JobLogger) -> ClassificationModel:
-        subtype = config.model_options.udt_sub_type
-        logger.info(
-            f"Initializing Text Classification model of subtype: {subtype}",
-            code=LogCode.MODEL_INIT,
-        )
-        if subtype == UDTSubType.text or subtype == UDTSubType.document:
-            return TextClassificationModel(config=config, logger=logger)
-        else:
-            error_message = (
-                f"Unsupported UDT subtype '{subtype}' for Text Classification."
-            )
-            logger.error(error_message, code=LogCode.MODEL_INIT)
-            raise ValueError(error_message)
->>>>>>> d567559f
 
     def insert_sample(
         self,
@@ -289,26 +269,9 @@
         self.router.add_api_route("/predict", self.predict, methods=["POST"])
 
     @staticmethod
-<<<<<<< HEAD
-    def get_model(config: DeploymentConfig, logger: Logger) -> ClassificationModel:
+    def get_model(config: DeploymentConfig, logger: JobLogger) -> ClassificationModel:
         logger.info(f"Initializing Nlp Token Classification model")
         return TokenClassificationModel(config=config, logger=logger)
-=======
-    def get_model(config: DeploymentConfig, logger: JobLogger) -> ClassificationModel:
-        subtype = config.model_options.udt_sub_type
-        logger.info(
-            f"Initializing Token Classification model of subtype: {subtype}",
-            code=LogCode.MODEL_INIT,
-        )
-        if subtype == UDTSubType.token:
-            return TokenClassificationModel(config=config, logger=logger)
-        else:
-            error_message = (
-                f"Unsupported UDT subtype '{subtype}' for Token Classification."
-            )
-            logger.error(error_message, code=LogCode.MODEL_INIT)
-            raise ValueError(error_message)
->>>>>>> d567559f
 
     def add_labels(
         self,
