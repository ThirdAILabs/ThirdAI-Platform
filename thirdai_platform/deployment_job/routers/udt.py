--- conflicted
+++ resolved
@@ -14,11 +14,7 @@
 from platform_common.dependencies import is_on_low_disk
 from platform_common.logging import JobLogger, LogCode
 from platform_common.ndb.ndbv1_parser import convert_to_ndb_file
-<<<<<<< HEAD
-from platform_common.pii.logtypes import (
-=======
 from platform_common.pii.data_types import (
->>>>>>> 626d2269
     UnstructuredTokenClassificationResults,
     XMLTokenClassificationResults,
 )
@@ -166,17 +162,6 @@
                 text_length=len(params.text),
             )
 
-<<<<<<< HEAD
-        elif isinstance(results, XMLTokenClassificationResults):
-            self.queries_ingested.log(1)
-            self.queries_ingested_bytes.log(len(params.text))
-            self.logger.info(
-                f"Prediction complete with {len(results.predictions)} predictions",
-                extra={"text_length": len(params.text)},
-            )
-
-=======
->>>>>>> 626d2269
         end_time = time.perf_counter()
         time_taken = end_time - start_time
 
