--- conflicted
+++ resolved
@@ -50,22 +50,7 @@
 
     @staticmethod
     def get_model(config: DeploymentConfig, logger: Logger) -> ClassificationModel:
-<<<<<<< HEAD
-        subtype = config.model_options.udt_sub_type
-        logger.info(f"Initializing model of subtype: {subtype}")
-        if subtype == UDTSubType.text:
-            return TextClassificationModel(config=config, logger=logger)
-        elif subtype == UDTSubType.token:
-            return TokenClassificationModel(config=config, logger=logger)
-        elif subtype == UDTSubType.doc:
-            return TextClassificationModel(config=config, logger=logger)
-        else:
-            error_message = f"Unsupported UDT subtype '{subtype}'."
-            logger.error(error_message)
-            raise ValueError(error_message)
-=======
         raise NotImplementedError("Subclasses should implement this method")
->>>>>>> d1dd612f
 
     def get_text(
         self,
@@ -227,6 +212,8 @@
         logger.info(f"Initializing Text Classification model of subtype: {subtype}")
         if subtype == UDTSubType.text:
             return TextClassificationModel(config=config, logger=logger)
+        elif subtype == UDTSubType.doc:
+            return TextClassificationModel(config=config, logger=logger)
         else:
             error_message = (
                 f"Unsupported UDT subtype '{subtype}' for Text Classification."
