--- conflicted
+++ resolved
@@ -127,14 +127,11 @@
         """
         start_time = time.perf_counter()
 
-<<<<<<< HEAD
         udt_query_count.inc()
 
         text_length = len(params.text.split())
         udt_query_length_summary.observe(text_length)
 
-=======
->>>>>>> 71e576d8
         results = self.model.predict(**params.model_dump())
 
         # TODO(pratik/geordie/yash): Add logging for search results text classification
