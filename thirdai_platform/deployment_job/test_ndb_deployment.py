import json
import os
import shutil
<<<<<<< HEAD
import uuid
=======
from pathlib import Path
>>>>>>> 80610a46
from unittest.mock import patch

import pytest
from deployment_job.permissions import Permissions
from fastapi.testclient import TestClient
from licensing.verify import verify_license
from platform_common.logging import JobLogger
from platform_common.pydantic_models.deployment import (
    DeploymentConfig,
    NDBDeploymentOptions,
)
from thirdai import neural_db_v2 as ndbv2
from thirdai.neural_db_v2.chunk_stores import PandasChunkStore
from thirdai.neural_db_v2.retrievers import FinetunableRetriever

USER_ID = "abc"
MODEL_ID = "xyz"

THIRDAI_LICENSE = os.path.join(
    os.path.dirname(__file__), "../tests/ndb_enterprise_license.json"
)


logger = JobLogger(
    log_dir=Path("./tmp"),
    log_prefix="deployment",
    service_type="deployment",
    model_id="model-123",
    model_type="ndb",
    user_id="user-123",
)


def doc_dir():
    return os.path.join(
        os.path.dirname(os.path.dirname(__file__)),
        "train_job/sample_docs",
    )


@pytest.fixture(scope="function")
def tmp_dir():
    path = "./tmp"
    os.environ["SHARE_DIR"] = path
    os.makedirs(path, exist_ok=True)
    yield path
    shutil.rmtree(path)


def create_ndbv2_model(tmp_dir: str, on_disk: bool):
    verify_license.verify_and_activate(THIRDAI_LICENSE)

    random_path = f"{uuid.uuid4()}.ndb"

    if on_disk:
        db = ndbv2.NeuralDB(save_path=random_path)
    else:
        db = ndbv2.NeuralDB(
            chunk_store=PandasChunkStore(),
            retriever=FinetunableRetriever(random_path),
        )

    db.insert(
        [ndbv2.CSV(os.path.join(doc_dir(), "articles.csv"), text_columns=["text"])]
    )

    db.save(os.path.join(tmp_dir, "models", f"{MODEL_ID}", "model.ndb"))

    shutil.rmtree(random_path)


def mock_verify_permission(permission_type: str = "read"):
    return lambda: ""


def mock_check_permission(token: str, permission_type: str = "read"):
    return True


def create_config(tmp_dir: str, autoscaling: bool, on_disk: bool):
    create_ndbv2_model(tmp_dir, on_disk)

    license_info = verify_license.verify_license(THIRDAI_LICENSE)

    return DeploymentConfig(
        user_id=USER_ID,
        model_id=MODEL_ID,
        model_bazaar_endpoint="",
        model_bazaar_dir=tmp_dir,
        host_dir=tmp_dir,
        license_key=license_info["boltLicenseKey"],
        autoscaling_enabled=autoscaling,
        model_options=NDBDeploymentOptions(),
    )


def get_query_result(client: TestClient, query: str):
    res = client.post("/search", json={"query": query})
    assert res.status_code == 200
    return res.json()["data"]["references"][0]["id"]


def check_query(client: TestClient):
    # This query corresponds to row/chunk 27 in articles.csv
    assert get_query_result(client, "manufacturing faster chips") == 27


def check_upvote_dev_mode(client: TestClient):
    random_query = "some random nonsense with no relevance to any article"
    # Here 78 is just a random chunk that we are upvoting for this query
    assert get_query_result(client, random_query) != 78

    res = client.post(
        "/upvote",
        json={
            "text_id_pairs": [
                {
                    "query_text": random_query,
                    "reference_id": 78,
                    "reference_text": "This is the corresponding reference text.",
                }
            ]
        },
    )
    assert res.status_code == 200

    assert get_query_result(client, random_query) == 78


def check_associate_dev_mode(client: TestClient):
    # This query corresponds to row/chunk 16 in articles.csv
    query = "premier league teams in england"
    assert get_query_result(client, query) != 16

    res = client.post(
        "/associate",
        json={
            "text_pairs": [
                {"source": query, "target": "man utd manchester united arsenal"}
            ]
        },
    )
    assert res.status_code == 200

    assert get_query_result(client, query) == 16


def check_insertion_dev_mode(client: TestClient):
    res = client.get("/sources")
    assert res.status_code == 200
    assert len(res.json()["data"]) == 1
    assert res.json()["data"][0]["source"].endswith("articles.csv")

    documents = [
        {"path": "mutual_nda.pdf", "location": "local"},
        {"path": "four_english_words.docx", "location": "local"},
        {"path": "supervised.csv", "location": "local"},
    ]

    files = [
        *[
            ("files", open(os.path.join(doc_dir(), doc["path"]), "rb"))
            for doc in documents
        ],
        ("documents", (None, json.dumps({"documents": documents}), "application/json")),
    ]

    res = client.post(
        "/insert",
        files=files,
    )

    assert res.status_code == 200

    res = client.get("/sources")
    assert res.status_code == 200
    assert len(res.json()["data"]) == 4


def check_deletion_dev_mode(client: TestClient):
    res = client.get("/sources")
    assert res.status_code == 200

    source_id = [
        source["source_id"]
        for source in res.json()["data"]
        if source["source"].endswith("supervised.csv")
    ][0]

    res = client.post("/delete", json={"source_ids": [source_id]})
    assert res.status_code == 200

    res = client.get("/sources")
    assert res.status_code == 200
    assert len(res.json()["data"]) == 3


@pytest.mark.unit
@pytest.mark.parametrize("on_disk", [False, True])
@patch.object(Permissions, "verify_permission", mock_verify_permission)
@patch.object(Permissions, "check_permission", mock_check_permission)
def test_deploy_ndb_dev_mode(tmp_dir, on_disk):
    from deployment_job.routers.ndb import NDBRouter

    config = create_config(tmp_dir=tmp_dir, autoscaling=False, on_disk=on_disk)

    router = NDBRouter(config, None, logger)
    client = TestClient(router.router)

    check_query(client)
    check_upvote_dev_mode(client)
    check_associate_dev_mode(client)
    check_insertion_dev_mode(client)
    check_deletion_dev_mode(client)


def check_upvote_prod_mode(client: TestClient):
    random_query = "some random nonsense with no relevance to any article"
    original_result = get_query_result(client, random_query)

    # Here 78 is just a random chunk that we are upvoting for this query
    res = client.post(
        "/upvote",
        json={
            "text_id_pairs": [
                {
                    "query_text": random_query,
                    "reference_id": 78,
                    "reference_text": "This is the corresponding reference text.",
                }
            ]
        },
    )
    assert res.status_code == 202

    assert get_query_result(client, random_query) == original_result


def check_associate_prod_mode(client: TestClient):
    query = "premier league teams in england"
    orignal_result = get_query_result(client, query)

    res = client.post(
        "/associate",
        json={
            "text_pairs": [
                {"source": query, "target": "man utd manchester united arsenal"}
            ]
        },
    )
    assert res.status_code == 202

    assert get_query_result(client, query) == orignal_result


def check_insertion_prod_mode(client: TestClient):
    res = client.get("/sources")
    assert res.status_code == 200
    assert len(res.json()["data"]) == 1
    assert res.json()["data"][0]["source"].endswith("articles.csv")

    documents = [
        {"path": "mutual_nda.pdf", "location": "local"},
        {"path": "four_english_words.docx", "location": "local"},
        {"path": "supervised.csv", "location": "local"},
    ]

    files = [
        *[
            ("files", open(os.path.join(doc_dir(), doc["path"]), "rb"))
            for doc in documents
        ],
        ("documents", (None, json.dumps({"documents": documents}), "application/json")),
    ]

    res = client.post(
        "/insert",
        files=files,
    )
    assert res.status_code == 202

    res = client.get("/sources")
    assert res.status_code == 200
    assert len(res.json()["data"]) == 1


def check_deletion_prod_mode(client: TestClient):
    res = client.get("/sources")
    assert res.status_code == 200

    source_id = [
        source["source_id"]
        for source in res.json()["data"]
        if source["source"].endswith("articles.csv")
    ][0]

    res = client.post("/delete", json={"source_ids": [source_id]})
    assert res.status_code == 202

    res = client.get("/sources")
    assert res.status_code == 200
    assert len(res.json()["data"]) == 1


def check_log_lines(logdir, expected_lines):
    total_lines = 0
    for logfile in os.listdir(logdir):
        if logfile.endswith(".jsonl"):
            with open(os.path.join(logdir, logfile)) as f:
                total_lines += len(f.readlines())
    assert total_lines == expected_lines


@pytest.mark.unit
@pytest.mark.parametrize("on_disk", [True, False])
@patch.object(Permissions, "verify_permission", mock_verify_permission)
@patch.object(Permissions, "check_permission", mock_check_permission)
def test_deploy_ndb_prod_mode(tmp_dir, on_disk):
    from deployment_job.routers.ndb import NDBRouter

    config = create_config(tmp_dir=tmp_dir, autoscaling=True, on_disk=on_disk)

    router = NDBRouter(config, None, logger)
    client = TestClient(router.router)

    deployment_dir = os.path.join(
        tmp_dir, "models", config.model_id, "deployments/data"
    )
    check_log_lines(os.path.join(deployment_dir, "feedback"), 0)
    check_log_lines(os.path.join(deployment_dir, "insertions"), 0)
    check_log_lines(os.path.join(deployment_dir, "deletions"), 0)

    check_query(client)
    check_upvote_prod_mode(client)
    check_associate_prod_mode(client)
    check_insertion_prod_mode(client)
    check_deletion_prod_mode(client)

    check_log_lines(os.path.join(deployment_dir, "feedback"), 2)
    check_log_lines(os.path.join(deployment_dir, "insertions"), 1)
    check_log_lines(os.path.join(deployment_dir, "deletions"), 1)<|MERGE_RESOLUTION|>--- conflicted
+++ resolved
@@ -1,11 +1,8 @@
 import json
 import os
 import shutil
-<<<<<<< HEAD
 import uuid
-=======
 from pathlib import Path
->>>>>>> 80610a46
 from unittest.mock import patch
 
 import pytest
