import datetime
import logging
from threading import Lock
from typing import Callable, Dict, List, Tuple
from urllib.parse import urljoin

import fastapi
import requests
from fastapi import status

CREDENTIALS_EXCEPTION = fastapi.HTTPException(
    status_code=fastapi.status.HTTP_401_UNAUTHORIZED,
    detail="Invalid access token.",
    # This header indicates what type of authentication would be required to access
    # the resource.
    # https://developer.mozilla.org/en-US/docs/Web/HTTP/Headers/WWW-Authenticate
    headers={"WWW-Authenticate": "Bearer"},
)


def optional_token_bearer(request: fastapi.Request) -> str:
    """
    Retrieves the token from the Authorization header if it exists, otherwise returns "None".
    """
    # Attempt to retrieve the Authorization header from the request,
    # and return "None" for token if header doesn't exist.
    auth_header = request.headers.get("Authorization")
    if auth_header:
        try:
            # Extract the token type and the token itself from the header.
            token_type, token = auth_header.split(" ", 1)
            if token_type.lower() == "bearer":
                return token
        except ValueError:
            # Return "None" as a dummy value for the token,
            # since we need some string value for the token permission verification.
            return "None"
    return "None"


def now() -> datetime.datetime:
    """
    Returns the current UTC time without microseconds.
    """
    return datetime.datetime.now(datetime.timezone.utc).replace(microsecond=0)


class Permissions:
    model_bazaar_endpoint: str = None
    model_id: str = None
    # entry_expiration_seconds: number of seconds until the permissions for a
    # token needs to be refreshed. We refresh in case a previously invalid
    # token becomes a valid token.
    entry_expiration_min: int = 5
    expirations: List[Tuple[datetime.datetime, str]] = []
    cache: Dict[str, dict] = {}
    cache_lock = Lock()

    @classmethod
    def init(
        cls, model_bazaar_endpoint: str, model_id: str, entry_expiration_min: int = 5
    ):
        cls.model_bazaar_endpoint = model_bazaar_endpoint
        cls.model_id = model_id
        cls.entry_expiration_min = entry_expiration_min

    @classmethod
    def _clear_expired_entries(cls) -> None:
        """
        Clears expired entries from the cache.
        """
        pos = 0
        curr_time = now()
        for expiration, token in cls.expirations:
            if expiration > curr_time:
                break
            try:
                del cls.cache[token]
            except KeyError:
                pass
            pos += 1
        cls.expirations = cls.expirations[pos:]

    @classmethod
    def _deployment_permissions(cls, token: str):
        deployment_permissions_endpoint = urljoin(
            cls.model_bazaar_endpoint,
            f"api/v2/model/{cls.model_id}/permissions",
        )
        response = requests.get(
            deployment_permissions_endpoint,
            headers={"Authorization": "Bearer " + token},
        )
        if response.status_code == status.HTTP_401_UNAUTHORIZED:
            return {
                "read": False,
                "write": False,
                "exp": now() + datetime.timedelta(minutes=5),
                "override": False,
            }
        elif response.status_code != status.HTTP_200_OK:
            logging.info(response.text)
            return {
                "read": False,
                "write": False,
                "exp": now(),
                "override": False,
            }
        permissions = response.json()
        permissions["exp"] = datetime.datetime.fromisoformat(permissions["exp"])
        return permissions

    @classmethod
    def _get_permissions(cls, token: str) -> Tuple[bool, bool, bool, str]:
        """
        Retrieves permissions for a token, updating the cache if necessary.

        Args:
            token (str): The access token.

        Returns:
            Tuple[bool, bool, bool, str]: Read, write, override permissions and username.
        """
        cls._clear_expired_entries()
        curr_time = now()
        if token not in cls.cache:
            permissions = cls._deployment_permissions(token)
            cls.expirations.append(
                (
                    curr_time + datetime.timedelta(minutes=cls.entry_expiration_min),
                    token,
                )
            )
            cls.cache[token] = permissions
<<<<<<< HEAD
            return permissions["read"], permissions["write"], permissions["owner"]
=======
            return (
                permissions["read"],
                permissions["write"],
                permissions["override"],
                permissions["username"],
            )
>>>>>>> d567559f
        if cls.cache[token]["exp"] <= curr_time:
            return False, False, False, "unknown"
        permissions = cls.cache[token]
<<<<<<< HEAD
        return permissions["read"], permissions["write"], permissions["owner"]
=======
        return (
            permissions["read"],
            permissions["write"],
            permissions["override"],
            permissions["username"],
        )
>>>>>>> d567559f

    @classmethod
    def verify_permission(cls, permission_type: str = "read") -> Callable[[str], str]:
        """
        Creates a function that verifies a specific permission type for the token.

        Args:
            permission_type (str): The type of permission to verify (read, write, owner).

        Returns:
            Callable: A function that takes the token and checks the permission.
        """

        def dependency(token: str = fastapi.Depends(optional_token_bearer)) -> str:
            with cls.cache_lock:
                permissions = cls._get_permissions(token)
                permission_map = {
                    "read": permissions[0],
                    "write": permissions[1],
                    "owner": permissions[2],
                }
                if not permission_map.get(permission_type):
                    raise CREDENTIALS_EXCEPTION
                return token

        return dependency

    @classmethod
    def check_permission(cls, token: str, permission_type: str = "read") -> bool:
        """
        Checks if a specific permission type is granted for the token.

        Args:
            token (str): The access token.
            permission_type (str): The type of permission to check (read, write, owner).

        Returns:
            bool: True if the token has the required permission, False otherwise.
        """
        with cls.cache_lock:
            permissions = cls._get_permissions(token)
            permission_map = {
                "read": permissions[0],
                "write": permissions[1],
                "owner": permissions[2],
            }
            return permission_map.get(permission_type, False)<|MERGE_RESOLUTION|>--- conflicted
+++ resolved
@@ -132,29 +132,21 @@
                 )
             )
             cls.cache[token] = permissions
-<<<<<<< HEAD
-            return permissions["read"], permissions["write"], permissions["owner"]
-=======
             return (
                 permissions["read"],
                 permissions["write"],
-                permissions["override"],
+                permissions["owner"],
                 permissions["username"],
             )
->>>>>>> d567559f
         if cls.cache[token]["exp"] <= curr_time:
             return False, False, False, "unknown"
         permissions = cls.cache[token]
-<<<<<<< HEAD
-        return permissions["read"], permissions["write"], permissions["owner"]
-=======
         return (
             permissions["read"],
             permissions["write"],
-            permissions["override"],
+            permissions["owner"],
             permissions["username"],
         )
->>>>>>> d567559f
 
     @classmethod
     def verify_permission(cls, permission_type: str = "read") -> Callable[[str], str]:
