--- conflicted
+++ resolved
@@ -11,14 +11,10 @@
 from backend.routers.team import team_router as team
 from backend.routers.train import train_router as train
 from backend.routers.user import user_router as user
-<<<<<<< HEAD
-from backend.utils import restart_generate_job, restart_neuraldb_deployment_ui
 from backend.data import data_router as data
-=======
 from backend.routers.vault import vault_router as vault
 from backend.utils import restart_generate_job
 from fastapi.middleware.cors import CORSMiddleware
->>>>>>> ef0783ca
 
 app = fastapi.FastAPI()
 
