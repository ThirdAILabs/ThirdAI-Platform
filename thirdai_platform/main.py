--- conflicted
+++ resolved
@@ -18,11 +18,7 @@
 from backend.startup_jobs import (
     restart_generate_job,
     restart_llm_cache_job,
-<<<<<<< HEAD
-    start_on_prem_generate_job,
-=======
     restart_thirdai_platform_frontend,
->>>>>>> a864b78f
 )
 from backend.status_sync import sync_job_statuses
 from database.session import get_session
