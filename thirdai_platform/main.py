--- conflicted
+++ resolved
@@ -6,19 +6,13 @@
 
 import fastapi
 import uvicorn
-<<<<<<< HEAD
-from backend.data import data_router as data
-from backend.deploy import deploy_router as deploy
-from backend.models import model_router as model
-from backend.train import train_router as train
-from backend.user import user_router as user
-=======
+
 from backend.routers.deploy import deploy_router as deploy
 from backend.routers.models import model_router as model
 from backend.routers.train import train_router as train
 from backend.routers.user import user_router as user
+from backend.routers.data import data_router as data
 from backend.utils import restart_generate_job
->>>>>>> e86a5398
 from fastapi.middleware.cors import CORSMiddleware
 
 app = fastapi.FastAPI()
