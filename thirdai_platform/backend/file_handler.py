import json
import os
from abc import ABC, abstractmethod
from typing import List

import boto3
from backend.config import FileInfo, FileLocation
from fastapi import HTTPException, UploadFile, status


def model_bazaar_path():
    return "/model_bazaar" if os.path.exists("/.dockerenv") else os.getenv("SHARE_DIR")


def download_local_file(file_info: FileInfo, upload_file: UploadFile, dest_dir: str):
    assert os.path.basename(file_info.path) == upload_file.filename
    destination_path = os.path.join(dest_dir, upload_file.filename)
    os.makedirs(os.path.dirname(destination_path), exist_ok=True)
    with open(destination_path, "wb") as f:
        f.write(upload_file.file.read())
    upload_file.file.close()
    return destination_path


def download_local_files(
    files: List[UploadFile], file_infos: List[FileInfo], dest_dir: str
) -> List[FileInfo]:
    filename_to_file = {file.filename: file for file in files}

    os.makedirs(dest_dir, exist_ok=True)

    all_files = []
    for file_info in file_infos:
        if file_info.location == FileLocation.local:
            try:
                local_path = download_local_file(
                    file_info=file_info,
                    upload_file=filename_to_file[os.path.basename(file_info.path)],
                    dest_dir=dest_dir,
                )
            except Exception as error:
                raise ValueError(
                    f"Error processing file '{file_info.path}' from '{file_info.location}': {error}"
                )
            all_files.append(
                FileInfo(
                    path=local_path,
                    location=file_info.location,
                    doc_id=file_info.doc_id,
                    options=file_info.options,
                    metadata=file_info.metadata,
                )
            )
        else:
            all_files.append(file_info)

    return all_files


class S3StorageHandler:
    """
    S3 storage handler for processing and validating S3 files.
    Methods:
    - create_s3_client: Creates an S3 client.
    - process_files: Processes and saves the S3 file.
    - list_s3_files: Lists files in the specified S3 location.
    - validate_file: Validates the S3 file.
    """

    def __init__(self):
        self.s3_client = self.create_s3_client()

    def create_s3_client(self):
        from botocore import UNSIGNED
        from botocore.client import Config

        aws_access_key = os.getenv("AWS_ACCESS_KEY")
        aws_secret_access_key = os.getenv("AWS_ACCESS_SECRET")
        if not aws_access_key or not aws_secret_access_key:
            config = Config(
                signature_version=UNSIGNED,
                retries={"max_attempts": 10, "mode": "standard"},
                connect_timeout=5,
                read_timeout=60,
            )
            s3_client = boto3.client(
                "s3",
                config=config,
            )
        else:
            config = Config(
                retries={"max_attempts": 10, "mode": "standard"},
                connect_timeout=5,
                read_timeout=60,
            )
            s3_client = boto3.client(
                "s3",
                aws_access_key_id=aws_access_key,
                aws_secret_access_key=aws_secret_access_key,
                config=config,
            )
        return s3_client

<<<<<<< HEAD
    def process_files(
        self, file_info: BasicFileDetails, file: UploadFile, destination_dir: str
    ):
        s3_file_path = os.path.join(destination_dir, "s3_files.txt")
        os.makedirs(os.path.dirname(s3_file_path), exist_ok=True)
        with open(s3_file_path, "a") as s3_file_local:
            s3_file_local.write(file.filename + "\n")
        return [file.filename]

=======
>>>>>>> 4a2b1f5f
    def list_s3_files(self, filename):
        bucket_name, prefix = filename.replace("s3://", "").split("/", 1)
        paginator = self.s3_client.get_paginator("list_objects_v2")
        pages = paginator.paginate(Bucket=bucket_name, Prefix=prefix)
        file_keys = []
        for page in pages:
            if "Contents" in page:
                for obj in page["Contents"]:
                    file_keys.append(f"s3://{bucket_name}/{obj['Key']}")
        return file_keys

    def create_bucket_if_not_exists(self, bucket_name):
        import boto3
        from botocore.exceptions import ClientError

        try:
            self.s3_client.head_bucket(Bucket=bucket_name)
            print(f"Bucket {bucket_name} already exists.")
        except ClientError as e:
            error_code = int(e.response["Error"]["Code"])
            if error_code == 404:
                try:
                    self.s3_client.create_bucket(
                        Bucket=bucket_name,
                        CreateBucketConfiguration={
                            "LocationConstraint": (
                                boto3.session.Session().region_name
                                if boto3.session.Session().region_name
                                else "us-east-1"
                            )
                        },
                    )
                    print(f"Bucket {bucket_name} created successfully.")
                except ClientError as e:
                    if e.response["Error"]["Code"] == "BucketAlreadyExists":
                        print(f"Bucket {bucket_name} already exists globally.")
                    elif e.response["Error"]["Code"] == "AccessDenied":
                        raise HTTPException(
                            status_code=status.HTTP_403_FORBIDDEN,
                            detail=f"Access denied to create bucket {bucket_name}. Error: {str(e)}",
                        )
                    else:
                        raise HTTPException(
                            status_code=status.HTTP_500_INTERNAL_SERVER_ERROR,
                            detail=f"Failed to create bucket {bucket_name}. Error: {str(e)}",
                        )
            else:
                raise HTTPException(
                    status_code=status.HTTP_500_INTERNAL_SERVER_ERROR,
                    detail=f"Error checking bucket {bucket_name}. Error: {str(e)}",
                )
        except Exception as e:
            raise HTTPException(
                status_code=status.HTTP_500_INTERNAL_SERVER_ERROR,
                detail=f"Failed to access bucket {bucket_name}. Error: {str(e)}",
            )

    def upload_file_to_s3(self, file_path, bucket_name, object_name):
        try:
            self.s3_client.upload_file(file_path, bucket_name, object_name)
            print(f"Uploaded {file_path} to {bucket_name}/{object_name}.")
        except Exception as e:
            print(f"Failed to upload {file_path}. Error: {str(e)}")

    def upload_folder_to_s3(self, bucket_name, local_dir):
        base_dir_name = "model_and_data"

        for root, _, files in os.walk(local_dir):
            for file in files:
                local_path = os.path.join(root, file)
                relative_path = os.path.relpath(local_path, local_dir)
                s3_path = os.path.join(base_dir_name, relative_path)

                try:
                    self.s3_client.upload_file(local_path, bucket_name, s3_path)
                    print(f"Uploaded {local_path} to {bucket_name}/{s3_path}.")
                except Exception as e:
                    print(f"Failed to upload {local_path}. Error: {str(e)}")<|MERGE_RESOLUTION|>--- conflicted
+++ resolved
@@ -101,18 +101,6 @@
             )
         return s3_client
 
-<<<<<<< HEAD
-    def process_files(
-        self, file_info: BasicFileDetails, file: UploadFile, destination_dir: str
-    ):
-        s3_file_path = os.path.join(destination_dir, "s3_files.txt")
-        os.makedirs(os.path.dirname(s3_file_path), exist_ok=True)
-        with open(s3_file_path, "a") as s3_file_local:
-            s3_file_local.write(file.filename + "\n")
-        return [file.filename]
-
-=======
->>>>>>> 4a2b1f5f
     def list_s3_files(self, filename):
         bucket_name, prefix = filename.replace("s3://", "").split("/", 1)
         paginator = self.s3_client.get_paginator("list_objects_v2")
