job "deployment-{{ model_id }}" {
  datacenters = ["dc1"]

  type = "service"

  # Autoscaling enabled
  group "deployment" {
    count = 1

    {% if not knowledge_extraction %}
    scaling {
      enabled = "{{ autoscaling_enabled }}"
      min = {{ autoscaler_min_count }}
      max = {{ autoscaler_max_count }}
      policy {
        cooldown = "1m"
        evaluation_interval = "30s"
        check "avg_cpu" {
          source = "nomad-apm"
          query = "avg_cpu-allocated"
          query_window = "1m"
          strategy "target-value" {
            target = 70
          }
        }
      }
    }
    {% endif %}

    network {
      port "{{ model_id }}-http" {
        {% if platform == "docker" %}
          to = 80
        {% endif %}
      }
    }

    service {
      name = "deployment-{{ model_id }}"
      port = "{{ model_id }}-http"
      provider = "nomad"

      tags = [
        "traefik.enable=true",
        "traefik.http.routers.{{ model_id }}-http.middlewares={{ model_id }}-stripprefix",
        {% if deployment_name %}
        "traefik.http.routers.{{ model_id }}-http.rule=(PathPrefix(`/{{ model_id }}/`) || PathPrefix(`/{{ deployment_name }}/`))",
        "traefik.http.middlewares.{{ model_id }}-stripprefix.stripprefix.prefixes=/{{ model_id }},/{{ deployment_name }}",
        {% else %}
        "traefik.http.routers.{{ model_id }}-http.rule=PathPrefix(`/{{ model_id }}/`)",
        "traefik.http.middlewares.{{ model_id }}-stripprefix.stripprefix.prefixes=/{{ model_id }}",
        {% endif %}
        "traefik.http.routers.{{ model_id }}-http.priority=10",
      ]
    }

    task "backend" {
      {% if platform == "local" %}
        driver = "raw_exec"
      {% elif platform == "docker" %}  
        driver = "docker"

      template {
        destination = "${NOMAD_SECRETS_DIR}/env.vars"
        env         = true
        change_mode = "restart"
        data        = <<EOF
{% raw %}
{{- with nomadVar "nomad/jobs" -}}
TASK_RUNNER_TOKEN = {{ .task_runner_token }}
{{- end -}}
{% endraw %}
EOF
      }

      {% endif %}

      env {
        CONFIG_PATH = "{{ config_path }}"
        AWS_ACCESS_KEY = "{{ aws_access_key }}"
        AWS_ACCESS_SECRET = "{{ aws_access_secret }}"
        AWS_REGION_NAME = "{{ aws_region_name }}"
        TASK_RUNNER_TOKEN = "${TASK_RUNNER_TOKEN}"
        AZURE_ACCOUNT_NAME = "{{ azure_account_name }}"
        AZURE_ACCOUNT_KEY = "{{ azure_account_key }}"
        GCP_CREDENTIALS_FILE = "{{ gcp_credentials_file }}"
<<<<<<< HEAD
        HF_HOME = "/model_bazaar/huggingface-models"
=======
        JOB_TOKEN = "{{ job_token }}"
>>>>>>> dc6dc847
      }

      config {
        {% if platform == "docker" %}  
          image = "{{ registry }}/{{ image_name }}:{{ tag }}"
          image_pull_timeout = "15m"
          ports = ["{{ model_id }}-http"]
          group_add = ["4646"]
          auth {
            username = "{{ docker_username }}"
            password = "{{ docker_password }}"
            server_address = "{{ registry }}"
          }
          volumes = [
            "{{ share_dir }}:/model_bazaar"
          ]
          command = "python3"
          args    = ["-m", "uvicorn", "main:app", "--app-dir", "{{ app_dir }}", "--host", "0.0.0.0", "--port", "80"]
        {% elif platform == "local" %}
          command = "/bin/sh"
          args    = ["-c", "cd {{ thirdai_platform_dir }} && {{ python_path }} -m uvicorn main:app --app-dir {{ app_dir }} --host 0.0.0.0 --port ${NOMAD_PORT_{{ model_id | replace("-", "_") }}_http}"]
        {% endif %}
      }

      resources {
        cpu = 2400
        memory = {{ memory }}
        memory_max = {{ 4 * memory }}
      }
    }
  }

  {% if knowledge_extraction %}

  group "knowledge-extraction" {
    scaling {
      enabled = "{{ autoscaling_enabled }}"
      min = {{ autoscaler_min_count }}
      max = {{ autoscaler_max_count }}
      policy {
        cooldown = "1m"
        evaluation_interval = "30s"
        check "avg_cpu" {
          source = "nomad-apm"
          query = "avg_cpu-allocated"
          query_window = "1m"
          strategy "target-value" {
            target = 70
          }
        }
      }
    }

    task "knowledge-extraction-worker" {
      {% if platform == "local" %}
        driver = "raw_exec"
      {% elif platform == "docker" %}  
        driver = "docker"
      {% endif %}

      template {
        destination = "${NOMAD_SECRETS_DIR}/env.vars"
        env         = true
        data        = <<EOF
{% raw %}
{{ range nomadService "deployment-{% endraw %}{{ model_id }}{% raw %}" }}
JOB_ENDPOINT = {{ .Address }}:{{ .Port }}
{{- end -}}
{% endraw %}
EOF
      }

      config {
        {% if platform == "docker" %}  
          image = "{{ registry }}/{{ image_name }}:{{ tag }}"
          image_pull_timeout = "15m"
          auth {
            username = "{{ docker_username }}"
            password = "{{ docker_password }}"
            server_address = "{{ registry }}"
          }
          volumes = [
            "{{ share_dir }}:/model_bazaar"
          ]
          command = "python3"
          args    = ["-m", "deployment_job.workers.knowledge_extraction"]
        {% elif platform == "local" %}
          command = "/bin/sh"
          args    = ["-c", "cd {{ thirdai_platform_dir }} && {{ python_path }} -m deployment_job.workers.knowledge_extraction"]
        {% endif %}
      }

    {% set worker_cores = 4 %}

      env {
        CONFIG_PATH = "{{ config_path }}"
        AWS_ACCESS_KEY = "{{ aws_access_key }}"
        AWS_ACCESS_SECRET = "{{ aws_access_secret }}"
        AWS_REGION_NAME = "{{ aws_region_name }}"
        TASK_RUNNER_TOKEN = "${TASK_RUNNER_TOKEN}"
        AZURE_ACCOUNT_NAME = "{{ azure_account_name }}"
        AZURE_ACCOUNT_KEY = "{{ azure_account_key }}"
        GCP_CREDENTIALS_FILE = "{{ gcp_credentials_file }}"
        JOB_TOKEN = "{{ job_token }}"
        WORKER_CORES = "{{ worker_cores }}"
      }

      resources {
        cores = {{ worker_cores }}
        memory = 4000 
        memory_max = 8000
      }
    }
  }

  {% endif %}
}<|MERGE_RESOLUTION|>--- conflicted
+++ resolved
@@ -84,11 +84,8 @@
         AZURE_ACCOUNT_NAME = "{{ azure_account_name }}"
         AZURE_ACCOUNT_KEY = "{{ azure_account_key }}"
         GCP_CREDENTIALS_FILE = "{{ gcp_credentials_file }}"
-<<<<<<< HEAD
         HF_HOME = "/model_bazaar/huggingface-models"
-=======
         JOB_TOKEN = "{{ job_token }}"
->>>>>>> dc6dc847
       }
 
       config {
