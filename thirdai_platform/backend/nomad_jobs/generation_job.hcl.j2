job "cloud-llm-generation" {
  datacenters = ["dc1"]

  type = "service"

  group "cloud-generation" {
    count = 1

    network {
      port "cloud-generation-http" {
        {% if platform == "docker" %}
          to = 80
        {% endif %}
      }
    }

    service {
      name = "cloud-generation"
      port = "cloud-generation-http"
      provider = "nomad"

      tags = [
        "traefik.enable=true",
        "traefik.http.routers.cloud-generation-http.rule=PathPrefix(`/cloud-llm/`)",
        "traefik.http.routers.cloud-generation-http.priority=10"
      ]
    }

    task "backend" {
      {% if platform == "local" %}
        driver = "raw_exec"
      {% elif platform == "docker" %}  
        driver = "docker"
      {% endif %}

      env {
        MODEL_BAZAAR_ENDPOINT = "{{ model_bazaar_endpoint }}"
      }
<<<<<<< HEAD

=======
      
>>>>>>> 8dad47a6
      config {
        {% if platform == "docker" %}  
          image = "{{ registry }}/{{ image_name }}:{{ tag }}"
          image_pull_timeout = "15m"
          ports = ["cloud-generation-http"]
          auth {
            username = "{{ docker_username }}"
            password = "{{ docker_password }}"
            server_address = "{{ registry }}"
          }
        {% elif platform == "local" %}
          command = "{{ python_path }}"
          args    = ["-m", "uvicorn", "main:app","--app-dir","{{ generate_app_dir }}","--reload","--host","0.0.0.0","--port","${NOMAD_PORT_cloud_generation_http}"]
        {% endif %}
      }

      resources {
        cpu = 500
        memory = 1000
      }
    }
  }
}<|MERGE_RESOLUTION|>--- conflicted
+++ resolved
@@ -36,11 +36,6 @@
       env {
         MODEL_BAZAAR_ENDPOINT = "{{ model_bazaar_endpoint }}"
       }
-<<<<<<< HEAD
-
-=======
-      
->>>>>>> 8dad47a6
       config {
         {% if platform == "docker" %}  
           image = "{{ registry }}/{{ image_name }}:{{ tag }}"
