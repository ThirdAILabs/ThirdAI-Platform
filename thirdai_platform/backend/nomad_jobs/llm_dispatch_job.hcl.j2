job "llm-dispatch" {
  datacenters = ["dc1"]

  type = "service"

  group "llm-dispatch" {
    count = 1

    network {
      port "llm-dispatch-http" {
        {% if platform == "docker" %}
          to = 80
        {% endif %}
      }
    }

    service {
      name = "llm-dispatch"
      port = "llm-dispatch-http"
      provider = "nomad"

      tags = [
        "traefik.enable=true",
        "traefik.http.routers.llm-dispatch-http.rule=PathPrefix(`/llm-dispatch/`)",
        "traefik.http.routers.llm-dispatch-http.priority=10"
      ]
    }

    task "backend" {
      {% if platform == "local" %}
        driver = "raw_exec"
      {% elif platform == "docker" %}  
        driver = "docker"
      {% endif %}

      env {
        MODEL_BAZAAR_ENDPOINT = "{{ model_bazaar_endpoint }}"
      }
      config {
        {% if platform == "docker" %}  
          image = "{{ registry }}/{{ image_name }}:{{ tag }}"
          image_pull_timeout = "15m"
          ports = ["llm-dispatch-http"]
          auth {
            username = "{{ docker_username }}"
            password = "{{ docker_password }}"
            server_address = "{{ registry }}"
          }
        {% elif platform == "local" %}
          command = "/bin/sh"
<<<<<<< HEAD
          args    = ["-c", "cd /home/david/ThirdAI-Platform && {{ python_path }} -m uvicorn main:app --app-dir {{ generate_app_dir }} --reload --host 0.0.0.0 --port ${NOMAD_PORT_llm_dispatch_http}"]
=======
          args    = ["-c", "cd {{ thirdai_platform_dir }} && {{ python_path }} -m uvicorn main:app --app-dir {{ app_dir }} --host 0.0.0.0 --port ${NOMAD_PORT_llm_dispatch_http}"]
>>>>>>> 7a1f9c35
        {% endif %}
      }

      resources {
        cpu = 500
        memory = 1000
      }
    }
  }
}<|MERGE_RESOLUTION|>--- conflicted
+++ resolved
@@ -48,11 +48,7 @@
           }
         {% elif platform == "local" %}
           command = "/bin/sh"
-<<<<<<< HEAD
-          args    = ["-c", "cd /home/david/ThirdAI-Platform && {{ python_path }} -m uvicorn main:app --app-dir {{ generate_app_dir }} --reload --host 0.0.0.0 --port ${NOMAD_PORT_llm_dispatch_http}"]
-=======
           args    = ["-c", "cd {{ thirdai_platform_dir }} && {{ python_path }} -m uvicorn main:app --app-dir {{ app_dir }} --host 0.0.0.0 --port ${NOMAD_PORT_llm_dispatch_http}"]
->>>>>>> 7a1f9c35
         {% endif %}
       }
 
