--- conflicted
+++ resolved
@@ -105,47 +105,6 @@
           "{{ share_dir }}:/model_bazaar"
         ]
       }
-<<<<<<< HEAD
-
-      template {
-        data        = <<EOF
-global:
-  scrape_interval: 2s
-  external_labels:
-    env: "dev"
-    cluster: "local"
-
-scrape_configs:
-  - job_name: "nomad-agent"
-    metrics_path: "/v1/metrics?format=prometheus"
-    static_configs:
-      - targets:
-        {% if platform == "local" -%}
-          - "host.docker.internal:4646"
-        {%- else -%}
-          {% raw %}- "${attr.unique.network.ip-address}:4646"{% endraw %}
-        {%- endif %}
-        labels:
-          role: agent
-    relabel_configs:
-      - source_labels: [__address__]
-        regex: "([^:]+):.+"
-        target_label: "hostname"
-        replacement: "nomad-agent-$1"
-  - job_name: "deployment-jobs"
-    metrics_path: "/metrics"
-    http_sd_configs:
-      {% if platform == "local" -%}
-      - url: "http://host.docker.internal:80/api/telemetry/deployment-services"
-      {%- else -%}
-      - url: "{{ model_bazaar_endpoint }}api/telemetry/deployment-services"
-      {%- endif %}
-EOF
-        destination = "${NOMAD_TASK_DIR}/prometheus.yaml"
-      }
-
-=======
->>>>>>> 4262affc
       resources {
         cpu    = 256
         memory = 600
