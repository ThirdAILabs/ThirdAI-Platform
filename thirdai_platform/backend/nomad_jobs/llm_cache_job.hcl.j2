job "llm-cache" {
  datacenters = ["dc1"]

  type = "service"

  group "llm-cache" {
    count = 1

    network {
      port "llm-cache-http" {
        {% if platform == "docker" %}
          to = 80
        {% endif %}
      }
    }

    service {
      name = "llm-cache"
      port = "llm-cache-http"
      provider = "nomad"

      tags = [
        "traefik.enable=true",
        "traefik.http.routers.llm-cache-http.rule=PathPrefix(`/cache/`)",
        "traefik.http.routers.llm-cache-http.priority=10"
      ]
    }

    task "backend" {
      {% if platform == "local" %}
        driver = "raw_exec"
      {% elif platform == "docker" %}  
        driver = "docker"

      {% endif %}

      env {
        MODEL_BAZAAR_ENDPOINT = "{{ model_bazaar_endpoint }}"
        LICENSE_KEY = "{{ license_key }}"
        {% if platform == "docker" %}
        MODEL_BAZAAR_DIR = "/model_bazaar"
        {% elif platform == "local" %}
        MODEL_BAZAAR_DIR = "{{ share_dir }}"
        {% endif %}
      }

      config {
        {% if platform == "docker" %}  
          image = "{{ registry }}/{{ image_name }}:{{ tag }}"
          image_pull_timeout = "15m"
          ports = ["llm-cache-http"]
          auth {
            username = "{{ docker_username }}"
            password = "{{ docker_password }}"
            server_address = "{{ registry }}"
          }
          volumes = [
            "{{ share_dir }}:/model_bazaar"
          ]
        {% elif platform == "local" %}
<<<<<<< HEAD
          command = "{{ python_path }}"
          args    = ["-m", "uvicorn", "main:app","--app-dir","{{ llm_cache_app_dir }}","--host","0.0.0.0","--port","${NOMAD_PORT_llm_cache_http}"]
=======
          command = "/bin/sh"
          args    = ["-c", "cd {{ thirdai_platform_dir }} && {{ python_path }} -m uvicorn main:app --app-dir {{ app_dir }} --host 0.0.0.0 --port ${NOMAD_PORT_llm_cache_http}"]
>>>>>>> 7a1f9c35
        {% endif %}
      }

      resources {
        cpu = 2400
        memory = 5000
      }
    }
  }
}<|MERGE_RESOLUTION|>--- conflicted
+++ resolved
@@ -58,13 +58,8 @@
             "{{ share_dir }}:/model_bazaar"
           ]
         {% elif platform == "local" %}
-<<<<<<< HEAD
-          command = "{{ python_path }}"
-          args    = ["-m", "uvicorn", "main:app","--app-dir","{{ llm_cache_app_dir }}","--host","0.0.0.0","--port","${NOMAD_PORT_llm_cache_http}"]
-=======
           command = "/bin/sh"
           args    = ["-c", "cd {{ thirdai_platform_dir }} && {{ python_path }} -m uvicorn main:app --app-dir {{ app_dir }} --host 0.0.0.0 --port ${NOMAD_PORT_llm_cache_http}"]
->>>>>>> 7a1f9c35
         {% endif %}
       }
 
