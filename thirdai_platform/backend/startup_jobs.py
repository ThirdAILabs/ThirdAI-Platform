import os
import shutil
from pathlib import Path

from backend.utils import (
    delete_nomad_job,
    get_empty_port,
    get_platform,
    get_python_path,
    get_root_absolute_path,
    nomad_job_exists,
    response,
    submit_nomad_job,
)
from fastapi import status
from licensing.verify.verify_license import valid_job_allocation, verify_license

GENERATE_JOB_ID = "llm-generation"
THIRDAI_PLATFORM_FRONTEND_ID = "thirdai-platform-frontend"
LLM_CACHE_JOB_ID = "llm-cache"
TELEMETRY_ID = "telemetry"

MODEL_BAZAAR_PATH = (
    "/model_bazaar"
    if os.path.exists("/.dockerenv")
    else os.getenv("SHARE_DIR", "/model_bazaar")
)


async def restart_generate_job():
    """
    Restart the LLM generation job.

    Returns:
    - Response: The response from the Nomad API.
    """
    nomad_endpoint = os.getenv("NOMAD_ENDPOINT")
    if nomad_job_exists(GENERATE_JOB_ID, nomad_endpoint):
        delete_nomad_job(GENERATE_JOB_ID, nomad_endpoint)
    cwd = Path(os.getcwd())
    platform = get_platform()
    return submit_nomad_job(
        nomad_endpoint=nomad_endpoint,
        filepath=str(cwd / "backend" / "nomad_jobs" / "llm_dispatch_job.hcl.j2"),
        platform=platform,
        tag=os.getenv("TAG"),
        registry=os.getenv("DOCKER_REGISTRY"),
        docker_username=os.getenv("DOCKER_USERNAME"),
        docker_password=os.getenv("DOCKER_PASSWORD"),
        image_name=os.getenv("GENERATION_IMAGE_NAME"),
        model_bazaar_endpoint=os.getenv("PRIVATE_MODEL_BAZAAR_ENDPOINT"),
        python_path=get_python_path(),
        generate_app_dir=str(get_root_absolute_path() / "llm_dispatch_job"),
    )


ON_PREM_GENERATE_JOB_ID = "on-prem-llm-generation"


async def start_on_prem_generate_job(
    model_name="qwen2-0_5b-instruct-fp16.gguf",
    restart_if_exists=True,
):
    """
    Restart the LLM generation job.

    Returns:
    - Response: The response from the Nomad API.
    """
    nomad_endpoint = os.getenv("NOMAD_ENDPOINT")
    if nomad_job_exists(ON_PREM_GENERATE_JOB_ID, nomad_endpoint):
        if not restart_if_exists:
            return
        delete_nomad_job(ON_PREM_GENERATE_JOB_ID, nomad_endpoint)
    share_dir = os.getenv("SHARE_DIR")
    if not share_dir:
        raise ValueError("SHARE_DIR variable is not set.")
    MODEL_BAZAAR_PATH = (
        "/model_bazaar" if os.path.exists("/.dockerenv") else os.getenv("SHARE_DIR")
    )
    cwd = Path(os.getcwd())
    mount_dir = os.path.join(MODEL_BAZAAR_PATH, "gen-ai-models")
    model_path = os.path.join(mount_dir, model_name)
    if not os.path.exists(model_path):
        raise ValueError(f"Cannot find model at location: {model_path}.")
    return submit_nomad_job(
        nomad_endpoint=nomad_endpoint,
        filepath=str(cwd / "backend" / "nomad_jobs" / "on_prem_generation_job.hcl.j2"),
        mount_dir=os.path.join(share_dir, "gen-ai-models"),
        initial_allocations=1,
        min_allocations=1,
        max_allocations=5,
        threads_http=2,
        cores_per_allocation=10,
        memory_per_allocation=4000,
        model_name=model_name,
    )


async def restart_thirdai_platform_frontend():
    nomad_endpoint = os.getenv("NOMAD_ENDPOINT")
    if nomad_job_exists(THIRDAI_PLATFORM_FRONTEND_ID, nomad_endpoint):
        delete_nomad_job(THIRDAI_PLATFORM_FRONTEND_ID, nomad_endpoint)
    cwd = Path(os.getcwd())
    return submit_nomad_job(
        nomad_endpoint=nomad_endpoint,
        filepath=str(
            cwd / "backend" / "nomad_jobs" / "thirdai_platform_frontend.hcl.j2"
        ),
        public_model_bazaar_endpoint=os.getenv("PRIVATE_MODEL_BAZAAR_ENDPOINT"),
        openai_api_key=os.getenv("GENAI_KEY"),
        deployment_base_url=os.getenv("PUBLIC_MODEL_BAZAAR_ENDPOINT"),
        thirdai_platform_base_url=os.getenv("PUBLIC_MODEL_BAZAAR_ENDPOINT"),
        platform=get_platform(),
        tag=os.getenv("TAG"),
        registry=os.getenv("DOCKER_REGISTRY"),
        docker_username=os.getenv("DOCKER_USERNAME"),
        docker_password=os.getenv("DOCKER_PASSWORD"),
        image_name=os.getenv("FRONTEND_IMAGE_NAME"),
        # Model bazaar dockerfile does not include neuraldb_frontend code,
        # but app_dir is only used if platform == local.
        app_dir=str(get_root_absolute_path() / "frontend"),
    )


async def restart_llm_cache_job():
    nomad_endpoint = os.getenv("NOMAD_ENDPOINT")
    if nomad_job_exists(LLM_CACHE_JOB_ID, nomad_endpoint):
        delete_nomad_job(LLM_CACHE_JOB_ID, nomad_endpoint)
    cwd = Path(os.getcwd())
    platform = get_platform()
    try:
        license_info = verify_license(
            os.getenv(
                "LICENSE_PATH", "/model_bazaar/license/ndb_enterprise_license.json"
            )
        )
        if not valid_job_allocation(license_info, os.getenv("NOMAD_ENDPOINT")):
            return response(
                status_code=status.HTTP_400_BAD_REQUEST,
                message="Resource limit reached, cannot allocate new jobs.",
            )
    except Exception as e:
        return response(
            status_code=status.HTTP_400_BAD_REQUEST,
            message=f"License is not valid. {str(e)}",
        )
    return submit_nomad_job(
        nomad_endpoint=nomad_endpoint,
        filepath=str(cwd / "backend" / "nomad_jobs" / "llm_cache_job.hcl.j2"),
        platform=platform,
        port=None if platform == "docker" else get_empty_port(),
        tag=os.getenv("TAG"),
        registry=os.getenv("DOCKER_REGISTRY"),
        docker_username=os.getenv("DOCKER_USERNAME"),
        docker_password=os.getenv("DOCKER_PASSWORD"),
        image_name=os.getenv("LLM_CACHE_IMAGE_NAME"),
        model_bazaar_endpoint=os.getenv("PRIVATE_MODEL_BAZAAR_ENDPOINT"),
        share_dir=os.getenv("SHARE_DIR"),
        python_path=get_python_path(),
        llm_cache_app_dir=str(get_root_absolute_path() / "llm_cache_job"),
        license_key=license_info["boltLicenseKey"],
    )


async def restart_telemetry_jobs():
    """
    Restart the telemetry jobs.

    Returns:
    - Response: The response from the Nomad API.
    """
    nomad_endpoint = os.getenv("NOMAD_ENDPOINT")
    if nomad_job_exists(TELEMETRY_ID, nomad_endpoint):
        delete_nomad_job(TELEMETRY_ID, nomad_endpoint)

    cwd = Path(os.getcwd())
    platform = get_platform()
    if platform == "local":
        shutil.copytree(
            str(cwd / "telemetry_dashboards"),
            os.path.join(MODEL_BAZAAR_PATH, "nomad-monitoring", "telemetry_dashboards"),
            dirs_exist_ok=True,
        )
    response = submit_nomad_job(
        nomad_endpoint=nomad_endpoint,
        filepath=str(cwd / "backend" / "nomad_jobs" / "telemetry.hcl.j2"),
<<<<<<< HEAD
        model_bazaar_endpoint=os.getenv("PRIVATE_MODEL_BAZAAR_ENDPOINT"),
        VM_DATA_DIR=os.path.join(
            MODEL_BAZAAR_PATH, "monitoring-data", "victoriametric"
        ),
        LOKI_DATA_DIR=os.path.join(MODEL_BAZAAR_PATH, "monitoring-data", "loki"),
        dashboards=str(cwd / "telemetry_dashboards"),
        GRAFANA_DATA_DIR=os.path.join(MODEL_BAZAAR_PATH, "monitoring-data", "grafana"),
        platform=get_platform(),
=======
        platform=platform,
        tag=os.getenv("TAG"),
        registry=os.getenv("DOCKER_REGISTRY"),
        docker_username=os.getenv("DOCKER_USERNAME"),
        docker_password=os.getenv("DOCKER_PASSWORD"),
        image_name=os.getenv("NODE_DISCOVERY_IMAGE_NAME"),
        model_bazaar_endpoint=os.getenv("PRIVATE_MODEL_BAZAAR_ENDPOINT"),
        share_dir=os.getenv("SHARE_DIR"),
        python_path=get_python_path(),
        node_discovery_script=str(get_root_absolute_path() / "node_discovery/run.py"),
>>>>>>> 4262affc
    )
    if response.status_code != 200:
        raise Exception(f"{response.text}")<|MERGE_RESOLUTION|>--- conflicted
+++ resolved
@@ -185,16 +185,6 @@
     response = submit_nomad_job(
         nomad_endpoint=nomad_endpoint,
         filepath=str(cwd / "backend" / "nomad_jobs" / "telemetry.hcl.j2"),
-<<<<<<< HEAD
-        model_bazaar_endpoint=os.getenv("PRIVATE_MODEL_BAZAAR_ENDPOINT"),
-        VM_DATA_DIR=os.path.join(
-            MODEL_BAZAAR_PATH, "monitoring-data", "victoriametric"
-        ),
-        LOKI_DATA_DIR=os.path.join(MODEL_BAZAAR_PATH, "monitoring-data", "loki"),
-        dashboards=str(cwd / "telemetry_dashboards"),
-        GRAFANA_DATA_DIR=os.path.join(MODEL_BAZAAR_PATH, "monitoring-data", "grafana"),
-        platform=get_platform(),
-=======
         platform=platform,
         tag=os.getenv("TAG"),
         registry=os.getenv("DOCKER_REGISTRY"),
@@ -205,7 +195,6 @@
         share_dir=os.getenv("SHARE_DIR"),
         python_path=get_python_path(),
         node_discovery_script=str(get_root_absolute_path() / "node_discovery/run.py"),
->>>>>>> 4262affc
     )
     if response.status_code != 200:
         raise Exception(f"{response.text}")