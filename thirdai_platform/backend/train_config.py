import os
from enum import Enum
from typing import Any, Dict, List, Literal, Optional, Union

from backend.thirdai_storage import data_types
from pydantic import BaseModel, Field, model_validator


class ModelType(str, Enum):
    NDB = "ndb"
    UDT = "udt"


class ModelDataType(str, Enum):
    NDB = "ndb"
    UDT = "udt"
    UDT_DATAGEN = "udt_datagen"


class FileLocation(str, Enum):
    local = "local"
    nfs = "nfs"
    s3 = "s3"


class FileInfo(BaseModel):
    path: str
    location: FileLocation
    doc_id: Optional[str] = None
    options: Dict[str, Any] = {}
    metadata: Optional[Dict[str, Any]] = None


class MachOptions(BaseModel):
    fhr: int = 50_000
    embedding_dim: int = 2048
    output_dim: int = 10_000
    extreme_num_hashes: int = 1
    hidden_bias: bool = False
    tokenizer: str = "char-4"
    unsupervised_epochs: int = 5
    supervised_epochs: int = 3
    metrics: List[str] = ["hash_precision@1", "loss"]


class NDBSubType(str, Enum):
    v1 = "v1"
    v2 = "v2"


class RetrieverType(str, Enum):
    mach = "mach"
    hybrid = "hybrid"
    finetunable_retriever = "finetunable_retriever"


class NDBv1Options(BaseModel):
    ndb_sub_type: Literal[NDBSubType.v1] = NDBSubType.v1

    retriever: RetrieverType = RetrieverType.finetunable_retriever

    mach_options: Optional[MachOptions] = None
    checkpoint_interval: Optional[int] = None

    @model_validator(mode="after")
    def check_mach_options(self):
        if (
            self.retriever != RetrieverType.finetunable_retriever
            and not self.mach_options
        ) or (
            self.retriever == RetrieverType.finetunable_retriever and self.mach_options
        ):
            raise ValueError(
                "mach_options must be provided if using mach or hybrid, and must not be provided if using finetunable_retriever"
            )
        return self


class NDBv2Options(BaseModel):
    ndb_sub_type: Literal[NDBSubType.v2] = NDBSubType.v2

    on_disk: bool = True


class NDBOptions(BaseModel):
    model_type: Literal[ModelType.NDB] = ModelType.NDB

    ndb_options: Union[NDBv1Options, NDBv2Options] = Field(
        NDBv2Options(), discriminator="ndb_sub_type"
    )

    class Config:
        protected_namespaces = ()


class NDBData(BaseModel):
    model_data_type: Literal[ModelDataType.NDB] = ModelDataType.NDB

    unsupervised_files: List[FileInfo] = []
    supervised_files: List[FileInfo] = []
    test_files: List[FileInfo] = []

    deletions: List[str] = []

    class Config:
        protected_namespaces = ()

    @model_validator(mode="after")
    def check_nonempty(self):
        if len(self.unsupervised_files) + len(self.supervised_files) == 0:
            raise ValueError(
                "Unsupervised or supervised files must not be non empty for NDB training."
            )
        return self


class UDTSubType(str, Enum):
    text = "text"
    token = "token"


class TokenClassificationOptions(BaseModel):
    udt_sub_type: Literal[UDTSubType.token] = UDTSubType.token

    target_labels: List[str]
    source_column: str
    target_column: str
    default_tag: str = "O"


class TextClassificationOptions(BaseModel):
    udt_sub_type: Literal[UDTSubType.text] = UDTSubType.text

    text_column: str
    label_column: str
    n_target_classes: int
    delimiter: str = ","


class UDTTrainOptions(BaseModel):
    supervised_epochs: int = 3
    learning_rate: float = 0.005
    batch_size: int = 2048
    max_in_memory_batches: Optional[int] = None

    metrics: List[str] = ["precision@1", "loss"]
    validation_metrics: List[str] = ["categorical_accuracy", "recall@1"]


class UDTOptions(BaseModel):
    model_type: Literal[ModelType.UDT] = ModelType.UDT

    udt_options: Union[TokenClassificationOptions, TextClassificationOptions] = Field(
        ..., discriminator="udt_sub_type"
    )

    train_options: UDTTrainOptions = UDTTrainOptions()

    class Config:
        protected_namespaces = ()


class UDTData(BaseModel):
    model_data_type: Literal[ModelDataType.UDT] = ModelDataType.UDT

    supervised_files: List[FileInfo]
    test_files: List[FileInfo] = []

    class Config:
        protected_namespaces = ()

    @model_validator(mode="after")
    def check_nonempty(self):
        if len(self.supervised_files) == 0:
            raise ValueError("Supervised files must not be empty for UDT training.")
        return self


class UDTGeneratedData(BaseModel):
    model_data_type: Literal[ModelDataType.UDT_DATAGEN] = ModelDataType.UDT_DATAGEN
    secret_token: str


class LLMProvider(str, Enum):
    openai = "openai"
    cohere = "cohere"


class Entity(BaseModel):
    name: str
    examples: Optional[List[str]] = None
    description: Optional[str] = None
    status: str = "untrained"


class TextClassificationDatagenOptions(BaseModel):
    sub_type: Literal[UDTSubType.text] = UDTSubType.text
    samples_per_label: int
    target_labels: List[Entity]
    user_vocab: Optional[List[str]] = None
    user_prompts: Optional[List[str]] = None
    vocab_per_sentence: int = 4


class TokenClassificationDatagenOptions(BaseModel):
    sub_type: Literal[UDTSubType.token] = UDTSubType.token
    tags: List[Entity]
    num_sentences_to_generate: int = 10_00
    num_samples_per_tag: Optional[int] = None

<<<<<<< HEAD
    # example NER samples
    samples: Optional[List[data_types.TokenClassificationSample]] = None
    templates_per_sample: int = 10
=======
    @model_validator(mode="after")
    def deduplicate_tags(cls, values):
        tag_map = {}
        for tag in values.tags:
            key = tag.name
            if key in tag_map:
                tag_map[key].examples = list(
                    set(tag_map[key].examples) | set(tag.examples)
                )
            else:
                tag_map[key] = tag
        values.tags = list(tag_map.values())
        return values
>>>>>>> b39f832c


class DatagenOptions(BaseModel):
    task_prompt: str
    llm_provider: LLMProvider = LLMProvider.openai

    datagen_options: Union[
        TokenClassificationDatagenOptions, TextClassificationDatagenOptions
    ] = Field(..., discriminator="sub_type")


class JobOptions(BaseModel):
    allocation_cores: int = Field(1, gt=0)
    allocation_memory: int = Field(6800, gt=500)


class TrainConfig(BaseModel):
    model_bazaar_dir: str
    license_key: str
    model_bazaar_endpoint: str
    model_id: str
    data_id: str
    base_model_id: Optional[str] = None

    # The model and data fields are separate because the model_options are designed
    # to be passed directly from the parameters supplied to the train endpoint to
    # the train config without requiring additional processing. The data may require
    # some processing, to download files, copy to directories, etc. Thus they are separated
    # so that the model options can be passed through while the data is processed
    # in the train endpoint.
    model_options: Union[NDBOptions, UDTOptions] = Field(
        ..., discriminator="model_type"
    )
    datagen_options: Optional[DatagenOptions] = None
    job_options: JobOptions

    data: Union[NDBData, UDTData, UDTGeneratedData] = Field(
        ..., discriminator="model_data_type"
    )

    class Config:
        protected_namespaces = ()

    @model_validator(mode="after")
    def check_model_data_match(self):
        if self.model_options.model_type.value not in self.data.model_data_type.value:
            raise ValueError("Model and data fields don't match")
        return self

    def save_train_config(self):
        config_path = os.path.join(
            self.model_bazaar_dir, "models", str(self.model_id), "train_config.json"
        )
        os.makedirs(os.path.dirname(config_path), exist_ok=True)
        with open(config_path, "w") as file:
            file.write(self.model_dump_json(indent=4))

        return config_path<|MERGE_RESOLUTION|>--- conflicted
+++ resolved
@@ -208,11 +208,10 @@
     num_sentences_to_generate: int = 10_00
     num_samples_per_tag: Optional[int] = None
 
-<<<<<<< HEAD
     # example NER samples
     samples: Optional[List[data_types.TokenClassificationSample]] = None
     templates_per_sample: int = 10
-=======
+
     @model_validator(mode="after")
     def deduplicate_tags(cls, values):
         tag_map = {}
@@ -226,7 +225,6 @@
                 tag_map[key] = tag
         values.tags = list(tag_map.values())
         return values
->>>>>>> b39f832c
 
 
 class DatagenOptions(BaseModel):
