import os
import uuid
from pathlib import Path
from typing import Dict, List, Optional

from auth.jwt import AuthenticatedUser, verify_access_token
from backend.utils import (
    FileDetails,
    FileDetailsList,
    FileType,
    NDBExtraOptions,
    get_files,
    get_model,
    get_model_from_identifier,
    get_platform,
    get_python_path,
    get_root_absolute_path,
    log_function_name,
    response,
    submit_nomad_job,
    update_json,
    validate_name,
)
from database import schema
from database.session import get_session
from fastapi import APIRouter, Depends, Form, UploadFile, status
from fastapi.encoders import jsonable_encoder
from licensing.verify.verify_license import valid_job_allocation, verify_license
from pydantic import BaseModel, ValidationError
from sqlalchemy.orm import Session

from . import logger

train_router = APIRouter()


@log_function_name
@train_router.post("/ndb")
def train(
    model_name: str,
    files: List[UploadFile],
    file_details_list: Optional[str] = Form(default=None),
    base_model_identifier: Optional[str] = None,
    extra_options_form: str = Form(default="{}"),
    session: Session = Depends(get_session),
    authenticated_user: AuthenticatedUser = Depends(verify_access_token),
):
    user: schema.User = authenticated_user.user
    try:
        extra_options = NDBExtraOptions.model_validate_json(
            extra_options_form
        ).model_dump()
        extra_options = {k: v for k, v in extra_options.items() if v is not None}
        if extra_options:
            logger.info(f"Extra options for training: {extra_options}")
            print(f"Extra options for training: {extra_options}")
    except ValidationError as e:
        return response(
            status_code=status.HTTP_400_BAD_REQUEST,
            message=f"Invalid extra options format, Details: " + str(e),
        )
    if file_details_list:
        try:
            files_info = FileDetailsList.model_validate_json(
                file_details_list
            ).file_details
        except ValidationError as e:
            return response(
                status_code=status.HTTP_400_BAD_REQUEST,
                message="Invalid file details list format, Details" + str(e),
            )
    else:
        files_info = [
            FileDetails(mode=FileType.unsupervised, location="local") for _ in files
        ]

    try:
        license_info = verify_license(
            os.getenv(
                "LICENSE_PATH", "/model_bazaar/license/ndb_enterprise_license.json"
            )
        )
        if not valid_job_allocation(license_info, os.getenv("NOMAD_ENDPOINT")):
            return response(
                status_code=status.HTTP_400_BAD_REQUEST,
                message=f"Resource limit reached, cannot allocate new jobs.",
            )
    except Exception as e:
        return response(
            status_code=status.HTTP_400_BAD_REQUEST,
            message=f"License is not valid. {str(e)}",
        )

    try:
        validate_name(model_name)
    except:
        return response(
            status_code=status.HTTP_400_BAD_REQUEST,
            message=f"{model_name} is not a valid model name.",
        )

    duplicate_model = get_model(session, username=user.username, model_name=model_name)
    if duplicate_model:
        return response(
            status_code=status.HTTP_400_BAD_REQUEST,
            message=f"Model with name {model_name} already exists for user {user.username}.",
        )

    model_id = uuid.uuid4()
    data_id = model_id

    logger.info(f"Data_id: {data_id}")
    logger.info(f"Model_id: {model_id}")

    if len(files) != len(files_info):
        return response(
            status_code=status.HTTP_400_BAD_REQUEST,
            message=f"Given {len(files)} files but for {len(files_info)} files the info has given.",
        )

    filenames = get_files(files, data_id, files_info)
    logger.info("Populated the files in the data folder")

    if not isinstance(filenames, list):
        return response(
            status_code=status.HTTP_400_BAD_REQUEST,
            message=filenames,
        )

    if len(filenames) == 0:
        return response(
            status_code=status.HTTP_400_BAD_REQUEST,
            message=f"No files provided.",
        )

    unique_filenames = set(filenames)
    if len(filenames) != len(unique_filenames):
        return response(
            status_code=status.HTTP_400_BAD_REQUEST,
            message=f"Duplicate filenames recieved, please ensure each filename is unique.",
        )

    if base_model_identifier:
        try:
            base_model: schema.Model = get_model_from_identifier(
                base_model_identifier, session
            )
            logger.info("Found the base model")
        except Exception as error:
            return response(
                status_code=status.HTTP_400_BAD_REQUEST,
                message=str(error),
            )

    try:
        new_model: schema.Model = schema.Model(
            id=model_id,
            user_id=user.id,
            train_status=schema.Status.not_started,
            name=model_name,
            type="ndb",
            domain=user.email.split("@")[1],
            access_level=schema.Access.private,
            parent_id=base_model.id if base_model_identifier else None,
        )

        session.add(new_model)
        session.commit()
        session.refresh(new_model)

        logger.info("Created database entry for this model")
        work_dir = os.getcwd()

        sharded = (
            True
            if extra_options.get("num_models_per_shard") > 1
            or extra_options.get("num_shards") > 1
            else False
        )

        logger.info("Submitting train_job to nomad")
        submit_nomad_job(
            str(Path(work_dir) / "backend" / "nomad_jobs" / "train_job.hcl.j2"),
            nomad_endpoint=os.getenv("NOMAD_ENDPOINT"),
            platform=get_platform(),
            tag=os.getenv("TAG"),
            registry=os.getenv("DOCKER_REGISTRY"),
            docker_username=os.getenv("DOCKER_USERNAME"),
            docker_password=os.getenv("DOCKER_PASSWORD"),
            image_name=os.getenv("TRAIN_IMAGE_NAME"),
            train_script=str(get_root_absolute_path() / "train_job/run.py"),
            model_id=str(model_id),
            data_id=str(data_id),
            model_bazaar_endpoint=os.getenv("PRIVATE_MODEL_BAZAAR_ENDPOINT", None),
            share_dir=os.getenv("SHARE_DIR", None),
            license_key=license_info["boltLicenseKey"],
            extra_options=extra_options,
            python_path=get_python_path(),
            aws_access_key=(os.getenv("AWS_ACCESS_KEY", "")),
            aws_access_secret=(os.getenv("AWS_ACCESS_SECRET", "")),
            base_model_id=("NONE" if not base_model_identifier else str(base_model.id)),
            type="ndb",
            sub_type="normal" if not sharded else "shard_allocation",
        )

    except Exception as err:
        # TODO: change the status of the new model entry to failed

        return response(
            status_code=status.HTTP_500_INTERNAL_SERVER_ERROR,
            message=str(err),
        )

    return response(
        status_code=status.HTTP_200_OK,
        message="Successfully submitted the job",
        data={
            "model_id": str(model_id),
            "user_id": str(user.id),
        },
    )


class TrainComplete(BaseModel):
    model_id: str
    metadata: Dict[str, str]


@log_function_name
@train_router.post("/complete")
def train_complete(
    body: TrainComplete,
    session: Session = Depends(get_session),
):
    trained_model: schema.Model = (
        session.query(schema.Model).filter(schema.Model.id == body.model_id).first()
    )

    if not trained_model:
        return response(
            status_code=status.HTTP_400_BAD_REQUEST,
            message=f"No model with id {body.model_id}.",
        )

    trained_model.train_status = schema.Status.complete
    trained_model.access_level = schema.Access.private
    metadata: schema.MetaData = trained_model.meta_data
    if metadata:
        metadata.train = update_json(metadata.train, body.metadata)
    else:
        new_metadata = schema.MetaData(
            model_id=trained_model.id,
            train=body.metadata,
        )
        session.add(new_metadata)

    session.commit()
    logger.info("Updated the train status, access level, and metadata of the model")

    return {"message": "successfully updated"}


@log_function_name
@train_router.post("/update-status")
def update_train_status(
    model_id: str,
    status: schema.Status,
    message: str,
    session: Session = Depends(get_session),
):
    trained_model: schema.Model = (
        session.query(schema.Model).filter(schema.Model.id == model_id).first()
    )

    if not trained_model:
        return response(
            status_code=status.HTTP_400_BAD_REQUEST,
            message=f"No model with id {model_id}.",
        )

    trained_model.train_status = status
    session.commit()
    logger.info(f"Updated the model's train status to {status}")

    return {"message": f"successfully updated with following {message}"}


@log_function_name
@train_router.post("/create-shard")
def create_shard(
    shard_num: int,
    model_id: str,
    data_id: str,
    base_model_id: Optional[str] = None,
    extra_options_form: str = Form(default="{}"),
    session: Session = Depends(get_session),
):
    try:
        extra_options = NDBExtraOptions.model_validate_json(
            extra_options_form
        ).model_dump()
        extra_options = {k: v for k, v in extra_options.items() if v is not None}
        if extra_options:
            print(f"Extra options for shard training: {extra_options}")
    except ValidationError as e:
        return response(
            status=status.HTTP_400_BAD_REQUEST,
            message="Invalid extra options format, Details: " + str(e),
        )

    try:
        license_info = verify_license(
            os.getenv(
                "LICENSE_PATH", "/model_bazaar/license/ndb_enterprise_license.json"
            )
        )
    except Exception as e:
        return response(
            status_code=status.HTTP_400_BAD_REQUEST,
            message=f"License is not valid. {str(e)}",
        )

    try:
        new_shard: schema.ModelShard = schema.ModelShard(
            model_id=model_id,
            shard_num=shard_num,
            train_status=schema.Status.not_started,
        )
        session.add(new_shard)
        session.commit()

        work_dir = os.getcwd()

        logger.info(f"Submitting shard-train-job for shard num {shard_num}")
        submit_nomad_job(
            str(Path(work_dir) / "backend" / "nomad_jobs" / "train_job.hcl.j2"),
            nomad_endpoint=os.getenv("NOMAD_ENDPOINT"),
            platform=get_platform(),
            tag=os.getenv("TAG"),
            registry=os.getenv("DOCKER_REGISTRY"),
            docker_username=os.getenv("DOCKER_USERNAME"),
            docker_password=os.getenv("DOCKER_PASSWORD"),
            image_name=os.getenv("TRAIN_IMAGE_NAME"),
            train_script=str(get_root_absolute_path() / "train_job/run.py"),
            model_id=str(model_id),
            data_id=str(data_id),
            model_bazaar_endpoint=os.getenv("PRIVATE_MODEL_BAZAAR_ENDPOINT", None),
            share_dir=os.getenv("SHARE_DIR", None),
            license_key=license_info["boltLicenseKey"],
            extra_options=extra_options,
            python_path=get_python_path(),
            type="ndb",
            sub_type="shard_train",
            base_model_id="NONE" if not base_model_id else base_model_id,
            shard_num=shard_num,
        )

    except Exception as err:
        logger.info(str(err))
        return response(
            status_code=status.HTTP_500_INTERNAL_SERVER_ERROR,
            message=str(err),
        )

    return {"message": f"Successfully created shard"}


@log_function_name
@train_router.post("/update-shard-train-status")
def update_shard_train_status(
    shard_num: int,
    model_id: str,
    status: schema.Status,
    message: str = "",
    session: Session = Depends(get_session),
):
    model_shard: schema.ModelShard = (
        session.query(schema.ModelShard)
        .filter(
            schema.ModelShard.model_id == model_id,
            schema.ModelShard.shard_num == shard_num,
        )
        .first()
    )

    if not model_shard:
        return response(
            status_code=status.HTTP_400_BAD_REQUEST,
            message=f"No model shard with id {model_id} and shard number {shard_num}.",
        )

    model_shard.train_status = status
    session.commit()
    logger.info(f"Updated the train status of shard {shard_num} to {status}")
    return {"message": f"Successfully updated shard with message: {message}"}


<<<<<<< HEAD
@log_function_name
@train_router.get("/train-status")
=======
@train_router.get("/status")
>>>>>>> e52aa324
def train_status(
    model_identifier: str,
    session: Session = Depends(get_session),
    authenticated_user: AuthenticatedUser = Depends(verify_access_token),
):
    """
    Get the status of a NeuralDB.

    - **model_identifier**: model identifier of model to retrieve info about

    Returns model status.
    """
    try:
        model: schema.Model = get_model_from_identifier(model_identifier, session)
    except Exception as error:
        return response(
            status_code=status.HTTP_400_BAD_REQUEST,
            message=str(error),
        )
    logger.info(f"Retreived the train-status of the model as {model.train_status}")
    return response(
        status_code=status.HTTP_200_OK,
        message="Successfully got the train status.",
        data={
            "model_identifier": model_identifier,
            "status": model.train_status,
        },
    )


@log_function_name
@train_router.get("/model-shard-train-status")
def model_shard_train_status(
    model_id: str,
    session: Session = Depends(get_session),
):
    try:
        model_shards: List[schema.ModelShard] = (
            session.query(schema.ModelShard)
            .filter(schema.ModelShard.model_id == model_id)
            .all()
        )
    except Exception as error:
        return response(
            status_code=status.HTTP_500_INTERNAL_SERVER_ERROR,
            message=str(error),
        )

    if not model_shards:
        return response(
            status_code=status.HTTP_404_NOT_FOUND,
            message="No shards found for the given model id.",
        )

    results = [
        {
            "shard_num": result.shard_num,
            "status": result.train_status,
        }
        for result in model_shards
    ]
    logger.info(f"Retreived the shard status of model id {model_id}")
    return response(
        status_code=status.HTTP_200_OK,
        message="Successfully got the train status.",
        data=jsonable_encoder(results),
    )<|MERGE_RESOLUTION|>--- conflicted
+++ resolved
@@ -394,13 +394,8 @@
     logger.info(f"Updated the train status of shard {shard_num} to {status}")
     return {"message": f"Successfully updated shard with message: {message}"}
 
-
-<<<<<<< HEAD
-@log_function_name
-@train_router.get("/train-status")
-=======
+@log_function_name
 @train_router.get("/status")
->>>>>>> e52aa324
 def train_status(
     model_identifier: str,
     session: Session = Depends(get_session),
