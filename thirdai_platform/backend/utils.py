--- conflicted
+++ resolved
@@ -503,13 +503,9 @@
     response = requests.post(submit_url, headers=headers, json={"Job": json_payload})
 
     if response.status_code != 200:
-<<<<<<< HEAD
-        print(response.text)
-=======
         raise requests.exceptions.HTTPError(
             f"Request to nomad service failed. Status code: {response.status_code}, Content: {response.content}"
         )
->>>>>>> 1758ecc3
 
     return response
 
@@ -667,90 +663,6 @@
     return port
 
 
-<<<<<<< HEAD
-def delete_nomad_job(job_id, nomad_endpoint):
-    """
-    Delete a Nomad job.
-
-    Parameters:
-    - job_id: The ID of the Nomad job.
-    - nomad_endpoint: The Nomad endpoint.
-
-    Returns:
-    - Response: The response from the Nomad API.
-    """
-    job_url = urljoin(nomad_endpoint, f"v1/job/{job_id}")
-    headers = {"X-Nomad-Token": TASK_RUNNER_TOKEN}
-    response = requests.delete(job_url, headers=headers)
-
-    if response.status_code == 200:
-        print(f"Job {job_id} stopped successfully")
-    else:
-        print(
-            f"Failed to stop job {job_id}. Status code: {response.status_code}, Response: {response.text}"
-        )
-
-    return response
-
-
-GENERATE_JOB_ID = "llm-generation"
-
-
-async def restart_generate_job():
-    """
-    Restart the LLM generation job.
-
-    Returns:
-    - Response: The response from the Nomad API.
-    """
-    nomad_endpoint = os.getenv("NOMAD_ENDPOINT")
-    if nomad_job_exists(GENERATE_JOB_ID, nomad_endpoint):
-        delete_nomad_job(GENERATE_JOB_ID, nomad_endpoint)
-    cwd = Path(os.getcwd())
-    platform = get_platform()
-    return submit_nomad_job(
-        nomad_endpoint=nomad_endpoint,
-        filepath=str(cwd / "backend" / "nomad_jobs" / "generation_job.hcl.j2"),
-        platform=platform,
-        tag=os.getenv("TAG"),
-        registry=os.getenv("DOCKER_REGISTRY"),
-        docker_username=os.getenv("DOCKER_USERNAME"),
-        docker_password=os.getenv("DOCKER_PASSWORD"),
-        image_name=os.getenv("GENERATION_IMAGE_NAME"),
-        python_path=get_python_path(),
-        generate_app_dir=str(get_root_absolute_path() / "llm_generation_job"),
-        model_bazaar_endpoint=os.getenv("PRIVATE_MODEL_BAZAAR_ENDPOINT"),
-    )
-
-
-ON_PREM_GENERATE_JOB_ID = "on-prem-llm-generation"
-
-
-async def restart_on_prem_generate_job():
-    """
-    Restart the LLM generation job.
-
-    Returns:
-    - Response: The response from the Nomad API.
-    """
-    nomad_endpoint = os.getenv("NOMAD_ENDPOINT")
-    if nomad_job_exists(ON_PREM_GENERATE_JOB_ID, nomad_endpoint):
-        delete_nomad_job(ON_PREM_GENERATE_JOB_ID, nomad_endpoint)
-    share_dir = os.getenv("SHARE_DIR")
-    if not share_dir:
-        raise ValueError("SHARE_DIR variable is not set.")
-    cwd = Path(os.getcwd())
-    return submit_nomad_job(
-        nomad_endpoint=nomad_endpoint,
-        filepath=str(cwd / "backend" / "nomad_jobs" / "on_prem_generation_job.hcl.j2"),
-        docker_username=os.getenv("DOCKER_USERNAME"),
-        docker_password=os.getenv("DOCKER_PASSWORD"),
-        share_dir=share_dir,
-    )
-
-
-=======
->>>>>>> 1758ecc3
 def get_expiry_min(size: int):
     """
     This is a helper function to calculate the expiry time for the signed
