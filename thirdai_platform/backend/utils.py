--- conflicted
+++ resolved
@@ -507,13 +507,9 @@
     json_payload_response = requests.post(
         json_payload_url, headers=headers, json=hcl_payload
     )
-<<<<<<< HEAD
-    print("response", json_payload_response.status_code, json_payload_response.content)
-=======
 
     json_payload_response.raise_for_status()
 
->>>>>>> 34aaa252
     json_payload = json_payload_response.json()
 
     # Submit the JSON job spec to Nomad
