import json
import logging
import math
import os
import re
<<<<<<< HEAD
=======
import socket
from functools import wraps
>>>>>>> 902033e2
from pathlib import Path
from urllib.parse import urljoin

import bcrypt
import requests
from database import schema
from fastapi import HTTPException, status
from fastapi.responses import JSONResponse
from jinja2 import Template
from licensing.verify.verify_license import valid_job_allocation, verify_license
from sqlalchemy.orm import Session

logger = logging.getLogger("ThirdAI_Platform")


def setup_logger(
    level=logging.DEBUG, format="%(asctime)s | [%(name)s] [%(levelname)s] %(message)s"
):
    """
    Set up the logger with the specified logging level and format.

    Parameters:
    - level: Logging level (e.g., logging.DEBUG).
    - format: Logging format string.
    """
    console_handler = logging.StreamHandler()
    console_handler.setLevel(level)

    formatter = logging.Formatter(format)
    console_handler.setFormatter(formatter)

    # add ch to logger
    logger.addHandler(console_handler)

    logger.setLevel(level)
    logger.info("Initialized console logging.")


setup_logger()


def model_bazaar_path():
    return "/model_bazaar" if os.path.exists("/.dockerenv") else os.getenv("SHARE_DIR")


def response(status_code: int, message: str, data={}, success: bool = None):
    """
    Create a JSON response.

    Parameters:
    - status_code: HTTP status code for the response.
    - message: Message to include in the response.
    - data: Optional data to include in the response (default is an empty dictionary).
    - success: Optional boolean indicating success or failure (default is None).

    Returns:
    - JSONResponse: FastAPI JSONResponse object.
    """
    if success is not None:
        status = "success" if success else "failed"
    else:
        status = "success" if status_code < 400 else "failed"
    return JSONResponse(
        status_code=status_code,
        content={"status": status, "message": message, "data": data},
    )


def hash_password(password: str):
    """
    Hash a password using bcrypt.

    Parameters:
    - password: The plaintext password to hash.

    Returns:
    - str: The hashed password.
    """
    byte_password = password.encode("utf-8")
    salt = bcrypt.gensalt()
    return bcrypt.hashpw(byte_password, salt).decode()


def get_high_level_model_info(result: schema.Model):
    """
    Get high-level information about a model.

    Parameters:
    - result: The model object.

    Returns:
    - dict: Dictionary containing high-level model information.
    """
    info = {
        "model_name": result.name,
        "publish_date": str(result.published_date),
        "user_email": result.user.email,
        "username": result.user.username,
        "access_level": result.access_level,
        "domain": result.domain,
        "type": result.type,
        "train_status": result.train_status,
        "deploy_status": result.deploy_status,
        "team_id": str(result.team_id),
        "model_id": str(result.id),
        "sub_type": result.sub_type,
    }

    # Include metadata if it exists
    if result.meta_data:
        metadata = result.meta_data
        if metadata.train:
            # Ensure metadata.train is a dictionary
            if isinstance(metadata.train, str):
                try:
                    metadata.train = json.loads(metadata.train)
                except json.JSONDecodeError as e:
                    print(f"Error decoding JSON for train: {e}")
                    metadata.train = {}
            info.update(metadata.train)
        if metadata.general:
            # Ensure metadata.general is a dictionary
            if isinstance(metadata.general, str):
                try:
                    metadata.general = json.loads(metadata.general)
                except json.JSONDecodeError as e:
                    print(f"Error decoding JSON for general: {e}")
                    metadata.general = {}
            info.update(metadata.general)

    return info


def validate_name(name):
    """
    Validate a name using a regex pattern.

    Parameters:
    - name: The name to validate.

    Raises:
    - ValueError: If the name is not valid.
    """
    regex_pattern = "^[\w-]+$"
    if not re.match(regex_pattern, name):
        raise ValueError("name is not valid")


def get_model(session: Session, username: str, model_name: str):
    """
    Get a model by username and model name.

    Parameters:
    - session: SQLAlchemy session.
    - username: Username of the model owner.
    - model_name: Name of the model.

    Returns:
    - schema.Model: The model object if found, otherwise None.
    """
    return (
        session.query(schema.Model)
        .join(schema.User)
        .filter(schema.User.username == username, schema.Model.name == model_name)
        .first()
    )


def parse_model_identifier(model_identifier):
    """
    Parse a model identifier into username and model name.

    Parameters:
    - model_identifier: The model identifier in the format 'username/model_name'.

    Returns:
    - tuple: A tuple containing the username and model name.

    Raises:
    - ValueError: If the model identifier is not valid.
    """
    regex_pattern = "^[\w-]+\/[\w-]+$"
    if re.match(regex_pattern, model_identifier):
        username, model_name = model_identifier.split("/")
        return username, model_name
    else:
        raise ValueError("model identifier is not valid")


def get_model_from_identifier(model_identifier, session):
    """
    Get a model from a model identifier.

    Parameters:
    - model_identifier: The model identifier in the format 'username/model_name'.
    - session: SQLAlchemy session.

    Returns:
    - schema.Model: The model object.

    Raises:
    - ValueError: If there is no model with the given name.
    """
    try:
        model_username, model_name = parse_model_identifier(model_identifier)
    except Exception as error:
        raise ValueError(str(error))
    model: schema.Model = get_model(
        session, username=model_username, model_name=model_name
    )
    if not model:
        raise ValueError("There is no model with the given name.")
    return model


TASK_RUNNER_TOKEN = os.getenv("TASK_RUNNER_TOKEN")


def get_hcl_payload(filepath, is_jinja, **kwargs):
    """
    Get the HCL payload from a file.

    Parameters:
    - filepath: Path to the HCL file.
    - is_jinja: Boolean indicating if the file is a Jinja template.
    - kwargs: Additional keyword arguments to render the Jinja template.

    Returns:
    - dict: Dictionary containing the HCL payload.
    """
    with open(filepath, "r") as file:
        content = file.read()

    if is_jinja:
        template = Template(content, autoescape=True)
        hcl_content = template.render(**kwargs)
    else:
        hcl_content = content

    payload = {"JobHCL": hcl_content, "Canonicalize": True}

    return payload


def nomad_job_exists(job_id, nomad_endpoint):
    """
    Check if a Nomad job exists.

    Parameters:
    - job_id: The ID of the Nomad job.
    - nomad_endpoint: The Nomad endpoint.

    Returns:
    - bool: True if the job exists, otherwise False.
    """
    headers = {"X-Nomad-Token": TASK_RUNNER_TOKEN}
    response = requests.get(
        urljoin(nomad_endpoint, f"v1/job/{job_id}"), headers=headers
    )
    return response.status_code == 200


def get_nomad_job(job_id, nomad_endpoint):
    headers = {"X-Nomad-Token": TASK_RUNNER_TOKEN}
    response = requests.get(
        urljoin(nomad_endpoint, f"v1/job/{job_id}"), headers=headers
    )
    if response.status_code == 200:
        return response.json()

    return None


def submit_nomad_job(filepath, nomad_endpoint, **kwargs):
    """
    Submit a generated HCL job file from a Jinja file to Nomad.

    Parameters:
    - filepath: Path to the HCL or Jinja file.
    - nomad_endpoint: The Nomad endpoint.
    - kwargs: Additional keyword arguments for rendering the Jinja template.

    Returns:
    - Response: The response from the Nomad API.
    """
    json_payload_url = urljoin(nomad_endpoint, "v1/jobs/parse")
    submit_url = urljoin(nomad_endpoint, "v1/jobs")
    headers = {"Content-Type": "application/json", "X-Nomad-Token": TASK_RUNNER_TOKEN}

    filepath_ext = filepath.split(".")[-1]
    is_jinja = filepath_ext == "j2"
    hcl_payload = get_hcl_payload(filepath, is_jinja=is_jinja, **kwargs)

    # Before submitting a job to nomad, we must convert the HCL file to JSON
    json_payload_response = requests.post(
        json_payload_url, headers=headers, json=hcl_payload
    )

    json_payload_response.raise_for_status()

    json_payload = json_payload_response.json()

    # Submit the JSON job spec to Nomad
    response = requests.post(submit_url, headers=headers, json={"Job": json_payload})

    if response.status_code != 200:
        raise requests.exceptions.HTTPError(
            f"Request to nomad service failed. Status code: {response.status_code}, Content: {response.content}"
        )

    return response


def delete_nomad_job(job_id, nomad_endpoint):
    """
    Delete a Nomad job.

    Parameters:
    - job_id: The ID of the Nomad job.
    - nomad_endpoint: The Nomad endpoint.

    Returns:
    - Response: The response from the Nomad API.
    """
    job_url = urljoin(nomad_endpoint, f"v1/job/{job_id}")
    headers = {"X-Nomad-Token": TASK_RUNNER_TOKEN}
    response = requests.delete(job_url, headers=headers)

    if response.status_code == 200:
        print(f"Job {job_id} stopped successfully")
    else:
        print(
            f"Failed to stop job {job_id}. Status code: {response.status_code}, Response: {response.text}"
        )

    return response


def list_services(nomad_endpoint: str):
    headers = {"X-Nomad-Token": TASK_RUNNER_TOKEN}
    return requests.get(urljoin(nomad_endpoint, "v1/services"), headers=headers)


def get_service_info(nomad_endpoint: str, service_name: str):
    headers = {"X-Nomad-Token": TASK_RUNNER_TOKEN}
    return requests.get(
        urljoin(nomad_endpoint, f"v1/service/{service_name}"), headers=headers
    )


def get_platform():
    """
    Get the platform identifier.

    Returns:
    - str: The platform identifier (default is 'docker').

    Options:
    - docker: Docker platform.
    - local: Local platform.
    """
    platform = os.getenv("PLATFORM", "docker")
    options = ["docker", "local"]
    if platform not in options:
        print(
            f"Invalid platform identifier '{platform}'. Options: {options}. Defaulting to docker."
        )
    return platform


def get_python_path():
    """
    Get the Python path based on the platform.

    Returns:
    - str: The Python path.

    Raises:
    - ValueError: If the PYTHON_PATH environment variable is not set for local development.
    """
    python_path = "python3"
    if get_platform() == "local":
        python_path = os.getenv("PYTHON_PATH")
        if not python_path:
            raise ValueError(
                "PYTHON_PATH environment variable is not set for local development."
            )

    return python_path


def get_root_absolute_path():
    """
    Get the absolute path to the root directory.

    Returns:
    - Path: The absolute path to the root directory.
    """
    return Path(__file__).parent.parent.parent.absolute()


def update_json(current_json, new_dict):
    """
    Update a JSON object with a new dictionary.

    Parameters:
    - current_json: The current JSON object (as a string).
    - new_dict: The new dictionary to update the JSON object with.

    Returns:
    - str: The updated JSON object (as a string).
    """
    if current_json is None:
        current_dict = {}
    else:
        current_dict = json.loads(current_json)
    current_dict.update(new_dict)
    return json.dumps(current_dict)


def update_json_list(current_list, new_dict):
    """
    Update a JSON list with a new dictionary.

    Parameters:
    - current_list: The current JSON list (as a string).
    - new_dict: The new dictionary to add to the list.

    Returns:
    - str: The updated JSON list (as a string).
    """
    if current_list is None:
        current_list = []
    else:
        current_list = json.loads(current_list)

    current_list.append(new_dict)
    return json.dumps(current_list)


def model_accessible(model: schema.Model, user: schema.User) -> bool:
    """
    Check if a model is accessible to a user.

    Parameters:
    - model: The model object.
    - user: The user object.

    Returns:
    - bool: True if the model is accessible, otherwise False.
    """
    if model.access_level == "private":
        if model.user.id == user.id:
            return True
        return False

    if model.access_level == "protected":
        if model.domain == user.domain:
            return True
        return False

    return True


def get_expiry_min(size: int):
    """
    This is a helper function to calculate the expiry time for the signed
    url for azure blob, which is required to push a model to model bazaar.
    Taking an average speed of 300 to 400 KB/s we give an extra 60 min for every 1.5GB.
    """
    return 60 * (1 + math.floor(size / 1500))


def list_workflow_models(workflow: schema.Workflow):
    models_info = []
    for workflow_model in workflow.workflow_models:
        model_info = get_high_level_model_info(workflow_model.model)
        model_info["component"] = workflow_model.component  # Append the component info
        models_info.append(model_info)
    return models_info


def get_workflow(session, workflow_id, authenticated_user):
    workflow: schema.Workflow = session.query(schema.Workflow).get(workflow_id)

    if not workflow:
        raise HTTPException(
            status_code=status.HTTP_404_NOT_FOUND,
            detail="Workflow not found.",
        )

    if (
        workflow.user_id != authenticated_user.user.id
        and not authenticated_user.user.is_global_admin()
    ):
        raise HTTPException(
            status_code=status.HTTP_403_FORBIDDEN,
            detail="You do not have owner permissions to this workflow",
        )

    return workflow


def save_dict(obj: dict, path: str):
    with open(path, "w") as fp:
        json.dump(obj, fp, indent=4)


def validate_license_info():
    try:
        license_info = verify_license(
            os.getenv(
                "LICENSE_PATH", "/model_bazaar/license/ndb_enterprise_license.json"
            )
        )
        if not valid_job_allocation(license_info, os.getenv("NOMAD_ENDPOINT")):
            raise HTTPException(
                status_code=status.HTTP_400_BAD_REQUEST,
                detail="Resource limit reached, cannot allocate new jobs.",
            )
        return license_info
    except Exception as e:
        raise HTTPException(
            status_code=status.HTTP_400_BAD_REQUEST,
            detail=f"License is not valid. {str(e)}",
        )


def handle_exceptions(func):
    @wraps(func)
    def wrapper(*args, **kwargs):
        try:
            return func(*args, **kwargs)
        except Exception as e:
            class_name = args[0].__class__.__name__ if args else "UnknownClass"
            method_name = func.__name__
            logging.error(
                f"Error in class '{class_name}', method '{method_name}' "
                f"with arguments {args[1:]}, and keyword arguments {kwargs}. "
                f"Error: {str(e)}"
            )
            raise HTTPException(
                status_code=status.HTTP_500_INTERNAL_SERVER_ERROR,
                detail=f"An error occurred: {str(e)}",
            )

    return wrapper<|MERGE_RESOLUTION|>--- conflicted
+++ resolved
@@ -3,11 +3,7 @@
 import math
 import os
 import re
-<<<<<<< HEAD
-=======
-import socket
 from functools import wraps
->>>>>>> 902033e2
 from pathlib import Path
 from urllib.parse import urljoin
 
