--- conflicted
+++ resolved
@@ -122,20 +122,6 @@
     Returns:
     - A JSON response with the user ID and team ID upon successful assignment.
     """
-<<<<<<< HEAD
-    user_team: Optional[schema.UserTeam] = (
-        session.query(schema.UserTeam)
-        .join(schema.User)
-        .filter(schema.User.email == email, schema.UserTeam.team_id == team_id)
-        .first()
-    )
-
-    if not user_team:
-        raise HTTPException(
-            status_code=status.HTTP_404_NOT_FOUND,
-            detail="User or Team not found",
-        )
-=======
     # Fetch both user and the corresponding user-team relation in one query
     user_team = (
         session.query(schema.UserTeam)
@@ -168,7 +154,6 @@
             user_id=user.id, team_id=team.id, role=schema.Role.team_admin
         )
         session.add(user_team)
->>>>>>> 0b92e5a1
 
     user_team.role = schema.Role.team_admin
     session.commit()
