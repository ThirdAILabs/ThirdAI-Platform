--- conflicted
+++ resolved
@@ -25,11 +25,7 @@
     get_model_status,
     get_platform,
     get_python_path,
-<<<<<<< HEAD
-    get_root_absolute_path,
     list_all_dependencies,
-=======
->>>>>>> f1dd08c0
     logger,
     model_accessible,
     response,
