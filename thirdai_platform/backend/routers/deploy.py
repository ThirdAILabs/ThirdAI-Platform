--- conflicted
+++ resolved
@@ -52,16 +52,9 @@
     Returns:
     - A tuple (read_permission: bool, write_permission: bool).
     """
-<<<<<<< HEAD
 
     model: schema.Model = session.query(schema.Model).get(model_id)
-=======
-    deployment = session.query(schema.Deployment).get(deployment_id)
-    if not deployment:
-        return False, False
->>>>>>> 16ab92c6
-
-    model = session.query(schema.Model).get(deployment.model_id)
+
     if not model:
         return False, False
 
@@ -94,26 +87,14 @@
     Returns:
     - A boolean indicating if the user has owner permissions.
     """
-<<<<<<< HEAD
     model: schema.Model = (
-        session.query(schema.Model).options(joinedload(schema.Model.user)).get(model_id)
+        session.query(schema.Model).get(model_id)
     )
 
     if not isinstance(authenticated_user, AuthenticatedUser):
-=======
-    deployment = session.query(schema.Deployment).get(deployment_id)
-    if not deployment or not isinstance(authenticated_user, AuthenticatedUser):
->>>>>>> 16ab92c6
         return False
 
-    current_user = authenticated_user.user
-
-<<<<<<< HEAD
-=======
-    model = session.query(schema.Model).get(deployment.model_id)
-
->>>>>>> 16ab92c6
-    return model.user_id == current_user.id
+    return model.get_owner_permission(authenticated_user.user)
 
 
 @deploy_router.get("/permissions/{model_id}")
@@ -215,18 +196,12 @@
             message=str(error),
         )
 
-<<<<<<< HEAD
-=======
-    model = get_model_from_identifier(model_identifier, session)
-
->>>>>>> 16ab92c6
     if model.train_status != schema.Status.complete:
         return response(
             status_code=status.HTTP_400_BAD_REQUEST,
             message=f"Training isn't complete yet. Current status: {str(model.train_status)}",
         )
 
-<<<<<<< HEAD
     if model.deploy_status in [
         schema.Status.starting,
         schema.Status.in_progress,
@@ -240,33 +215,6 @@
     model.deploy_status = schema.Status.not_started
     session.commit()
     session.refresh(model)
-=======
-    duplicate_deployment = get_deployment(session, deployment_name, user.id, model.id)
-
-    if duplicate_deployment:
-        if duplicate_deployment.status != schema.Status.stopped:
-            return response(
-                status_code=status.HTTP_400_BAD_REQUEST,
-                message="Deployment already running",
-            )
-        else:
-            duplicate_deployment.status = schema.Status.not_started
-            deployment = duplicate_deployment
-    else:
-        deployment_identifier = f"{model_identifier}:{user.username}/{deployment_name}"
-        deployment_id = uuid.uuid3(uuid.NAMESPACE_URL, deployment_identifier)
-        deployment = schema.Deployment(
-            id=deployment_id,
-            model_id=model.id,
-            user_id=user.id,
-            name=deployment_name,
-            status=schema.Status.not_started,
-        )
-        session.add(deployment)
-
-    session.commit()
-    session.refresh(deployment)
->>>>>>> 16ab92c6
 
     if not model_accessible(model, user):
         return response(
@@ -357,34 +305,9 @@
     }
     ```
     """
-<<<<<<< HEAD
     try:
         model: schema.Model = get_model_from_identifier(model_identifier, session)
     except Exception as error:
-=======
-    (
-        model_username,
-        model_name,
-        deployment_username,
-        deployment_name,
-    ) = parse_deployment_identifier(deployment_identifier)
-
-    deployment_user = (
-        session.query(schema.User)
-        .filter(schema.User.username == deployment_username)
-        .first()
-    )
-
-    model = get_model(session, model_username, model_name)
-    if not model:
-        return response(
-            status_code=status.HTTP_400_BAD_REQUEST,
-            message="No deployment with this identifier",
-        )
-
-    deployment = get_deployment(session, deployment_name, deployment_user.id, model.id)
-    if not deployment:
->>>>>>> 16ab92c6
         return response(
             status_code=status.HTTP_400_BAD_REQUEST,
             message=str(error),
@@ -419,27 +342,18 @@
     }
     ```
     """
-<<<<<<< HEAD
     model: schema.Model = (
         session.query(schema.Model).filter(schema.Model.id == model_id).first()
     )
 
     if not model:
-=======
-    deployment = session.query(schema.Deployment).get(deployment_id)
-    if not deployment:
->>>>>>> 16ab92c6
         return response(
             status_code=status.HTTP_400_BAD_REQUEST,
             message=f"No model with id {model_id}.",
         )
 
-<<<<<<< HEAD
     model.deploy_status = status
 
-=======
-    deployment.status = status
->>>>>>> 16ab92c6
     session.commit()
 
     return {"message": "successfully updated"}
@@ -464,42 +378,12 @@
     }
     ```
     """
-<<<<<<< HEAD
     try:
         model: schema.Model = get_model_from_identifier(model_identifier, session)
     except Exception as error:
-=======
-    (
-        model_username,
-        model_name,
-        deployment_username,
-        deployment_name,
-    ) = parse_deployment_identifier(deployment_identifier)
-
-    deployment_user = (
-        session.query(schema.User)
-        .filter(schema.User.username == deployment_username)
-        .first()
-    )
-
-    model = get_model(session, model_username, model_name)
-    if not model:
->>>>>>> 16ab92c6
         return response(
             status_code=status.HTTP_400_BAD_REQUEST,
             message=str(error),
-        )
-
-<<<<<<< HEAD
-    if not model_accessible(model, authenticated_user.user):
-=======
-    deployment = get_deployment(session, deployment_name, deployment_user.id, model.id)
-
-    if not deployment:
->>>>>>> 16ab92c6
-        return response(
-            status_code=status.HTTP_403_FORBIDDEN,
-            message="You don't have access to stop this deployment.",
         )
 
     try:
@@ -561,18 +445,12 @@
     }
     ```
     """
-<<<<<<< HEAD
     user: schema.User = authenticated_user.user
     model: schema.Model = (
         session.query(schema.Model).filter(schema.Model.id == log_data.model_id).first()
     )
 
     if not model:
-=======
-    user = authenticated_user.user
-    deployment = session.query(schema.Deployment).get(log_data.deployment_id)
-    if not deployment:
->>>>>>> 16ab92c6
         return response(
             status_code=status.HTTP_400_BAD_REQUEST,
             message="No model with this id",
@@ -580,17 +458,10 @@
 
     log_entry = (
         session.query(schema.Log)
-<<<<<<< HEAD
         .filter(
             schema.Log.model_id == log_data.model_id,
             schema.Log.user_id == user.id,
             schema.Log.action == log_data.action,
-=======
-        .filter_by(
-            deployment_id=deployment.id,
-            user_id=user.id,
-            action=log_data.action,
->>>>>>> 16ab92c6
         )
         .first()
     )
