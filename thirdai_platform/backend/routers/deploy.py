import json
import os
import traceback
from datetime import datetime
from pathlib import Path
from typing import Dict, List, Optional, Union

from auth.jwt import (
    AuthenticatedUser,
    now_plus_minutes,
    verify_access_token,
    verify_access_token_no_throw,
)
from backend.auth_dependencies import is_model_owner
<<<<<<< HEAD
from backend.file_handler import S3StorageHandler
=======
>>>>>>> 7df9c0f0
from backend.utils import (
    delete_nomad_job,
    get_empty_port,
    get_model_from_identifier,
    get_platform,
    get_python_path,
    get_root_absolute_path,
    logger,
    model_accessible,
    response,
    submit_nomad_job,
    update_json_list,
)
from database import schema
from database.session import get_session
from fastapi import APIRouter, Depends, HTTPException, status
from fastapi.encoders import jsonable_encoder
from licensing.verify.verify_license import valid_job_allocation, verify_license
from pydantic import BaseModel
from sqlalchemy.orm import Session

deploy_router = APIRouter()


def model_read_write_permissions(
    model_id: str,
    session: Session,
    authenticated_user: Union[AuthenticatedUser, HTTPException],
):
    """
    Determine read and write permissions for a model based on the user's access level.

    Parameters:
    - model_id: The ID of the model.
    - session: The database session.
    - authenticated_user: The authenticated user or HTTPException if authentication fails.

    Returns:
    - A tuple (read_permission: bool, write_permission: bool).
    """

    model: schema.Model = session.query(schema.Model).get(model_id)

    if not model:
        return False, False

    # If the user is not authenticated, check if the model is public
    if not isinstance(authenticated_user, AuthenticatedUser):
        return model.access_level == schema.Access.public, False

    user = authenticated_user.user
    permission = model.get_user_permission(user)

    return (
        permission == schema.Permission.read or permission == schema.Permission.write,
        permission == schema.Permission.write,
    )


def model_owner_permissions(
    model_id: str,
    session: Session,
    authenticated_user: Union[AuthenticatedUser, HTTPException],
):
    """
    Determine if the user has owner permissions for a model.

    Parameters:
    - model_id: The ID of the model.
    - session: The database session.
    - authenticated_user: The authenticated user or HTTPException if authentication fails.

    Returns:
    - A boolean indicating if the user has owner permissions.
    """
    model: schema.Model = session.query(schema.Model).get(model_id)

    if not isinstance(authenticated_user, AuthenticatedUser):
        return False

    return model.get_owner_permission(authenticated_user.user)


@deploy_router.get("/permissions/{model_id}")
def get_model_permissions(
    model_id: str,
    session: Session = Depends(get_session),
    authenticated_user: Union[AuthenticatedUser, HTTPException] = Depends(
        verify_access_token_no_throw
    ),
):
    """
    Get the permissions for a model.

    Parameters:
    - model_id: The ID of the model.
    - session: The database session (dependency).
    - authenticated_user: The authenticated user (dependency).

    Example Usage:
    ```json
    {
       "model_id" : "model_id",
    }
    ```
    """
    read, write = model_read_write_permissions(model_id, session, authenticated_user)
    override = model_owner_permissions(model_id, session, authenticated_user)
    exp = (
        authenticated_user.exp.isoformat()
        if isinstance(authenticated_user, AuthenticatedUser)
        else now_plus_minutes(minutes=120).isoformat()
    )

    return response(
        status_code=status.HTTP_200_OK,
        message=f"Successfully fetched user permissions for model with ID {model_id}",
        data={"read": read, "write": write, "exp": exp, "override": override},
    )


@deploy_router.post("/run", dependencies=[Depends(is_model_owner)])
def deploy_model(
    model_identifier: str,
    memory: Optional[int] = None,
    autoscaling_enabled: bool = False,
    autoscaler_max_count: int = 1,
    genai_key: Optional[str] = None,
    session: Session = Depends(get_session),
    authenticated_user: AuthenticatedUser = Depends(verify_access_token),
):
    """
    Deploy a model.

    Parameters:
    - model_identifier: The identifier of the model to deploy.
    - memory: Optional memory allocation for the deployment.
    - autoscaling_enabled: Whether autoscaling is enabled.
    - autoscaler_max_count: The maximum count for the autoscaler.
    - genai_key: Optional GenAI key.
    - session: The database session (dependency).
    - authenticated_user: The authenticated user (dependency).

    Example Usage:
    ```json
    {
        "deployment_name": "my_deployment",
        "model_identifier": "model_123",
        "memory": 2048,
        "autoscaling_enabled": true,
        "autoscaler_max_count": 5,
        "genai_key": "your_genai_key"
    }
    ```
    """
    user = authenticated_user.user

    try:
        license_info = verify_license(
            os.getenv(
                "LICENSE_PATH", "/model_bazaar/license/ndb_enterprise_license.json"
            )
        )
        if not valid_job_allocation(license_info, os.getenv("NOMAD_ENDPOINT")):
            return response(
                status_code=status.HTTP_400_BAD_REQUEST,
                message="Resource limit reached, cannot allocate new jobs.",
            )
    except Exception as e:
        return response(
            status_code=status.HTTP_400_BAD_REQUEST,
            message=f"License is not valid. {str(e)}",
        )

    try:
        model: schema.Model = get_model_from_identifier(model_identifier, session)
    except Exception as error:
        return response(
            status_code=status.HTTP_400_BAD_REQUEST,
            message=str(error),
        )

    if model.train_status != schema.Status.complete:
        return response(
            status_code=status.HTTP_400_BAD_REQUEST,
            message=f"Training isn't complete yet. Current status: {str(model.train_status)}",
        )

    if model.deploy_status in [
        schema.Status.starting,
        schema.Status.in_progress,
        schema.Status.complete,
    ]:
        return response(
            status_code=status.HTTP_400_BAD_REQUEST,
            message=f"Deployment is already {model.deploy_status}.",
        )

    model.deploy_status = schema.Status.not_started
    session.commit()
    session.refresh(model)

    if not model_accessible(model, user):
        return response(
            status_code=status.HTTP_403_FORBIDDEN,
            message="You don't have access to deploy this model.",
        )

    if not memory:
        try:
            meta_data = json.loads(model.meta_data.train)
            size_in_memory = int(meta_data["size_in_memory"])
        except (json.JSONDecodeError, KeyError) as e:
            return response(
                status_code=status.HTTP_400_BAD_REQUEST,
                message="Failed to parse model metadata or missing 'size_in_memory'.",
            )
        memory = (size_in_memory // 1000000) + 1000  # MB required for deployment

    try:
        work_dir = os.getcwd()
        platform = get_platform()

        submit_nomad_job(
            str(Path(work_dir) / "backend" / "nomad_jobs" / "deployment_job.hcl.j2"),
            nomad_endpoint=os.getenv("NOMAD_ENDPOINT"),
            platform=platform,
            tag=os.getenv("TAG"),
            registry=os.getenv("DOCKER_REGISTRY"),
            docker_username=os.getenv("DOCKER_USERNAME"),
            docker_password=os.getenv("DOCKER_PASSWORD"),
            image_name=os.getenv("DEPLOY_IMAGE_NAME"),
            port=None if platform == "docker" else get_empty_port(),
            deployment_app_dir=str(get_root_absolute_path() / "deployment_job"),
            model_id=str(model.id),
            model_bazaar_endpoint=os.getenv("PRIVATE_MODEL_BAZAAR_ENDPOINT"),
            share_dir=os.getenv("SHARE_DIR", None),
            license_key=license_info["boltLicenseKey"],
            genai_key=(genai_key or os.getenv("GENAI_KEY", "")),
            autoscaling_enabled=("true" if autoscaling_enabled else "false"),
            autoscaler_max_count=str(autoscaler_max_count),
            memory=memory,
            type=model.type,
            sub_type=model.sub_type,
            python_path=get_python_path(),
            aws_access_key=(os.getenv("AWS_ACCESS_KEY", "")),
            aws_access_secret=(os.getenv("AWS_ACCESS_SECRET", "")),
        )

        model.deploy_status = schema.Status.in_progress
        session.commit()

    except Exception as err:
        model.deploy_status = schema.Status.failed
        session.commit()
        logger.info(traceback.format_exc())
        return response(
            status_code=status.HTTP_500_INTERNAL_SERVER_ERROR,
            message=str(err),
        )

    return response(
        status_code=status.HTTP_202_ACCEPTED,
        message="Deployment is in-progress",
        data={
            "status": "queued",
            "model_identifier": model_identifier,
            "model_id": str(model.id),
        },
    )


@deploy_router.get("/status")
def deployment_status(
    model_identifier: str,
    session: Session = Depends(get_session),
):
    """
    Get the status of a deployment.

    Parameters:
    - model_identifier: The identifier of the model.
    - session: The database session (dependency).

    Example Usage:
    ```json
    {
        "model_identifier": "user123/model_name"
    }
    ```
    """
    try:
        model: schema.Model = get_model_from_identifier(model_identifier, session)
    except Exception as error:
        return response(
            status_code=status.HTTP_400_BAD_REQUEST,
            message=str(error),
        )

    return response(
        status_code=status.HTTP_200_OK,
        message="Successfully got the deployment status",
        data={"deploy_status": model.deploy_status, "model_id": str(model.id)},
    )


@deploy_router.post("/update-status")
def update_deployment_status(
    model_id: str,
    status: schema.Status,
    session: Session = Depends(get_session),
):
    """
    Update the status of a deployment.

    Parameters:
    - model_id: The ID of the model.
    - status: The new status for the deployment.
    - session: The database session (dependency).

    Example Usage:
    ```json
    {
        "model_id": "model_id",
        "status": "in_progress"
    }
    ```
    """
    model: schema.Model = (
        session.query(schema.Model).filter(schema.Model.id == model_id).first()
    )

    if not model:
        return response(
            status_code=status.HTTP_400_BAD_REQUEST,
            message=f"No model with id {model_id}.",
        )

    model.deploy_status = status

    session.commit()

    return {"message": "successfully updated"}


@deploy_router.post("/stop", dependencies=[Depends(is_model_owner)])
def undeploy_model(
    model_identifier: str,
    session: Session = Depends(get_session),
):
    """
    Stop a running deployment.

    Parameters:
    - model_identifier: The identifier of the model to stop.
    - session: The database session (dependency).

    Example Usage:
    ```json
    {
        "model_identifier": "user123/model123"
    }
    ```
    """
    try:
        model: schema.Model = get_model_from_identifier(model_identifier, session)
    except Exception as error:
        return response(
            status_code=status.HTTP_400_BAD_REQUEST,
            message=str(error),
        )

    try:
        delete_nomad_job(
            job_id=f"deployment-{str(model.id)}",
            nomad_endpoint=os.getenv("NOMAD_ENDPOINT"),
        )
        model.deploy_status = schema.Status.stopped
        session.commit()

    except Exception as err:
        logger.info(str(err))
        return response(
            status_code=status.HTTP_500_INTERNAL_SERVER_ERROR,
            message=str(err),
        )

    return response(
        status_code=status.HTTP_202_ACCEPTED,
        message="Service is shutting down",
        data={
            "status": "queued",
            "model_id": str(model.id),
        },
    )


class LogData(BaseModel):
    model_id: str
    action: str
    train_samples: List[Dict[str, str]]
    used: bool


@deploy_router.post("/log")
def log_results(
    log_data: LogData,
    session: Session = Depends(get_session),
    authenticated_user: AuthenticatedUser = Depends(verify_access_token),
):
    """
    Log training results for a deployment.

    Parameters:
    - log_data: The log data to save (body).
    - session: The database session (dependency).
    - authenticated_user: The authenticated user (dependency).

    Example Usage:
    ```json
    {
        "model_id": "model_id",
        "action": "train",
        "train_samples": [
            {"input": "data1", "output": "label1"},
            {"input": "data2", "output": "label2"}
        ],
        "used": true
    }
    ```
    """
    user: schema.User = authenticated_user.user
    model: schema.Model = (
        session.query(schema.Model).filter(schema.Model.id == log_data.model_id).first()
    )

    if not model:
        return response(
            status_code=status.HTTP_400_BAD_REQUEST,
            message="No model with this id",
        )

    log_entry = (
        session.query(schema.Log)
        .filter(
            schema.Log.model_id == log_data.model_id,
            schema.Log.user_id == user.id,
            schema.Log.action == log_data.action,
        )
        .first()
    )

    new_log = {
        "train_samples": log_data.train_samples,
        "used": str(log_data.used),
        "timestamp": str(datetime.utcnow().isoformat()),
    }

    if not log_entry:
        log_entry = schema.Log(
            model_id=model.id,
            user_id=user.id,
            action=log_data.action,
        )
        session.add(log_entry)
        session.commit()
        session.refresh(log_entry)

    log_entry.log_entries = update_json_list(log_entry.log_entries, new_log)
    log_entry.count += len(log_data.train_samples)
    session.commit()

    return {"message": "Log entry added successfully"}


@deploy_router.get("/info", dependencies=[Depends(is_model_owner)])
def get_deployment_info(
    model_identifier: str,
    require_raw_logs: bool = False,
    session: Session = Depends(get_session),
):
    """
    Retrieve deployment information.

    Parameters:
    - model_identifier: The identifier of the model.
    - require_raw_logs: Whether to include raw logs in the response (query parameter).

    Example Usage:
    ```json
    {
        "model_identifier": "username/modelname",
        "require_raw_logs": false
    }
    ```
    """
    try:
        model: schema.Model = get_model_from_identifier(model_identifier, session)
    except Exception as error:
        return response(
            status_code=status.HTTP_400_BAD_REQUEST,
            message=str(error),
        )

    logs = session.query(schema.Log).filter_by(schema.Log.model_id == model.id)

    # Prepare the response data
    deployment_info = {
        "name": model.name,
        "status": model.deploy_status,
        "model_id": str(model.id),
        "logs": [
            {
                "user_id": str(log.user_id),
                "action": log.action,
                "count": log.count,
                **({"log_entries": log.log_entries} if require_raw_logs else {}),
            }
            for log in logs
        ],
    }

    return response(
        status_code=status.HTTP_200_OK,
        message="Deployment info retrieved successfully",
        data=jsonable_encoder(deployment_info),
    )<|MERGE_RESOLUTION|>--- conflicted
+++ resolved
@@ -12,10 +12,6 @@
     verify_access_token_no_throw,
 )
 from backend.auth_dependencies import is_model_owner
-<<<<<<< HEAD
-from backend.file_handler import S3StorageHandler
-=======
->>>>>>> 7df9c0f0
 from backend.utils import (
     delete_nomad_job,
     get_empty_port,
