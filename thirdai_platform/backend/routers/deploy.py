--- conflicted
+++ resolved
@@ -446,7 +446,6 @@
     return {"message": "successfully updated"}
 
 
-<<<<<<< HEAD
 @deploy_router.get("/model-name")
 def deployment_model_Name(
     deployment_id: str,
@@ -471,10 +470,7 @@
     )
 
 
-@deploy_router.post("/stop")
-=======
 @deploy_router.post("/stop", dependencies=[Depends(is_model_owner)])
->>>>>>> 8eaafada
 def undeploy_model(
     deployment_identifier: str,
     session: Session = Depends(get_session),
@@ -616,7 +612,6 @@
     return {"message": "Log entry added successfully"}
 
 
-<<<<<<< HEAD
 @deploy_router.get("/list-deployments")
 def list_deployments(
     deployment_id: Optional[str] = None,
@@ -691,45 +686,47 @@
 def update_metadata(
     deployment_id: str,
     metadata: Dict[str, str],
-=======
+    session: Session = Depends(get_session),
+    authenticated_user: AuthenticatedUser = Depends(verify_access_token),
+):
+    """
+    Update the metadata of a deployment.
+
+    Parameters:
+    - deployment_id: str - The ID of the deployment to update.
+    - metadata: Dict[str, str] - The new metadata to set.
+    - session: Session - The database session (dependency).
+    - authenticated_user: AuthenticatedUser - The authenticated user (dependency).
+
+    Returns:
+    - JSONResponse: A JSON response indicating the status of the update.
+    """
+    # Fetch the deployment by ID
+    deployment = session.query(schema.Deployment).filter_by(id=deployment_id).first()
+
+    # Check if deployment exists
+    if not deployment:
+        return response(
+            status_code=status.HTTP_404_NOT_FOUND, message="Deployment not found."
+        )
+
+    deployment.metadata_json = update_json(deployment.metadata_json, metadata)
+    session.commit()
+
+    return response(
+        status_code=status.HTTP_200_OK,
+        message="Deployment metadata updated successfully.",
+        data={"deployment_id": deployment_id, "metadata": deployment.metadata_json},
+    )
+
 @deploy_router.get("/info")
 def get_deployment_info(
     deployment_id: str,
     require_raw_logs: bool = False,
->>>>>>> 8eaafada
-    session: Session = Depends(get_session),
-    authenticated_user: AuthenticatedUser = Depends(verify_access_token),
-):
-    """
-<<<<<<< HEAD
-    Update the metadata of a deployment.
-
-    Parameters:
-    - deployment_id: str - The ID of the deployment to update.
-    - metadata: Dict[str, str] - The new metadata to set.
-    - session: Session - The database session (dependency).
-    - authenticated_user: AuthenticatedUser - The authenticated user (dependency).
-
-    Returns:
-    - JSONResponse: A JSON response indicating the status of the update.
-    """
-    # Fetch the deployment by ID
-    deployment = session.query(schema.Deployment).filter_by(id=deployment_id).first()
-
-    # Check if deployment exists
-    if not deployment:
-        return response(
-            status_code=status.HTTP_404_NOT_FOUND, message="Deployment not found."
-        )
-
-    deployment.metadata_json = update_json(deployment.metadata_json, metadata)
-    session.commit()
-
-    return response(
-        status_code=status.HTTP_200_OK,
-        message="Deployment metadata updated successfully.",
-        data={"deployment_id": deployment_id, "metadata": deployment.metadata_json},
-=======
+    session: Session = Depends(get_session),
+    authenticated_user: AuthenticatedUser = Depends(verify_access_token)
+):
+    """
     Retrieve deployment information.
 
     Parameters:
@@ -788,5 +785,4 @@
         status_code=status.HTTP_200_OK,
         message="Deployment info retrieved successfully",
         data=jsonable_encoder(deployment_info),
->>>>>>> 8eaafada
     )