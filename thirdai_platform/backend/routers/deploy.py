import heapq
import json
import logging
import os
import secrets
import traceback
from collections import defaultdict
from pathlib import Path
from typing import Annotated, Optional, Union

from auth.jwt import (
    AuthenticatedUser,
    now_plus_minutes,
    verify_access_token,
    verify_access_token_no_throw,
)
from backend.auth_dependencies import is_model_owner, verify_model_read_access
from backend.startup_jobs import start_llm_cache_job, start_on_prem_generate_job
from backend.utils import (
    delete_nomad_job,
    get_job_logs,
    get_model_from_identifier,
    get_model_status,
    get_platform,
    get_python_path,
    get_warnings_and_errors,
    list_all_dependencies,
    model_accessible,
    nomad_job_exists,
    read_file_from_back,
    submit_nomad_job,
    thirdai_platform_dir,
    validate_license_info,
)
from database import schema
from database.session import get_session
from fastapi import APIRouter, Depends, HTTPException, Query, status
from platform_common.dependencies import is_on_low_disk
from platform_common.pydantic_models.deployment import (
    DeploymentConfig,
    EnterpriseSearchOptions,
    KnowledgeExtractionOptions,
    NDBDeploymentOptions,
    UDTDeploymentOptions,
)
from platform_common.pydantic_models.feedback_logs import ActionType, FeedbackLog
from platform_common.pydantic_models.training import ModelType
from platform_common.utils import disk_usage, model_bazaar_path, response
from sqlalchemy.orm import Session

deploy_router = APIRouter()


def model_read_write_permissions(
    model_id: str,
    session: Session,
    authenticated_user: Union[AuthenticatedUser, HTTPException],
):
    """
    Determine read and write permissions for a model based on the user's access level.

    Parameters:
    - model_id: The ID of the model.
    - session: The database session.
    - authenticated_user: The authenticated user or HTTPException if authentication fails.

    Returns:
    - A tuple (read_permission: bool, write_permission: bool).
    """

    model: schema.Model = session.query(schema.Model).get(model_id)

    if not model:
        return False, False

    # If the user is not authenticated, check if the model is public
    if not isinstance(authenticated_user, AuthenticatedUser):
        return model.access_level == schema.Access.public, False

    user = authenticated_user.user
    permission = model.get_user_permission(user)

    return (
        permission == schema.Permission.read or permission == schema.Permission.write,
        permission == schema.Permission.write,
    )


def model_owner_permissions(
    model_id: str,
    session: Session,
    authenticated_user: Union[AuthenticatedUser, HTTPException],
):
    """
    Determine if the user has owner permissions for a model.

    Parameters:
    - model_id: The ID of the model.
    - session: The database session.
    - authenticated_user: The authenticated user or HTTPException if authentication fails.

    Returns:
    - A boolean indicating if the user has owner permissions.
    """
    model: schema.Model = session.query(schema.Model).get(model_id)

    if not isinstance(authenticated_user, AuthenticatedUser):
        return False

    return model.get_owner_permission(authenticated_user.user)


@deploy_router.get("/permissions/{model_id}")
def get_model_permissions(
    model_id: str,
    session: Session = Depends(get_session),
    authenticated_user: Union[AuthenticatedUser, HTTPException] = Depends(
        verify_access_token_no_throw
    ),
):
    """
    Get the permissions for a model.

    Parameters:
    - model_id: The ID of the model.
    - session: The database session (dependency).
    - authenticated_user: The authenticated user (dependency).

    Example Usage:
    ```json
    {
       "model_id" : "model_id",
    }
    ```
    """
    read, write = model_read_write_permissions(model_id, session, authenticated_user)
    override = model_owner_permissions(model_id, session, authenticated_user)
    exp = (
        authenticated_user.exp.isoformat()
        if isinstance(authenticated_user, AuthenticatedUser)
        else now_plus_minutes(minutes=120).isoformat()
    )

    return response(
        status_code=status.HTTP_200_OK,
        message=f"Successfully fetched user permissions for model with ID {model_id}",
        data={
            "read": read,
            "write": write,
            "exp": exp,
            "override": override,
            "username": (
                authenticated_user.user.username
                if isinstance(authenticated_user, AuthenticatedUser)
                else "unknown"
            ),
        },
    )


# TODO(Any): move args like llm_provider to model attributes.
async def deploy_single_model(
    model_id: str,
    deployment_name: Optional[str],
    memory: Optional[int],
    autoscaling_enabled: bool,
    autoscaler_min_count: int,
    autoscaler_max_count: int,
    genai_key: Optional[str],
    session: Session,
    user: schema.User,
):
    license_info = validate_license_info()

    try:
        model: schema.Model = session.query(schema.Model).get(model_id)
    except Exception as error:
        raise HTTPException(
            status_code=status.HTTP_400_BAD_REQUEST,
            detail=str(error),
        )

    if model.train_status != schema.Status.complete:
        raise HTTPException(
            status_code=status.HTTP_400_BAD_REQUEST,
            detail=f"Training isn't complete yet. Current status: {str(model.train_status)}",
        )

    if model.deploy_status in [
        schema.Status.starting,
        schema.Status.in_progress,
        schema.Status.complete,
    ]:
        return

    model.deploy_status = schema.Status.not_started
    session.commit()
    session.refresh(model)

    if not model_accessible(model, user):
        raise HTTPException(
            status_code=status.HTTP_403_FORBIDDEN,
            detail="You don't have access to deploy this model.",
        )

    if not memory:
        if model.meta_data and model.meta_data.train:
            try:
                meta_data = json.loads(model.meta_data.train)
                size_in_memory = int(meta_data["size_in_memory"])
            except (json.JSONDecodeError, KeyError) as e:
                raise HTTPException(
                    status_code=status.HTTP_400_BAD_REQUEST,
                    detail="Failed to parse model metadata or missing 'size_in_memory'.",
                )
            memory = (size_in_memory // 1000000) + 1000  # MB required for deployment
        else:
            # This can be reached for models like enterprise-search which aren't
            # trained, and thus don't have training metadata with size_in_memory.
            # It can also be reached if a model is uploaded and not trained on platform.
            memory = 1000

    work_dir = os.getcwd()
    platform = get_platform()

    llm_provider = None
    knowledge_extraction = False
    if model.type == ModelType.NDB:
        model_options = NDBDeploymentOptions(
            llm_provider=(
                model.get_attributes().get("llm_provider")
                or os.getenv("LLM_PROVIDER", "openai")
            ),
            genai_key=(genai_key or os.getenv("GENAI_KEY", "")),
        )
        llm_provider = model_options.llm_provider

        ndb_metadata_path = os.path.join(
            model_bazaar_path(), "models", str(model.id), "model.ndb", "metadata.json"
        )
        with open(ndb_metadata_path) as ndb_metadata_file:
            chunk_store = json.load(ndb_metadata_file)["chunk_store_name"]
        if chunk_store == "PandasChunkStore" and not autoscaling_enabled:
            raise HTTPException(
                status_code=400,
                detail="Cannot deploy in-memory NeuralDB in dev mode. Please use prod mode with autoscaling.",
            )
    elif model.type == ModelType.UDT:
        model_options = UDTDeploymentOptions(udt_sub_type=model.sub_type)
    elif model.type == ModelType.ENTERPRISE_SEARCH:
        attributes = model.get_attributes()
        model_options = EnterpriseSearchOptions(
            retrieval_id=attributes["retrieval_id"],
            guardrail_id=attributes.get("guardrail_id", None),
        )
        llm_provider = attributes.get("llm_provider")
    elif model.type == ModelType.KNOWLEDGE_EXTRACTION:
        attributes = model.get_attributes()
        model_options = KnowledgeExtractionOptions(
            llm_provider=(
                attributes.get("llm_provider") or os.getenv("LLM_PROVIDER", "openai")
            ),
            genai_key=(genai_key or os.getenv("GENAI_KEY", "")),
            advanced_indexing=attributes["advanced_indexing"],
            rerank=attributes["rerank"],
            generate_answers=attributes["generate_answers"],
        )
        llm_provider = model_options.llm_provider
        knowledge_extraction = True
        if llm_provider == "self-host":
            raise HTTPException(
                status_code=status.HTTP_400_BAD_REQUEST,
                detail="Knowledge Extraction not supported with self-hosted LLM.",
            )
    else:
        raise HTTPException(
            status_code=status.HTTP_400_BAD_REQUEST,
            detail=f"Unsupported model type '{model.type}'.",
        )

<<<<<<< HEAD
    if autoscaling_enabled and model.type == ModelType.NDB:
        try:
            await start_llm_cache_job(
                model_id=str(model_id),
                deployment_name=deployment_name,
                license_info=license_info,
            )
        except Exception as e:
            logging.error(f"LLM Cache Job failed with error: {e}")

    if requires_on_prem_llm:
        llm_autoscaling_env = os.getenv("AUTOSCALING_ENABLED")
        if llm_autoscaling_env is not None:
            llm_autoscaling_enabled = llm_autoscaling_env.lower() == "true"
        else:
            llm_autoscaling_enabled = autoscaling_enabled
        await start_on_prem_generate_job(
            restart_if_exists=False, autoscaling_enabled=llm_autoscaling_enabled
        )

=======
    if llm_provider and llm_provider not in ["openai", "on-prem", "self-host"]:
        raise HTTPException(
            status_code=status.HTTP_400_BAD_REQUEST,
            detail=f"Invalid llm_provider: '{model_options.llm_provider}'. Please choose one of 'openai', 'on-prem' or 'self-host'.",
        )

    if llm_provider == "self-host":
        existing_integration = (
            session.query(schema.Integrations)
            .filter_by(type=schema.IntegrationType.self_hosted)
            .first()
        )

        if existing_integration is None:
            raise HTTPException(
                status_code=status.HTTP_400_BAD_REQUEST,
                detail=f"Self-host option not configured. Please set up self-hosting in the admin dashboard.",
            )

>>>>>>> 6f2c849e
    config = DeploymentConfig(
        user_id=str(user.id),
        model_id=str(model.id),
        model_bazaar_endpoint=os.getenv("PRIVATE_MODEL_BAZAAR_ENDPOINT"),
        model_bazaar_dir=(
            os.getenv("SHARE_DIR", None) if platform == "local" else "/model_bazaar"
        ),
        host_dir=(
            os.path.join(os.getenv("SHARE_DIR", None), "host_dir")
            if platform == "local"
            else os.path.join("/thirdai_platform", "host_dir")
        ),
        license_key=license_info["boltLicenseKey"],
        autoscaling_enabled=autoscaling_enabled,
        model_options=model_options,
    )

    try:
        submit_nomad_job(
            str(Path(work_dir) / "backend" / "nomad_jobs" / "deployment_job.hcl.j2"),
            nomad_endpoint=os.getenv("NOMAD_ENDPOINT"),
            platform=platform,
            tag=os.getenv("TAG"),
            registry=os.getenv("DOCKER_REGISTRY"),
            docker_username=os.getenv("DOCKER_USERNAME"),
            docker_password=os.getenv("DOCKER_PASSWORD"),
            image_name=os.getenv("THIRDAI_PLATFORM_IMAGE_NAME"),
            model_id=str(model.id),
            deployment_name=deployment_name,
            share_dir=os.getenv("SHARE_DIR", None),
            config_path=config.save_deployment_config(),
            autoscaling_enabled=("true" if autoscaling_enabled else "false"),
            autoscaler_min_count=str(autoscaler_min_count),
            autoscaler_max_count=str(autoscaler_max_count),
            memory=memory,
            python_path=get_python_path(),
            thirdai_platform_dir=thirdai_platform_dir(),
            app_dir="deployment_job",
            aws_access_key=(os.getenv("AWS_ACCESS_KEY", "")),
            aws_access_secret=(os.getenv("AWS_ACCESS_SECRET", "")),
            aws_region_name=(os.getenv("AWS_REGION_NAME", "")),
            azure_account_name=(os.getenv("AZURE_ACCOUNT_NAME", "")),
            azure_account_key=(os.getenv("AZURE_ACCOUNT_KEY", "")),
            gcp_credentials_file=(os.getenv("GCP_CREDENTIALS_FILE", "")),
            knowledge_extraction=knowledge_extraction,
            job_token=secrets.token_hex(16),
        )

        model.deploy_status = schema.Status.starting
        session.commit()
    except Exception as err:
        model.deploy_status = schema.Status.failed
        session.commit()
        logging.error(traceback.format_exc())
        raise HTTPException(
            status_code=status.HTTP_500_INTERNAL_SERVER_ERROR,
            detail=str(err),
        )

<<<<<<< HEAD
=======
    if llm_provider == "on-prem":
        llm_autoscaling_env = os.getenv("AUTOSCALING_ENABLED")
        if llm_autoscaling_env is not None:
            llm_autoscaling_enabled = llm_autoscaling_env.lower() == "true"
        else:
            llm_autoscaling_enabled = autoscaling_enabled
        await start_on_prem_generate_job(
            restart_if_exists=False, autoscaling_enabled=llm_autoscaling_enabled
        )

>>>>>>> 6f2c849e

@deploy_router.post(
    "/run", dependencies=[Depends(is_model_owner), Depends(is_on_low_disk())]
)
async def deploy_model(
    model_identifier: str,
    deployment_name: Optional[str] = None,
    memory: Optional[int] = None,
    autoscaling_enabled: bool = False,
    autoscaler_min_count: int = 1,
    autoscaler_max_count: int = 1,
    genai_key: Optional[str] = None,
    session: Session = Depends(get_session),
    authenticated_user: AuthenticatedUser = Depends(verify_access_token),
):
    """
    Deploy a model.

    Parameters:
    - model_identifier: The identifier of the model to deploy.
    - deployment_name: Optional name to use as a prefix for the deployment. If specified
      the deployment endpoints will be accessible via /{deployment_name}/{endpoint} in
      addition to the default deployment url.
    - memory: Optional memory allocation for the deployment.
    - autoscaling_enabled: Whether autoscaling is enabled.
    - autoscaler_max_count: The maximum count for the autoscaler.
    - genai_key: Optional GenAI key.
    - session: The database session (dependency).
    - authenticated_user: The authenticated user (dependency).

    Example Usage:
    ```json
    {
        "deployment_name": "my_deployment",
        "model_identifier": "model_123",
        "memory": 2048,
        "autoscaling_enabled": true,
        "autoscaler_max_count": 5,
        "genai_key": "your_genai_key"
    }
    ```
    """
    user = authenticated_user.user

    try:
        model: schema.Model = get_model_from_identifier(model_identifier, session)
    except Exception as error:
        return response(
            status_code=status.HTTP_400_BAD_REQUEST,
            message=str(error),
        )

    for dependency in list_all_dependencies(model=model):
        try:
            await deploy_single_model(
                model_id=dependency.id,
                deployment_name=deployment_name if dependency.id == model.id else None,
                memory=memory,
                autoscaling_enabled=autoscaling_enabled,
                autoscaler_min_count=autoscaler_min_count,
                autoscaler_max_count=autoscaler_max_count,
                genai_key=genai_key,
                session=session,
                user=user,
            )
        except HTTPException as err:
            raise HTTPException(
                status_code=err.status_code,
                detail=f"Error deploying dependent model {dependency.name}: "
                + err.detail,
            )

    return response(
        status_code=status.HTTP_202_ACCEPTED,
        message="Deployment is in-progress",
        data={
            "status": "queued",
            "model_identifier": model_identifier,
            "model_id": str(model.id),
            "disk_usage": disk_usage(),
        },
    )


@deploy_router.get("/feedbacks", dependencies=[Depends(is_model_owner)])
def get_feedback(
    model_identifier: str,
    per_event_count: Annotated[int, Query(gt=0)] = 5,
    session: Session = Depends(get_session),
):
    """
    Get the recent feedback of the model

    Parameters:
    - model_identifier: The identifier of the model to deploy.
    - session: The database session (dependency).

    Example Usage:
    ```json
    {
        "model_identifier": "user/model_123",
    }
    ```

    response:
    ```json
    {
        "upvote": [
            {
                "query": "This is the query",
                "reference_text": "This is the result upvoted",
                "reference_id": 15
                "timestamp": "17 October 2024 17:54:11",
            },
            ..
        ],
        "associate": [
            {
                "source": "This is the source text",
                "target": "This is the target text",
                "timestamp": "18 October 2024 17:49:43",
            },
            ..
        ]
    }
    ```
    """
    try:
        model: schema.Model = get_model_from_identifier(model_identifier, session)
    except Exception as error:
        return response(
            status_code=status.HTTP_400_BAD_REQUEST,
            message=str(error),
        )

    if model.type != ModelType.NDB:
        return response(
            status_code=status.HTTP_400_BAD_REQUEST,
            message="Feedback is only recorded for ndb model",
        )

    feedback_dir = os.path.join(
        model_bazaar_path(),
        "models",
        str(model.id),
        "deployments",
        "data",
        "feedback",
    )

    if not os.path.exists(feedback_dir):
        return response(
            status_code=status.HTTP_200_OK,
            message=f"No feedback found for the model.",
            data=[],
        )

    event_heap = {ActionType.upvote: [], ActionType.associate: []}
    for alloc_dirEntry in os.scandir(feedback_dir):
        if alloc_dirEntry.is_file() and alloc_dirEntry.name.endswith(".jsonl"):
            events_processed_for_this_file = defaultdict(int)
            try:
                line_generator = read_file_from_back(alloc_dirEntry.path)
                for line in line_generator:
                    feedback_obj = FeedbackLog(**json.loads(line.strip()))

                    # only process events that are relevant
                    if feedback_obj.event.action not in event_heap:
                        continue

                    if (
                        events_processed_for_this_file[feedback_obj.event.action]
                        < per_event_count
                    ):
                        heapq.heappush(
                            event_heap[feedback_obj.event.action], feedback_obj
                        )

                    events_processed_for_this_file[feedback_obj.event.action] += 1
                    # stop the processing if each required event of the file is processed for per_event_count times
                    if all(
                        [
                            events_processed_for_this_file[event_name]
                            >= per_event_count
                            for event_name in event_heap.keys()
                        ]
                    ):
                        break
            finally:
                line_generator.close()  # Ensures file is closed.

    accumlated_feedbacks = defaultdict(list)
    for event_name, _heap in event_heap.items():
        sorted_events = [
            heapq.heappop(_heap) for _ in range(min(len(_heap), per_event_count))
        ]
        for feedback in sorted_events:
            if feedback.event.action == ActionType.upvote:
                accumlated_feedbacks[feedback.event.action].extend(
                    {
                        "timestamp": feedback.timestamp,
                        "query": query,
                        "reference_id": chunk_id,
                        "reference_text": ref_text,
                    }
                    for chunk_id, query, ref_text in zip(
                        feedback.event.chunk_ids,
                        feedback.event.queries,
                        feedback.event.reference_texts,
                    )
                )
            elif feedback.event.action == ActionType.associate:
                accumlated_feedbacks[feedback.event.action].extend(
                    {
                        "timestamp": feedback.timestamp,
                        "source": source,
                        "target": target,
                    }
                    for source, target in zip(
                        feedback.event.sources,
                        feedback.event.targets,
                    )
                )

    return response(
        status_code=status.HTTP_200_OK,
        message="Successfully retrieved the feedbacks",
        data=accumlated_feedbacks,
    )


@deploy_router.get("/status", dependencies=[Depends(verify_model_read_access)])
def deployment_status(
    model_identifier: str,
    session: Session = Depends(get_session),
):
    """
    Get the status of a deployment.

    Parameters:
    - model_identifier: The identifier of the model.
    - session: The database session (dependency).

    Example Usage:
    ```json
    {
        "model_identifier": "user123/model_name"
    }
    ```
    """
    try:
        model: schema.Model = get_model_from_identifier(model_identifier, session)
    except Exception as error:
        return response(
            status_code=status.HTTP_400_BAD_REQUEST,
            message=str(error),
        )

    deploy_status, reasons = get_model_status(model, train_status=False)
    warnings, errors = get_warnings_and_errors(session, model, job_type="deploy")
    return response(
        status_code=status.HTTP_200_OK,
        message="Successfully got the deployment status",
        data={
            "deploy_status": deploy_status,
            "messages": reasons,
            "warnings": warnings,
            "errors": errors,
            "model_id": str(model.id),
        },
    )


@deploy_router.get("/internal-status")
def internal_deployment_status(
    model_id: str,
    session: Session = Depends(get_session),
):
    """
    Get the status of a deployment.

    Parameters:
    - model_id: The ID of the model (optional).
    - session: The database session (dependency).

    Exactly one of model_identifier or model_id must be supplied.

    Example Usage:
    ```json
    {
        "model_id": "asdfasdf-adsf-asdf-asdfasdf"
    }
    ```
    """

    try:
        model: schema.Model = session.query(schema.Model).get(model_id)
        if not model:
            return response(
                status_code=status.HTTP_400_BAD_REQUEST,
                message=f"No model with id {model_id}.",
            )
    except Exception as error:
        return response(
            status_code=status.HTTP_400_BAD_REQUEST,
            message=str(error),
        )

    deploy_status, reasons = get_model_status(model, train_status=False)
    warnings, errors = get_warnings_and_errors(session, model, job_type="deploy")
    return response(
        status_code=status.HTTP_200_OK,
        message="Successfully got the deployment status",
        data={
            "deploy_status": deploy_status,
            "messages": reasons,
            "warnings": warnings,
            "errors": errors,
            "model_id": str(model.id),
        },
    )


@deploy_router.post("/update-status")
def update_deployment_status(
    model_id: str,
    new_status: schema.Status,
    message: Optional[str] = None,
    session: Session = Depends(get_session),
):
    """
    Update the status of a deployment.

    Parameters:
    - model_id: The ID of the model.
    - status: The new status for the deployment.
    - session: The database session (dependency).

    Example Usage:
    ```json
    {
        "model_id": "model_id",
        "status": "in_progress"
    }
    ```
    """
    model: schema.Model = (
        session.query(schema.Model).filter(schema.Model.id == model_id).first()
    )

    if not model:
        return response(
            status_code=status.HTTP_400_BAD_REQUEST,
            message=f"No model with id {model_id}.",
        )

    model.deploy_status = new_status
    if new_status == schema.Status.failed and message:
        session.add(
            schema.JobMessage(
                model_id=model.id,
                job_type="deploy",
                level=schema.Level.error,
                message=message,
            )
        )

    session.commit()

    return {"message": "successfully updated"}


@deploy_router.post("/warning")
def deploy_warning(
    model_id: str, message: str, session: Session = Depends(get_session)
):
    trained_model: schema.Model = (
        session.query(schema.Model).filter(schema.Model.id == model_id).first()
    )

    if not trained_model:
        return response(
            status_code=status.HTTP_400_BAD_REQUEST,
            message=f"No model with id {model_id}.",
        )

    session.add(
        schema.JobMessage(
            model_id=trained_model.id,
            job_type="deploy",
            level=schema.Level.warning,
            message=message,
        )
    )
    session.commit()

    return {"message": "successfully logged the message"}


def active_deployments_using_model(model_id: str, session: Session):
    return (
        session.query(schema.Model)
        .join(
            schema.ModelDependency,
            schema.Model.id == schema.ModelDependency.model_id,
        )
        .filter(
            schema.ModelDependency.dependency_id == model_id,
            schema.Model.deploy_status.in_(
                [
                    schema.Status.starting,
                    schema.Status.in_progress,
                    schema.Status.complete,
                ]
            ),
        )
        .count()
    )


@deploy_router.post("/stop", dependencies=[Depends(is_model_owner)])
def undeploy_model(
    model_identifier: str,
    session: Session = Depends(get_session),
):
    """
    Stop a running deployment.

    Parameters:
    - model_identifier: The identifier of the model to stop.
    - session: The database session (dependency).

    Example Usage:
    ```json
    {
        "model_identifier": "user123/model123"
    }
    ```
    """
    try:
        model: schema.Model = get_model_from_identifier(model_identifier, session)
    except Exception as error:
        return response(
            status_code=status.HTTP_400_BAD_REQUEST,
            message=str(error),
        )

    if active_deployments_using_model(model_id=model.id, session=session) > 0:
        return response(
            status_code=status.HTTP_400_BAD_REQUEST,
            message=f"Unable to stop deployment for model {model_identifier} since it is used by other active workflows.",
        )

    nomad_endpoint = os.getenv("NOMAD_ENDPOINT")
    try:
        delete_nomad_job(
            job_id=f"deployment-{str(model.id)}",
            nomad_endpoint=nomad_endpoint,
        )
        llm_cache_job_id = f"llm-cache-{model.id}"
        if nomad_job_exists(llm_cache_job_id, nomad_endpoint):
            delete_nomad_job(
                job_id=llm_cache_job_id,
                nomad_endpoint=nomad_endpoint,
            )
        model.deploy_status = schema.Status.stopped
        session.commit()

    except Exception as err:
        logging.error(str(err))
        return response(
            status_code=status.HTTP_500_INTERNAL_SERVER_ERROR,
            message=str(err),
        )

    return response(
        status_code=status.HTTP_202_ACCEPTED,
        message="Service is shutting down",
        data={
            "status": "queued",
            "model_id": str(model.id),
        },
    )


@deploy_router.post("/start-on-prem")
async def start_on_prem_job(
    model_name: str = "Llama-3.2-1B-Instruct-f16.gguf",
    restart_if_exists: bool = True,
    autoscaling_enabled: bool = True,
    cores_per_allocation: Optional[int] = None,
    authenticated_user: AuthenticatedUser = Depends(verify_access_token),
):
    try:
        await start_on_prem_generate_job(
            model_name=model_name,
            restart_if_exists=restart_if_exists,
            autoscaling_enabled=autoscaling_enabled,
            cores_per_allocation=cores_per_allocation,
        )
    except Exception as e:
        return HTTPException(
            status_code=status.HTTP_500_INTERNAL_SERVER_ERROR,
            detail=f"Failed to start on prem LLM job with error: {str(e)}",
        )

    return response(
        status_code=status.HTTP_200_OK, message="On-prem job started successfully"
    )


@deploy_router.get("/logs", dependencies=[Depends(verify_model_read_access)])
def deploy_logs(
    model_identifier: str,
    session: Session = Depends(get_session),
):
    try:
        model: schema.Model = get_model_from_identifier(model_identifier, session)
    except Exception as error:
        return response(
            status_code=status.HTTP_400_BAD_REQUEST,
            message=str(error),
        )

    logs = get_job_logs(
        nomad_endpoint=os.getenv("NOMAD_ENDPOINT"), model=model, job_type="deploy"
    )

    return response(
        status_code=status.HTTP_200_OK,
        message="Successfully got the train logs.",
        data=logs,
    )<|MERGE_RESOLUTION|>--- conflicted
+++ resolved
@@ -278,7 +278,6 @@
             detail=f"Unsupported model type '{model.type}'.",
         )
 
-<<<<<<< HEAD
     if autoscaling_enabled and model.type == ModelType.NDB:
         try:
             await start_llm_cache_job(
@@ -289,7 +288,26 @@
         except Exception as e:
             logging.error(f"LLM Cache Job failed with error: {e}")
 
-    if requires_on_prem_llm:
+    if llm_provider and llm_provider not in ["openai", "on-prem", "self-host"]:
+        raise HTTPException(
+            status_code=status.HTTP_400_BAD_REQUEST,
+            detail=f"Invalid llm_provider: '{model_options.llm_provider}'. Please choose one of 'openai', 'on-prem' or 'self-host'.",
+        )
+
+    if llm_provider == "self-host":
+        existing_integration = (
+            session.query(schema.Integrations)
+            .filter_by(type=schema.IntegrationType.self_hosted)
+            .first()
+        )
+
+        if existing_integration is None:
+            raise HTTPException(
+                status_code=status.HTTP_400_BAD_REQUEST,
+                detail=f"Self-host option not configured. Please set up self-hosting in the admin dashboard.",
+            )
+
+    if llm_provider == "on-prem":
         llm_autoscaling_env = os.getenv("AUTOSCALING_ENABLED")
         if llm_autoscaling_env is not None:
             llm_autoscaling_enabled = llm_autoscaling_env.lower() == "true"
@@ -299,27 +317,6 @@
             restart_if_exists=False, autoscaling_enabled=llm_autoscaling_enabled
         )
 
-=======
-    if llm_provider and llm_provider not in ["openai", "on-prem", "self-host"]:
-        raise HTTPException(
-            status_code=status.HTTP_400_BAD_REQUEST,
-            detail=f"Invalid llm_provider: '{model_options.llm_provider}'. Please choose one of 'openai', 'on-prem' or 'self-host'.",
-        )
-
-    if llm_provider == "self-host":
-        existing_integration = (
-            session.query(schema.Integrations)
-            .filter_by(type=schema.IntegrationType.self_hosted)
-            .first()
-        )
-
-        if existing_integration is None:
-            raise HTTPException(
-                status_code=status.HTTP_400_BAD_REQUEST,
-                detail=f"Self-host option not configured. Please set up self-hosting in the admin dashboard.",
-            )
-
->>>>>>> 6f2c849e
     config = DeploymentConfig(
         user_id=str(user.id),
         model_id=str(model.id),
@@ -379,19 +376,6 @@
             detail=str(err),
         )
 
-<<<<<<< HEAD
-=======
-    if llm_provider == "on-prem":
-        llm_autoscaling_env = os.getenv("AUTOSCALING_ENABLED")
-        if llm_autoscaling_env is not None:
-            llm_autoscaling_enabled = llm_autoscaling_env.lower() == "true"
-        else:
-            llm_autoscaling_enabled = autoscaling_enabled
-        await start_on_prem_generate_job(
-            restart_if_exists=False, autoscaling_enabled=llm_autoscaling_enabled
-        )
-
->>>>>>> 6f2c849e
 
 @deploy_router.post(
     "/run", dependencies=[Depends(is_model_owner), Depends(is_on_low_disk())]
