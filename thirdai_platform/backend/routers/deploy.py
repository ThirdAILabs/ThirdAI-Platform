--- conflicted
+++ resolved
@@ -11,16 +11,6 @@
     verify_access_token_no_throw,
 )
 from backend.auth_dependencies import is_model_owner
-<<<<<<< HEAD
-from backend.deployment_config import (
-    DeploymentConfig,
-    EnterpriseSearchOptions,
-    ModelType,
-    NDBDeploymentOptions,
-    UDTDeploymentOptions,
-)
-=======
->>>>>>> b0d236c2
 from backend.startup_jobs import start_on_prem_generate_job
 from backend.utils import (
     delete_nomad_job,
@@ -38,17 +28,15 @@
 from database import schema
 from database.session import get_session
 from fastapi import APIRouter, Depends, HTTPException, status
-<<<<<<< HEAD
-=======
 from fastapi.encoders import jsonable_encoder
 from platform_common.pydantic_models.deployment import (
     DeploymentConfig,
     NDBDeploymentOptions,
     UDTDeploymentOptions,
+    EnterpriseSearchOptions,
 )
 from platform_common.pydantic_models.training import ModelType
 from platform_common.utils import response
->>>>>>> b0d236c2
 from sqlalchemy.orm import Session
 
 deploy_router = APIRouter()
