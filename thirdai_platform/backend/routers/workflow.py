--- conflicted
+++ resolved
@@ -18,11 +18,7 @@
     get_python_path,
     get_workflow,
     list_workflow_models,
-<<<<<<< HEAD
     model_bazaar_path,
-    response,
-=======
->>>>>>> 58e2d27c
     submit_nomad_job,
     thirdai_platform_dir,
 )
