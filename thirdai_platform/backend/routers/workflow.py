import uuid
from typing import List, Optional

<<<<<<< HEAD
from backend.auth_dependencies import get_current_user
from backend.deployment_config import ModelType, UDTSubType
from backend.utils import get_model, response, validate_name
from database import schema
from database.session import get_session
from fastapi import APIRouter, Depends, status
from pydantic import BaseModel
from sqlalchemy.orm import Session
=======
from auth.jwt import AuthenticatedUser, verify_access_token
from backend.auth_dependencies import (
    global_admin_only,
    is_workflow_accessible,
    is_workflow_owner,
)
from backend.startup_jobs import start_on_prem_generate_job
from backend.utils import (
    delete_nomad_job,
    get_platform,
    get_python_path,
    get_workflow,
    list_workflow_models,
    submit_nomad_job,
    thirdai_platform_dir,
)
from database import schema
from database.session import get_session
from fastapi import APIRouter, Depends, status
from fastapi.encoders import jsonable_encoder
from licensing.verify.verify_license import verify_license
from platform_common.pydantic_models.deployment import (
    DeploymentConfig,
    NDBDeploymentOptions,
    UDTDeploymentOptions,
)
from platform_common.pydantic_models.training import ModelType
from platform_common.utils import response
from pydantic import BaseModel, validator
from sqlalchemy.orm import Session, selectinload
>>>>>>> b0d236c2

workflow_router = APIRouter()


class EnterpriseSearchOptions(BaseModel):
    retrieval_id: str
    guardrail_id: Optional[str] = None
    llm_provider: Optional[str] = None
    default_mode: Optional[str] = None

    def dependencies(self) -> List[str]:
        if self.guardrail_id:
            return [self.retrieval_id, self.guardrail_id]
        return [self.retrieval_id]


@workflow_router.post("/enterprise-search")
def create_enterprise_search_workflow(
    workflow_name: str,
    options: EnterpriseSearchOptions,
    user: schema.User = Depends(get_current_user),
    session: Session = Depends(get_session),
):
    try:
        validate_name(workflow_name)
    except:
        return response(
            status_code=status.HTTP_400_BAD_REQUEST,
            message=f"{workflow_name} is not a valid model name.",
        )

    duplicate_workflow = get_model(
        session, username=user.username, model_name=workflow_name
    )
    if duplicate_workflow:
        return response(
            status_code=status.HTTP_400_BAD_REQUEST,
            message=f"Workflow with name {workflow_name} already exists for user {user.username}.",
        )

    workflow_id = uuid.uuid4()

    search_model: schema.Model = session.query(schema.Model).get(options.retrieval_id)
    if not search_model:
        return response(
            status_code=status.HTTP_400_BAD_REQUEST,
            message=f"Search component must be an existing retrieval model. Search model {options.retrieval_id} does not exist.",
        )
    if search_model.type != ModelType.NDB:
        return response(
            status_code=status.HTTP_400_BAD_REQUEST,
            message=f"Search component must be an existing retrieval model. Search model {options.retrieval_id} is not a retrieval model.",
        )
    if search_model.get_user_permission(user) is None:
        return response(
            status_code=status.HTTP_400_BAD_REQUEST,
            message=f"User {user.username} does not have permission to access search model {search_model.name}.",
        )

    if options.guardrail_id:
        guardrail_model = session.query(schema.Model).get(options.guardrail_id)
        if not guardrail_model:
            return response(
                status_code=status.HTTP_400_BAD_REQUEST,
                message=f"Guardrail component must be an existing nlp model. Guardrail {options.retrieval_id} does not exist.",
            )
        if (
            guardrail_model.type != ModelType.UDT
            or guardrail_model.sub_type != UDTSubType.token
        ):
            return response(
                status_code=status.HTTP_400_BAD_REQUEST,
                message=f"Guardrail component must be an existing nlp model. Guardrail {options.retrieval_id} is not a nlp model.",
            )
        if guardrail_model.get_user_permission(user) is None:
            return response(
                status_code=status.HTTP_400_BAD_REQUEST,
                message=f"User {user.username} does not have permission to access guardrail model {guardrail_model.name}.",
            )

    try:
        new_workflow = schema.Model(
            id=workflow_id,
            user_id=user.id,
            train_status=schema.Status.complete,
            deploy_status=schema.Status.not_started,
            type=ModelType.ENTERPRISE_SEARCH.value,
            sub_type="",
            name=workflow_name,
            domain=user.domain,
            access_level=schema.Access.private,
            parent_id=None,
        )
        session.add(new_workflow)

        for dep in options.dependencies():
            session.add(schema.ModelDependency(model_id=workflow_id, dependency_id=dep))

        for key, value in options.model_dump().items():
            session.add(
                schema.ModelAttribute(model_id=workflow_id, key=key, value=value)
            )

        session.commit()
    except Exception as err:
        return response(
            status_code=status.HTTP_500_INTERNAL_SERVER_ERROR, message=str(err)
        )

    return response(
        status_code=status.HTTP_200_OK,
        message="Successfully created Enterprise Search workflow.",
        data={
            "model_id": str(workflow_id),
            "user_id": str(user.id),
        },
    )<|MERGE_RESOLUTION|>--- conflicted
+++ resolved
@@ -1,47 +1,17 @@
 import uuid
 from typing import List, Optional
 
-<<<<<<< HEAD
 from backend.auth_dependencies import get_current_user
-from backend.deployment_config import ModelType, UDTSubType
+from thirdai_platform.platform_common.pydantic_models.training import (
+    ModelType,
+    UDTSubType,
+)
 from backend.utils import get_model, response, validate_name
 from database import schema
 from database.session import get_session
 from fastapi import APIRouter, Depends, status
 from pydantic import BaseModel
 from sqlalchemy.orm import Session
-=======
-from auth.jwt import AuthenticatedUser, verify_access_token
-from backend.auth_dependencies import (
-    global_admin_only,
-    is_workflow_accessible,
-    is_workflow_owner,
-)
-from backend.startup_jobs import start_on_prem_generate_job
-from backend.utils import (
-    delete_nomad_job,
-    get_platform,
-    get_python_path,
-    get_workflow,
-    list_workflow_models,
-    submit_nomad_job,
-    thirdai_platform_dir,
-)
-from database import schema
-from database.session import get_session
-from fastapi import APIRouter, Depends, status
-from fastapi.encoders import jsonable_encoder
-from licensing.verify.verify_license import verify_license
-from platform_common.pydantic_models.deployment import (
-    DeploymentConfig,
-    NDBDeploymentOptions,
-    UDTDeploymentOptions,
-)
-from platform_common.pydantic_models.training import ModelType
-from platform_common.utils import response
-from pydantic import BaseModel, validator
-from sqlalchemy.orm import Session, selectinload
->>>>>>> b0d236c2
 
 workflow_router = APIRouter()
 
