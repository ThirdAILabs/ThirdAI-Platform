import json
import os
import traceback
from pathlib import Path
from typing import Optional

from auth.jwt import verify_access_token
<<<<<<< HEAD
from fastapi import APIRouter, Depends, HTTPException, status
from platform_common.file_handler import S3StorageHandler
from platform_common.requests import response
=======
from backend.utils import (
    delete_nomad_job,
    get_platform,
    get_python_path,
    model_bazaar_path,
    nomad_job_exists,
    response,
    submit_nomad_job,
    thirdai_platform_dir,
)
from fastapi import APIRouter, Depends, HTTPException, status
from pydantic import BaseModel, Field, root_validator
>>>>>>> 177e5665

recovery_router = APIRouter()


class BackupConfig(BaseModel):
    """
    Unified backup configuration class that dynamically validates required fields
    based on the cloud provider type (or if no cloud provider is used for local backups).
    """

    cloud_provider: Optional[str] = Field(
        None, description="Cloud provider (s3, azure, gcp, or empty for local)"
    )
    bucket_name: Optional[str] = Field(
        None, description="Cloud bucket name (for cloud providers)"
    )
    interval_minutes: Optional[int] = Field(
        None, description="For scheduling backups at intervals"
    )
    backup_limit: Optional[int] = Field(5, description="Number of backups to retain")

    # Cloud-specific fields (conditionally required based on cloud_provider)
    aws_access_key: Optional[str] = Field(None, description="AWS Access Key (for s3)")
    aws_secret_access_key: Optional[str] = Field(
        None, description="AWS Secret Key (for s3)"
    )
    azure_account_name: Optional[str] = Field(
        None, description="Azure Storage Account Name (for azure)"
    )
    azure_account_key: Optional[str] = Field(
        None, description="Azure Storage Account Key (for azure)"
    )
    gcp_credentials_file_path: Optional[str] = Field(
        None, description="GCP Credentials JSON File Path (for gcp)"
    )

    @root_validator(pre=True)
    def validate_config(cls, values):
        cloud_provider = values.get("cloud_provider")

        if cloud_provider == "s3":
            # For S3, ensure AWS keys are provided
            if not values.get("aws_access_key") or not values.get(
                "aws_secret_access_key"
            ):
                raise ValueError(
                    "AWS credentials (access key and secret key) are required for S3 backups."
                )
            if not values.get("bucket_name"):
                raise ValueError("Bucket name is required for S3 backups.")

        elif cloud_provider == "azure":
            # For Azure, ensure account name and key are provided
            if not values.get("azure_account_name") or not values.get(
                "azure_account_key"
            ):
                raise ValueError(
                    "Azure account name and key are required for Azure backups."
                )
            if not values.get("bucket_name"):
                raise ValueError("Bucket name is required for Azure backups.")

        elif cloud_provider == "gcp":
            # For GCP, ensure the credentials file path is provided
            if not values.get("gcp_credentials_file_path"):
                raise ValueError(
                    "GCP credentials file path is required for GCP backups."
                )
            if not values.get("bucket_name"):
                raise ValueError("Bucket name is required for GCP backups.")

        elif cloud_provider is None:
            # Local backup: no cloud provider means local backup, no extra fields required
            pass

        else:
            raise ValueError(f"Unsupported cloud provider: {cloud_provider}")

        return values

    def save_backup_config(self, model_bazaar_dir):
        config_path = os.path.join(model_bazaar_dir, "backup_config.json")
        os.makedirs(os.path.dirname(config_path), exist_ok=True)

        # Use dict() and json.dump to save the config to a file
        with open(config_path, "w") as file:
            json.dump(self.dict(), file, indent=4)

        return config_path


RECOVERY_SNAPSHOT_ID = "recovery-snapshot"


@recovery_router.post("/backup", dependencies=[Depends(verify_access_token)])
def backup(config: BackupConfig):
    local_dir = os.getenv("SHARE_DIR")
    if not local_dir:
        raise HTTPException(
            status_code=status.HTTP_500_INTERNAL_SERVER_ERROR,
            detail="SHARE_DIR environment variable is not set.",
        )

    db_uri = os.getenv("DATABASE_URI")
    if not db_uri:
        raise HTTPException(
            status_code=status.HTTP_500_INTERNAL_SERVER_ERROR,
            detail="DATABASE_URI environment variable is not set.",
        )

    # Save the configuration for future use
    config_file_path = config.save_backup_config(model_bazaar_path())

    nomad_endpoint = os.getenv("NOMAD_ENDPOINT")
    if nomad_job_exists(RECOVERY_SNAPSHOT_ID, nomad_endpoint):
        delete_nomad_job(RECOVERY_SNAPSHOT_ID, nomad_endpoint)
    cwd = Path(os.getcwd())
    platform = get_platform()
    try:
        submit_nomad_job(
            nomad_endpoint=nomad_endpoint,
            filepath=str(
                cwd / "backend" / "nomad_jobs" / "recovery_snapshot_job.hcl.j2"
            ),
            platform=platform,
            tag=os.getenv("TAG"),
            registry=os.getenv("DOCKER_REGISTRY"),
            docker_username=os.getenv("DOCKER_USERNAME"),
            docker_password=os.getenv("DOCKER_PASSWORD"),
            image_name=os.getenv("RECOVERY_SNAPSHOT_IMAGE_NAME"),
            model_bazaar_endpoint=os.getenv("PRIVATE_MODEL_BAZAAR_ENDPOINT"),
            python_path=get_python_path(),
            thirdai_platform_dir=thirdai_platform_dir(),
            generate_script="recovery_snapshot_job/run.py",
            config_path=config_file_path,
            share_dir=local_dir,
            db_uri=db_uri,
        )
    except Exception as err:
        traceback.print_exc()
        return response(
            status_code=status.HTTP_500_INTERNAL_SERVER_ERROR, message=str(err)
        )

    return response(
        status_code=status.HTTP_200_OK,
        message="Successfully submitted recovery snapshot job.",
    )<|MERGE_RESOLUTION|>--- conflicted
+++ resolved
@@ -5,24 +5,18 @@
 from typing import Optional
 
 from auth.jwt import verify_access_token
-<<<<<<< HEAD
-from fastapi import APIRouter, Depends, HTTPException, status
-from platform_common.file_handler import S3StorageHandler
-from platform_common.requests import response
-=======
 from backend.utils import (
     delete_nomad_job,
     get_platform,
     get_python_path,
     model_bazaar_path,
     nomad_job_exists,
-    response,
     submit_nomad_job,
     thirdai_platform_dir,
 )
 from fastapi import APIRouter, Depends, HTTPException, status
+from platform_common.requests import response
 from pydantic import BaseModel, Field, root_validator
->>>>>>> 177e5665
 
 recovery_router = APIRouter()
 
