--- conflicted
+++ resolved
@@ -654,7 +654,6 @@
     )
 
 
-<<<<<<< HEAD
 @user_router.get("/auth")
 def get_user_info(
     session: Session = Depends(get_session),
@@ -665,7 +664,8 @@
         status_code=status.HTTP_200_OK,
         content={"message": "Verified access token."},
         headers={"Authorization": authorization},
-=======
+    )
+
 @user_router.post(
     "/add-user",
     dependencies=[Depends(global_admin_only)],
@@ -860,5 +860,4 @@
     return response(
         status_code=status.HTTP_200_OK,
         message=f"User {admin_request.email} has been successfully verified.",
->>>>>>> a3bb1ea3
     )