import json
import os
import secrets
import shutil
import uuid
from pathlib import Path
from typing import Dict, List, Optional

from auth.jwt import AuthenticatedUser, verify_access_token
from backend.auth_dependencies import verify_model_read_access
from backend.datagen import generate_data_for_train_job
from backend.utils import (
    get_model,
    get_model_from_identifier,
    get_platform,
    get_python_path,
    logger,
    model_bazaar_path,
    submit_nomad_job,
    thirdai_platform_dir,
    update_json,
    validate_license_info,
    validate_name,
)
from database import schema
from database.session import get_session
from fastapi import APIRouter, Depends, Form, HTTPException, UploadFile, status
from platform_common.file_handler import download_local_files
from platform_common.pydantic_models.feedback_logs import DeleteLog, InsertLog
from platform_common.pydantic_models.training import (
    DatagenOptions,
    FileInfo,
    FileLocation,
    JobOptions,
    ModelType,
    NDBData,
    NDBOptions,
    NDBSubType,
    NDBv2Options,
    TextClassificationOptions,
    TokenClassificationOptions,
    TrainConfig,
    UDTData,
    UDTGeneratedData,
    UDTOptions,
    UDTSubType,
)
<<<<<<< HEAD
from backend.utils import (
    get_model,
    get_model_from_identifier,
    get_model_status,
    get_platform,
    get_python_path,
    logger,
    model_bazaar_path,
    response,
    submit_nomad_job,
    thirdai_platform_dir,
    update_json,
    validate_license_info,
    validate_name,
)
from database import schema
from database.session import get_session
from fastapi import APIRouter, Depends, Form, HTTPException, UploadFile, status
=======
from platform_common.utils import response
>>>>>>> b0d236c2
from pydantic import BaseModel, ValidationError
from sqlalchemy.orm import Session

train_router = APIRouter()


def get_base_model(base_model_identifier: str, user: schema.User, session: Session):
    try:
        base_model = get_model_from_identifier(base_model_identifier, session)
        if not base_model.get_user_permission(user):
            raise HTTPException(
                status_code=status.HTTP_403_FORBIDDEN,
                detail="You do not have access to the specified base model.",
            )
        return base_model
    except Exception as error:
        raise HTTPException(status_code=status.HTTP_400_BAD_REQUEST, detail=str(error))


@train_router.post("/ndb")
def train_ndb(
    model_name: str,
    files: List[UploadFile],
    file_info: Optional[str] = Form(default="{}"),
    base_model_identifier: Optional[str] = None,
    model_options: str = Form(default="{}"),
    job_options: str = Form(default="{}"),
    session: Session = Depends(get_session),
    authenticated_user: AuthenticatedUser = Depends(verify_access_token),
):
    user: schema.User = authenticated_user.user
    try:
        model_options = NDBOptions.model_validate_json(model_options)
        data = NDBData.model_validate_json(file_info)
        job_options = JobOptions.model_validate_json(job_options)
        print(f"Extra options for training: {model_options}")
    except ValidationError as e:
        return response(
            status_code=status.HTTP_400_BAD_REQUEST,
            message="Invalid options format: " + str(e),
        )

    license_info = validate_license_info()

    try:
        validate_name(model_name)
    except:
        return response(
            status_code=status.HTTP_400_BAD_REQUEST,
            message=f"{model_name} is not a valid model name.",
        )

    duplicate_model = get_model(session, username=user.username, model_name=model_name)
    if duplicate_model:
        return response(
            status_code=status.HTTP_400_BAD_REQUEST,
            message=f"Model with name {model_name} already exists for user {user.username}.",
        )

    model_id = uuid.uuid4()
    data_id = str(model_id)

    try:
        data = NDBData(
            unsupervised_files=download_local_files(
                files=files,
                file_infos=data.unsupervised_files,
                dest_dir=os.path.join(
                    model_bazaar_path(), "data", data_id, "unsupervised"
                ),
            ),
            supervised_files=download_local_files(
                files=files,
                file_infos=data.supervised_files,
                dest_dir=os.path.join(
                    model_bazaar_path(), "data", data_id, "supervised"
                ),
            ),
            test_files=download_local_files(
                files=files,
                file_infos=data.test_files,
                dest_dir=os.path.join(model_bazaar_path(), "data", data_id, "test"),
            ),
        )
    except Exception as error:
        return response(status_code=status.HTTP_400_BAD_REQUEST, message=str(error))

    # Base model checks
    base_model = None
    if base_model_identifier:
        base_model = get_base_model(base_model_identifier, user=user, session=session)

    config = TrainConfig(
        model_bazaar_dir=model_bazaar_path(),
        license_key=license_info["boltLicenseKey"],
        model_bazaar_endpoint=os.getenv("PRIVATE_MODEL_BAZAAR_ENDPOINT", None),
        model_id=str(model_id),
        data_id=data_id,
        base_model_id=(None if not base_model_identifier else str(base_model.id)),
        model_options=model_options,
        data=data,
        job_options=job_options,
    )

    try:
        new_model = schema.Model(
            id=model_id,
            user_id=user.id,
            train_status=schema.Status.not_started,
            deploy_status=schema.Status.not_started,
            name=model_name,
            type=config.model_options.model_type.value,
            sub_type=config.model_options.ndb_options.ndb_sub_type.value,
            domain=user.domain,
            access_level=schema.Access.private,
            parent_id=base_model.id if base_model else None,
        )

        session.add(new_model)
        session.add(
            schema.ModelAttribute(
                model_id=model_id, key="llm_provider", value=model_options.llm_provider
            )
        )
        session.commit()
        session.refresh(new_model)
    except Exception as err:
        return response(
            status_code=status.HTTP_500_INTERNAL_SERVER_ERROR,
            message=str(err),
        )

    try:
        submit_nomad_job(
            str(Path(os.getcwd()) / "backend" / "nomad_jobs" / "train_job.hcl.j2"),
            nomad_endpoint=os.getenv("NOMAD_ENDPOINT"),
            platform=get_platform(),
            tag=os.getenv("TAG"),
            registry=os.getenv("DOCKER_REGISTRY"),
            docker_username=os.getenv("DOCKER_USERNAME"),
            docker_password=os.getenv("DOCKER_PASSWORD"),
            image_name=os.getenv("TRAIN_IMAGE_NAME"),
            thirdai_platform_dir=thirdai_platform_dir(),
            train_script="train_job.run",
            model_id=str(model_id),
            share_dir=os.getenv("SHARE_DIR", None),
            python_path=get_python_path(),
            aws_access_key=(os.getenv("AWS_ACCESS_KEY", "")),
            aws_access_secret=(os.getenv("AWS_ACCESS_SECRET", "")),
            train_job_name=new_model.get_train_job_name(),
            config_path=config.save_train_config(),
            allocation_cores=job_options.allocation_cores,
            allocation_memory=job_options.allocation_memory,
            # TODO(Nicholas): Find a more graceful way to handle memory allocation for
            # larger training jobs
            allocation_memory_max=60_000,
        )

        new_model.train_status = schema.Status.starting
        session.commit()
    except Exception as err:
        new_model.train_status = schema.Status.failed
        session.commit()
        logger.info(str(err))
        return response(
            status_code=status.HTTP_500_INTERNAL_SERVER_ERROR,
            message=str(err),
        )

    return response(
        status_code=status.HTTP_200_OK,
        message="Successfully submitted the job",
        data={
            "model_id": str(model_id),
            "user_id": str(user.id),
        },
    )


def list_insertions(deployment_dir: str) -> List[FileInfo]:
    insertions = []
    for logfile in os.listdir(os.path.join(deployment_dir, "insertions")):
        if logfile.endswith(".jsonl"):
            with open(os.path.join(deployment_dir, "insertions", logfile)) as f:
                for line in f.readlines():
                    insertions.extend(InsertLog.model_validate_json(line).documents)
    return insertions


def list_deletions(deployment_dir: str) -> List[str]:
    deletions = []
    for logfile in os.listdir(os.path.join(deployment_dir, "deletions")):
        if logfile.endswith(".jsonl"):
            with open(os.path.join(deployment_dir, "deletions", logfile)) as f:
                for line in f.readlines():
                    deletions.extend(DeleteLog.model_validate_json(line).doc_ids)
    return deletions


@train_router.post("/ndb-retrain")
def retrain_ndb(
    model_name: str,
    base_model_identifier: str,
    job_options: JobOptions = JobOptions(),
    session: Session = Depends(get_session),
    authenticated_user: AuthenticatedUser = Depends(verify_access_token),
):
    license_info = validate_license_info()

    user: schema.User = authenticated_user.user

    try:
        validate_name(model_name)
    except:
        return response(
            status_code=status.HTTP_400_BAD_REQUEST,
            message=f"{model_name} is not a valid model name.",
        )

    duplicate_model = get_model(session, username=user.username, model_name=model_name)
    if duplicate_model:
        return response(
            status_code=status.HTTP_400_BAD_REQUEST,
            message=f"Model with name {model_name} already exists for user {user.username}.",
        )

    model_id = uuid.uuid4()
    data_id = str(model_id)

    base_model = get_base_model(base_model_identifier, user=user, session=session)

    if base_model.type != ModelType.NDB or base_model.sub_type != NDBSubType.v2:
        return response(
            status_code=status.HTTP_400_BAD_REQUEST,
            message=f"NDB retraining can only be performed on NDBv2 base models.",
        )

    deployment_dir = os.path.join(
        model_bazaar_path(),
        "models",
        str(base_model.id),
        "deployments",
        "data",
    )
    if not os.path.exists(deployment_dir) or len(os.listdir(deployment_dir)) == 0:
        return response(
            status_code=status.HTTP_400_BAD_REQUEST,
            message=f"No feedback found for base model {base_model_identifier}. Unable to perform retraining.",
        )

    unsupervised_files = list_insertions(deployment_dir)
    deletions = list_deletions(deployment_dir)

    feedback_dir = os.path.join(deployment_dir, "feedback")
    supervised_train_dir = os.path.join(
        model_bazaar_path(), "data", data_id, "supervised"
    )
    shutil.copytree(feedback_dir, supervised_train_dir)

    config = TrainConfig(
        model_bazaar_dir=model_bazaar_path(),
        license_key=license_info["boltLicenseKey"],
        model_bazaar_endpoint=os.getenv("PRIVATE_MODEL_BAZAAR_ENDPOINT", None),
        model_id=str(model_id),
        data_id=data_id,
        base_model_id=(None if not base_model_identifier else str(base_model.id)),
        model_options=NDBOptions(ndb_options=NDBv2Options()),
        data=NDBData(
            unsupervised_files=unsupervised_files,
            supervised_files=[
                FileInfo(path=supervised_train_dir, location=FileLocation.nfs)
            ],
            deletions=deletions,
        ),
        job_options=job_options,
    )

    try:
        new_model = schema.Model(
            id=model_id,
            user_id=user.id,
            train_status=schema.Status.not_started,
            deploy_status=schema.Status.not_started,
            name=model_name,
            type=config.model_options.model_type.value,
            sub_type=config.model_options.ndb_options.ndb_sub_type.value,
            domain=user.domain,
            access_level=schema.Access.private,
            parent_id=base_model.id,
        )

        session.add(new_model)
        session.commit()
        session.refresh(new_model)
    except Exception as err:
        return response(
            status_code=status.HTTP_500_INTERNAL_SERVER_ERROR,
            message=str(err),
        )

    try:
        submit_nomad_job(
            str(Path(os.getcwd()) / "backend" / "nomad_jobs" / "train_job.hcl.j2"),
            nomad_endpoint=os.getenv("NOMAD_ENDPOINT"),
            platform=get_platform(),
            tag=os.getenv("TAG"),
            registry=os.getenv("DOCKER_REGISTRY"),
            docker_username=os.getenv("DOCKER_USERNAME"),
            docker_password=os.getenv("DOCKER_PASSWORD"),
            image_name=os.getenv("TRAIN_IMAGE_NAME"),
            thirdai_platform_dir=thirdai_platform_dir(),
            train_script="train_job.run",
            model_id=str(model_id),
            share_dir=os.getenv("SHARE_DIR", None),
            python_path=get_python_path(),
            aws_access_key=(os.getenv("AWS_ACCESS_KEY", "")),
            aws_access_secret=(os.getenv("AWS_ACCESS_SECRET", "")),
            train_job_name=new_model.get_train_job_name(),
            config_path=config.save_train_config(),
            allocation_cores=job_options.allocation_cores,
            allocation_memory=job_options.allocation_memory,
            allocation_memory_max=2 * job_options.allocation_memory,
        )

        new_model.train_status = schema.Status.starting
        session.commit()
    except Exception as err:
        new_model.train_status = schema.Status.failed
        session.commit()
        logger.info(str(err))
        return response(
            status_code=status.HTTP_500_INTERNAL_SERVER_ERROR,
            message=str(err),
        )

    return response(
        status_code=status.HTTP_200_OK,
        message="Successfully submitted the job",
        data={
            "model_id": str(model_id),
            "user_id": str(user.id),
        },
    )


@train_router.post("/nlp-datagen")
def nlp_datagen(
    model_name: str,
    base_model_identifier: Optional[str] = None,
    datagen_options: str = Form(default="{}"),
    datagen_job_options: str = Form(default="{}"),
    train_job_options: str = Form(default="{}"),
    session: Session = Depends(get_session),
    authenticated_user: AuthenticatedUser = Depends(verify_access_token),
):
    user: schema.User = authenticated_user.user
    try:
        datagen_options = DatagenOptions.model_validate_json(datagen_options)
        datagen_job_options = JobOptions.model_validate_json(datagen_job_options)
        train_job_options = JobOptions.model_validate_json(train_job_options)
        print(f"Datagen options: {datagen_options}")
    except ValidationError as e:
        return response(
            status_code=status.HTTP_400_BAD_REQUEST,
            message="Invalid options format: " + str(e),
        )

    license_info = validate_license_info()

    try:
        validate_name(model_name)
    except:
        return response(
            status_code=status.HTTP_400_BAD_REQUEST,
            message=f"{model_name} is not a valid model name.",
        )

    duplicate_model = get_model(session, username=user.username, model_name=model_name)
    if duplicate_model:
        return response(
            status_code=status.HTTP_400_BAD_REQUEST,
            message=f"Model with name {model_name} already exists for user {user.username}.",
        )

    model_id = uuid.uuid4()
    data_id = str(model_id)
    secret_token = secrets.token_hex(32)

    # Base model checks
    base_model = None
    if base_model_identifier:
        base_model = get_base_model(base_model_identifier, user=user, session=session)

    try:
        data = UDTGeneratedData(secret_token=secret_token)
    except Exception as error:
        return response(status_code=status.HTTP_400_BAD_REQUEST, message=str(error))

    if datagen_options.datagen_options.sub_type == UDTSubType.text:
        placeholder_udt_options = TextClassificationOptions(
            text_column="", label_column="", n_target_classes=0
        )
    else:
        placeholder_udt_options = TokenClassificationOptions(
            target_labels=[], source_column="", target_column=""
        )

    config = TrainConfig(
        model_bazaar_dir=model_bazaar_path(),
        license_key=license_info["boltLicenseKey"],
        model_bazaar_endpoint=os.getenv("PRIVATE_MODEL_BAZAAR_ENDPOINT", None),
        model_id=str(model_id),
        data_id=data_id,
        base_model_id=(None if not base_model_identifier else str(base_model.id)),
        model_options=UDTOptions(udt_options=placeholder_udt_options),
        datagen_options=datagen_options,
        data=data,
        job_options=train_job_options,
    )

    config_path = os.path.join(
        config.model_bazaar_dir, "models", str(model_id), "train_config.json"
    )
    os.makedirs(os.path.dirname(config_path), exist_ok=True)
    with open(config_path, "w") as file:
        file.write(config.model_dump_json(indent=4))

    try:
        new_model: schema.Model = schema.Model(
            id=model_id,
            user_id=user.id,
            train_status=schema.Status.not_started,
            deploy_status=schema.Status.not_started,
            name=model_name,
            type=ModelType.UDT,
            sub_type=datagen_options.datagen_options.sub_type,
            domain=user.email.split("@")[1],
            access_level=schema.Access.private,
            parent_id=base_model.id if base_model else None,
        )

        session.add(new_model)
        session.commit()
        session.refresh(new_model)
    except Exception as err:
        return response(
            status_code=status.HTTP_500_INTERNAL_SERVER_ERROR,
            message=str(err),
        )

    try:
        # TODO: Ideally train job options are saved in the database instead of passed around to the datagen service
        generate_data_for_train_job(
            data_id=data_id,
            secret_token=secret_token,
            license_key=license_info["boltLicenseKey"],
            options=datagen_options,
            job_options=datagen_job_options,
        )

    except Exception as err:
        new_model.train_status = schema.Status.failed
        session.commit()
        logger.info(str(err))
        return response(
            status_code=status.HTTP_500_INTERNAL_SERVER_ERROR,
            message=str(err),
        )

    return response(
        status_code=status.HTTP_200_OK,
        message="Successfully submitted the job",
        data={
            "model_id": str(model_id),
            "user_id": str(user.id),
        },
    )


@train_router.post("/datagen-callback")
def datagen_callback(
    data_id: str,
    secret_token: str,
    files: List[UploadFile] = [],
    file_info: Optional[str] = Form(default="{}"),
    model_options: str = Form(default="{}"),
    session: Session = Depends(get_session),
):
    try:
        model_options = UDTOptions.model_validate_json(model_options)
        data = UDTData.model_validate_json(file_info)
        print(f"Extra options for training: {model_options}")
    except ValidationError as e:
        return response(
            status_code=status.HTTP_400_BAD_REQUEST,
            message="Invalid options format: " + str(e),
        )

    license_info = validate_license_info()

    # We know this mapping is true because we set this in the nlp-datagen endpoint.
    model_id = data_id

    config_path = os.path.join(
        model_bazaar_path(), "models", str(model_id), "train_config.json"
    )
    os.makedirs(os.path.dirname(config_path), exist_ok=True)
    with open(config_path, "r") as file:
        config = TrainConfig.model_validate_json(file.read())

    if secret_token != config.data.secret_token:
        return response(
            status_code=status.HTTP_400_BAD_REQUEST,
            message=f"Invalid datagen secret key.",
        )

    try:
        data = UDTData(
            supervised_files=download_local_files(
                files=files,
                file_infos=data.supervised_files,
                dest_dir=os.path.join(
                    model_bazaar_path(), "data", data_id, "supervised"
                ),
            ),
            test_files=download_local_files(
                files=files,
                file_infos=data.test_files,
                dest_dir=os.path.join(model_bazaar_path(), "data", data_id, "test"),
            ),
        )
    except Exception as error:
        return response(status_code=status.HTTP_400_BAD_REQUEST, message=str(error))

    # Update the config's model_options and data
    config.model_options = model_options
    config.data = data
    with open(config_path, "w") as file:
        file.write(config.model_dump_json(indent=4))

    model: schema.Model = session.query(schema.Model).get(model_id)

    try:
        submit_nomad_job(
            str(Path(os.getcwd()) / "backend" / "nomad_jobs" / "train_job.hcl.j2"),
            nomad_endpoint=os.getenv("NOMAD_ENDPOINT"),
            platform=get_platform(),
            tag=os.getenv("TAG"),
            registry=os.getenv("DOCKER_REGISTRY"),
            docker_username=os.getenv("DOCKER_USERNAME"),
            docker_password=os.getenv("DOCKER_PASSWORD"),
            image_name=os.getenv("TRAIN_IMAGE_NAME"),
            thirdai_platform_dir=thirdai_platform_dir(),
            train_script="train_job.run",
            model_id=str(model_id),
            share_dir=os.getenv("SHARE_DIR", None),
            python_path=get_python_path(),
            aws_access_key=(os.getenv("AWS_ACCESS_KEY", "")),
            aws_access_secret=(os.getenv("AWS_ACCESS_SECRET", "")),
            train_job_name=model.get_train_job_name(),
            config_path=config_path,
            allocation_cores=config.job_options.allocation_cores,
            allocation_memory=config.job_options.allocation_memory,
            allocation_memory_max=config.job_options.allocation_memory,
        )

        model.train_status = schema.Status.starting
        session.commit()
    except Exception as err:
        model.train_status = schema.Status.failed
        session.commit()
        logger.info(str(err))
        return response(
            status_code=status.HTTP_500_INTERNAL_SERVER_ERROR,
            message=str(err),
        )

    return response(
        status_code=status.HTTP_200_OK,
        message="Successfully submitted the job",
        data={
            "model_id": str(model_id),
            "user_id": str(model.user_id),
        },
    )


@train_router.post("/udt")
def train_udt(
    model_name: str,
    files: List[UploadFile] = [],
    file_info: Optional[str] = Form(default="{}"),
    base_model_identifier: Optional[str] = None,
    model_options: str = Form(default="{}"),
    job_options: str = Form(default="{}"),
    session: Session = Depends(get_session),
    authenticated_user: AuthenticatedUser = Depends(verify_access_token),
):
    user: schema.User = authenticated_user.user
    try:
        model_options = UDTOptions.model_validate_json(model_options)
        data = UDTData.model_validate_json(file_info)
        job_options = JobOptions.model_validate_json(job_options)
        print(f"Extra options for training: {model_options}")
    except ValidationError as e:
        return response(
            status_code=status.HTTP_400_BAD_REQUEST,
            message="Invalid options format: " + str(e),
        )

    license_info = validate_license_info()

    try:
        validate_name(model_name)
    except:
        return response(
            status_code=status.HTTP_400_BAD_REQUEST,
            message=f"{model_name} is not a valid model name.",
        )

    duplicate_model = get_model(session, username=user.username, model_name=model_name)
    if duplicate_model:
        return response(
            status_code=status.HTTP_400_BAD_REQUEST,
            message=f"Model with name {model_name} already exists for user {user.username}.",
        )

    model_id = uuid.uuid4()
    data_id = str(model_id)

    try:
        data = UDTData(
            supervised_files=download_local_files(
                files=files,
                file_infos=data.supervised_files,
                dest_dir=os.path.join(
                    model_bazaar_path(), "data", data_id, "supervised"
                ),
            ),
            test_files=download_local_files(
                files=files,
                file_infos=data.test_files,
                dest_dir=os.path.join(model_bazaar_path(), "data", data_id, "test"),
            ),
        )
    except Exception as error:
        return response(status_code=status.HTTP_400_BAD_REQUEST, message=str(error))

    # Base model checks
    base_model = None
    if base_model_identifier:
        base_model = get_base_model(base_model_identifier, user=user, session=session)

    config = TrainConfig(
        model_bazaar_dir=model_bazaar_path(),
        license_key=license_info["boltLicenseKey"],
        model_bazaar_endpoint=os.getenv("PRIVATE_MODEL_BAZAAR_ENDPOINT", None),
        model_id=str(model_id),
        data_id=data_id,
        base_model_id=(None if not base_model_identifier else str(base_model.id)),
        model_options=model_options,
        data=data,
        job_options=job_options,
    )

    config_path = os.path.join(
        config.model_bazaar_dir, "models", str(model_id), "train_config.json"
    )
    os.makedirs(os.path.dirname(config_path), exist_ok=True)
    with open(config_path, "w") as file:
        file.write(config.model_dump_json(indent=4))

    model_type = config.model_options.model_type.value
    model_sub_type = config.model_options.udt_options.udt_sub_type.value
    try:
        new_model: schema.Model = schema.Model(
            id=model_id,
            user_id=user.id,
            train_status=schema.Status.not_started,
            deploy_status=schema.Status.not_started,
            name=model_name,
            type=model_type,
            sub_type=model_sub_type,
            domain=user.email.split("@")[1],
            access_level=schema.Access.private,
            parent_id=base_model.id if base_model else None,
        )

        session.add(new_model)
        session.commit()
        session.refresh(new_model)
    except Exception as err:
        return response(
            status_code=status.HTTP_500_INTERNAL_SERVER_ERROR,
            message=str(err),
        )

    work_dir = os.getcwd()

    try:
        submit_nomad_job(
            str(Path(work_dir) / "backend" / "nomad_jobs" / "train_job.hcl.j2"),
            nomad_endpoint=os.getenv("NOMAD_ENDPOINT"),
            platform=get_platform(),
            tag=os.getenv("TAG"),
            registry=os.getenv("DOCKER_REGISTRY"),
            docker_username=os.getenv("DOCKER_USERNAME"),
            docker_password=os.getenv("DOCKER_PASSWORD"),
            image_name=os.getenv("TRAIN_IMAGE_NAME"),
            thirdai_platform_dir=thirdai_platform_dir(),
            train_script="train_job.run",
            model_id=str(model_id),
            share_dir=os.getenv("SHARE_DIR", None),
            python_path=get_python_path(),
            aws_access_key=(os.getenv("AWS_ACCESS_KEY", "")),
            aws_access_secret=(os.getenv("AWS_ACCESS_SECRET", "")),
            train_job_name=new_model.get_train_job_name(),
            config_path=config_path,
            allocation_cores=job_options.allocation_cores,
            allocation_memory=job_options.allocation_memory,
            allocation_memory_max=job_options.allocation_memory,
        )

        new_model.train_status = schema.Status.starting
        session.commit()
    except Exception as err:
        new_model.train_status = schema.Status.failed
        session.commit()
        logger.info(str(err))
        return response(
            status_code=status.HTTP_500_INTERNAL_SERVER_ERROR,
            message=str(err),
        )

    return response(
        status_code=status.HTTP_200_OK,
        message="Successfully submitted the job",
        data={
            "model_id": str(model_id),
            "user_id": str(user.id),
        },
    )


class TrainComplete(BaseModel):
    model_id: str
    metadata: Dict[str, str]

    class Config:
        protected_namespaces = ()


@train_router.post("/complete")
def train_complete(
    body: TrainComplete,
    session: Session = Depends(get_session),
):
    """
    Mark the training of a model as complete.

    Parameters:
    - body: The body of the request containing model_id and metadata.
        - Example:
        ```json
        {
            "model_id": "123e4567-e89b-12d3-a456-426614174000",
            "metadata": {
                "accuracy": "0.95",
                "f1_score": "0.92"
            }
        }
        ```
    - session: The database session (dependency).

    Returns:
    - A JSON response indicating the update status.
    """
    trained_model: schema.Model = (
        session.query(schema.Model).filter(schema.Model.id == body.model_id).first()
    )
    if not trained_model:
        return response(
            status_code=status.HTTP_404_NOT_FOUND,
            message=f"No model with id {body.model_id}.",
        )

    trained_model.train_status = schema.Status.complete

    metadata: schema.MetaData = trained_model.meta_data
    if metadata:
        metadata.train = update_json(metadata.train, body.metadata)
    else:
        new_metadata = schema.MetaData(
            model_id=trained_model.id,
            train=json.dumps(body.metadata),
        )
        session.add(new_metadata)

    session.commit()

    return {"message": "Successfully updated"}


@train_router.post("/update-status")
def train_fail(
    model_id: str,
    status: schema.Status,
    message: str,
    session: Session = Depends(get_session),
):
    """
    Update the training status of a model.

    Parameters:
    - model_id: The ID of the model.
    - status: The new status for the model (e.g., "failed", "in_progress").
    - message: A message describing the update.
        - Example:
        ```json
        {
            "model_id": "123e4567-e89b-12d3-a456-426614174000",
            "status": "failed",
            "message": "Training failed due to insufficient data."
        }
        ```
    - session: The database session (dependency).

    Returns:
    - A JSON response indicating the update status.
    """
    trained_model: schema.Model = (
        session.query(schema.Model).filter(schema.Model.id == model_id).first()
    )

    if not trained_model:
        return response(
            status_code=status.HTTP_400_BAD_REQUEST,
            message=f"No model with id {model_id}.",
        )

    trained_model.train_status = status
    session.commit()

    return {"message": f"successfully updated with following {message}"}


@train_router.get("/status", dependencies=[Depends(verify_model_read_access)])
def train_status(
    model_identifier: str,
    session: Session = Depends(get_session),
):
    """
    Get the status of a NeuralDB.

    Parameters:
    - model_identifier: The identifier of the model to retrieve info about.
    - session: The database session (dependency).
    - authenticated_user: The authenticated user (dependency).

    Returns:
    - A JSON response with the model status.
    """
    try:
        model: schema.Model = get_model_from_identifier(model_identifier, session)
    except Exception as error:
        return response(
            status_code=status.HTTP_400_BAD_REQUEST,
            message=str(error),
        )

    train_status, reasons = get_model_status(model, train_status=True)
    return response(
        status_code=status.HTTP_200_OK,
        message="Successfully got the train status.",
        data={
            "model_identifier": model_identifier,
            "train_status": train_status,
            "message": " ".join(reasons),
        },
    )<|MERGE_RESOLUTION|>--- conflicted
+++ resolved
@@ -21,6 +21,7 @@
     update_json,
     validate_license_info,
     validate_name,
+    get_model_status,
 )
 from database import schema
 from database.session import get_session
@@ -45,28 +46,7 @@
     UDTOptions,
     UDTSubType,
 )
-<<<<<<< HEAD
-from backend.utils import (
-    get_model,
-    get_model_from_identifier,
-    get_model_status,
-    get_platform,
-    get_python_path,
-    logger,
-    model_bazaar_path,
-    response,
-    submit_nomad_job,
-    thirdai_platform_dir,
-    update_json,
-    validate_license_info,
-    validate_name,
-)
-from database import schema
-from database.session import get_session
-from fastapi import APIRouter, Depends, Form, HTTPException, UploadFile, status
-=======
 from platform_common.utils import response
->>>>>>> b0d236c2
 from pydantic import BaseModel, ValidationError
 from sqlalchemy.orm import Session
 
