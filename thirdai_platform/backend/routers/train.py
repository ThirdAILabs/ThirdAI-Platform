--- conflicted
+++ resolved
@@ -46,11 +46,8 @@
     response,
     retrieve_token_classification_samples_for_generation,
     submit_nomad_job,
-<<<<<<< HEAD
     thirdai_platform_dir,
-=======
     tags_in_storage,
->>>>>>> c5215802
     update_json,
     validate_license_info,
     validate_name,
