import json
import os
import secrets
import shutil
import uuid
from pathlib import Path
from typing import Dict, List, Optional

from auth.jwt import AuthenticatedUser, verify_access_token
from backend.auth_dependencies import verify_model_read_access
from backend.config import (
    DatagenOptions,
    FileInfo,
    FileLocation,
    JobOptions,
    ModelType,
    NDBData,
    NDBOptions,
    NDBSubType,
    NDBv2Options,
    TextClassificationOptions,
    TokenClassificationOptions,
    TrainConfig,
    UDTData,
    UDTGeneratedData,
    UDTOptions,
    UDTSubType,
)
from backend.datagen import generate_data_for_train_job
from backend.file_handler import download_local_files, model_bazaar_path
from backend.utils import (
    get_model,
    get_model_from_identifier,
    get_platform,
    get_python_path,
    get_root_absolute_path,
    logger,
    response,
    submit_nomad_job,
    update_json,
    validate_name,
)
from database import schema
from database.session import get_session
from fastapi import APIRouter, Depends, Form, HTTPException, UploadFile, status
from licensing.verify.verify_license import valid_job_allocation, verify_license
from pydantic import BaseModel, Field, ValidationError
from sqlalchemy.orm import Session

train_router = APIRouter()


def validate_license_info():
    try:
        license_info = verify_license(
            os.getenv(
                "LICENSE_PATH", "/model_bazaar/license/ndb_enterprise_license.json"
            )
        )
        if not valid_job_allocation(license_info, os.getenv("NOMAD_ENDPOINT")):
            raise HTTPException(
                status_code=status.HTTP_400_BAD_REQUEST,
                detail="Resource limit reached, cannot allocate new jobs.",
            )
        return license_info
    except Exception as e:
        raise HTTPException(
            status_code=status.HTTP_400_BAD_REQUEST,
            detail=f"License is not valid. {str(e)}",
        )


def get_base_model(base_model_identifier: str, user: schema.User, session: Session):
    try:
        base_model = get_model_from_identifier(base_model_identifier, session)
        if not base_model.get_user_permission(user):
            raise HTTPException(
                status_code=status.HTTP_403_FORBIDDEN,
                detail="You do not have access to the specified base model.",
            )
        return base_model
    except Exception as error:
        raise HTTPException(status_code=status.HTTP_400_BAD_REQUEST, detail=str(error))


@train_router.post("/ndb")
def train_ndb(
    model_name: str,
    files: List[UploadFile],
    file_info: Optional[str] = Form(default="{}"),
    base_model_identifier: Optional[str] = None,
    model_options: str = Form(default="{}"),
    job_options: str = Form(default="{}"),
    session: Session = Depends(get_session),
    authenticated_user: AuthenticatedUser = Depends(verify_access_token),
):
    user: schema.User = authenticated_user.user
    try:
        model_options = NDBOptions.model_validate_json(model_options)
        data = NDBData.model_validate_json(file_info)
        job_options = JobOptions.model_validate_json(job_options)
        print(f"Extra options for training: {model_options}")
    except ValidationError as e:
        return response(
            status_code=status.HTTP_400_BAD_REQUEST,
            message="Invalid options format: " + str(e),
        )

    license_info = validate_license_info()

    try:
        validate_name(model_name)
    except:
        return response(
            status_code=status.HTTP_400_BAD_REQUEST,
            message=f"{model_name} is not a valid model name.",
        )

    duplicate_model = get_model(session, username=user.username, model_name=model_name)
    if duplicate_model:
        return response(
            status_code=status.HTTP_400_BAD_REQUEST,
            message=f"Model with name {model_name} already exists for user {user.username}.",
        )

    model_id = uuid.uuid4()
    data_id = str(model_id)

    try:
        data = NDBData(
            unsupervised_files=download_local_files(
                files=files,
                file_infos=data.unsupervised_files,
                dest_dir=os.path.join(
                    model_bazaar_path(), "data", data_id, "unsupervised"
                ),
            ),
            supervised_files=download_local_files(
                files=files,
                file_infos=data.supervised_files,
                dest_dir=os.path.join(
                    model_bazaar_path(), "data", data_id, "supervised"
                ),
            ),
            test_files=download_local_files(
                files=files,
                file_infos=data.test_files,
                dest_dir=os.path.join(model_bazaar_path(), "data", data_id, "test"),
            ),
        )
    except Exception as error:
        return response(status_code=status.HTTP_400_BAD_REQUEST, message=str(error))

    # Base model checks
    base_model = None
    if base_model_identifier:
        base_model = get_base_model(base_model_identifier, user=user, session=session)

    config = TrainConfig(
        model_bazaar_dir=model_bazaar_path(),
        license_key=license_info["boltLicenseKey"],
        model_bazaar_endpoint=os.getenv("PRIVATE_MODEL_BAZAAR_ENDPOINT", None),
        model_id=str(model_id),
        data_id=data_id,
        base_model_id=(None if not base_model_identifier else str(base_model.id)),
        model_options=model_options,
        data=data,
        job_options=job_options,
    )

    try:
        new_model = schema.Model(
            id=model_id,
            user_id=user.id,
            train_status=schema.Status.not_started,
            deploy_status=schema.Status.not_started,
            name=model_name,
            type=config.model_options.model_type.value,
            sub_type=config.model_options.ndb_options.ndb_sub_type.value,
            domain=user.domain,
            access_level=schema.Access.private,
            parent_id=base_model.id if base_model else None,
        )

        session.add(new_model)
        session.commit()
        session.refresh(new_model)
    except Exception as err:
        return response(
            status_code=status.HTTP_500_INTERNAL_SERVER_ERROR,
            message=str(err),
        )

    try:
        submit_nomad_job(
            str(Path(os.getcwd()) / "backend" / "nomad_jobs" / "train_job.hcl.j2"),
            nomad_endpoint=os.getenv("NOMAD_ENDPOINT"),
            platform=get_platform(),
            tag=os.getenv("TAG"),
            registry=os.getenv("DOCKER_REGISTRY"),
            docker_username=os.getenv("DOCKER_USERNAME"),
            docker_password=os.getenv("DOCKER_PASSWORD"),
            image_name=os.getenv("TRAIN_IMAGE_NAME"),
            train_script=str(get_root_absolute_path() / "train_job/run.py"),
            model_id=str(model_id),
            share_dir=os.getenv("SHARE_DIR", None),
            python_path=get_python_path(),
            aws_access_key=(os.getenv("AWS_ACCESS_KEY", "")),
            aws_access_secret=(os.getenv("AWS_ACCESS_SECRET", "")),
            train_job_name=new_model.get_train_job_name(),
            config_path=config.save_train_config(),
            allocation_cores=job_options.allocation_cores,
            allocation_memory=job_options.allocation_memory,
            # TODO(Nicholas): Find a more graceful way to handle memory allocation for
            # larger training jobs
            allocation_memory_max=60_000,
        )

        new_model.train_status = schema.Status.starting
        session.commit()
    except Exception as err:
        new_model.train_status = schema.Status.failed
        session.commit()
        logger.info(str(err))
        return response(
            status_code=status.HTTP_500_INTERNAL_SERVER_ERROR,
            message=str(err),
        )

    return response(
        status_code=status.HTTP_200_OK,
        message="Successfully submitted the job",
        data={
            "model_id": str(model_id),
            "user_id": str(user.id),
        },
    )


@train_router.post("/ndb-retrain")
<<<<<<< HEAD
def retrain(
=======
def retrain_ndb(
>>>>>>> 4262affc
    model_name: str,
    base_model_identifier: str,
    job_options: JobOptions = JobOptions(),
    session: Session = Depends(get_session),
    authenticated_user: AuthenticatedUser = Depends(verify_access_token),
):
<<<<<<< HEAD
    try:
        license_info = verify_license(
            os.getenv(
                "LICENSE_PATH", "/model_bazaar/license/ndb_enterprise_license.json"
            )
        )
        if not valid_job_allocation(license_info, os.getenv("NOMAD_ENDPOINT")):
            return response(
                status_code=status.HTTP_400_BAD_REQUEST,
                message="Resource limit reached, cannot allocate new jobs.",
            )
    except Exception as e:
        return response(
            status_code=status.HTTP_400_BAD_REQUEST,
            message=f"License is not valid. {str(e)}",
        )
=======
    license_info = validate_license_info()
>>>>>>> 4262affc

    user: schema.User = authenticated_user.user

    try:
        validate_name(model_name)
    except:
        return response(
            status_code=status.HTTP_400_BAD_REQUEST,
            message=f"{model_name} is not a valid model name.",
        )

    duplicate_model = get_model(session, username=user.username, model_name=model_name)
    if duplicate_model:
        return response(
            status_code=status.HTTP_400_BAD_REQUEST,
            message=f"Model with name {model_name} already exists for user {user.username}.",
        )

    model_id = uuid.uuid4()
    data_id = str(model_id)

<<<<<<< HEAD
    base_model = None
    if base_model_identifier:
        try:
            base_model = get_model_from_identifier(base_model_identifier, session)
            if not base_model.get_user_permission(user):
                return response(
                    status_code=status.HTTP_403_FORBIDDEN,
                    message="You do not have access to the specified base model.",
                )
        except Exception as error:
            return response(
                status_code=status.HTTP_400_BAD_REQUEST,
                message=str(error),
            )
=======
    base_model = get_base_model(base_model_identifier, user=user, session=session)
>>>>>>> 4262affc

    if base_model.type != ModelType.NDB or base_model.sub_type != NDBSubType.v2:
        return response(
            status_code=status.HTTP_400_BAD_REQUEST,
            message=f"NDB retraining can only be performed on NDBv2 base models.",
        )

    feedback_dir = os.path.join(
        model_bazaar_path(),
        "models",
        str(base_model.id),
        "deployments",
        "data",
        "feedback",
    )
    if not os.path.exists(feedback_dir) or len(os.listdir(feedback_dir)) == 0:
        return response(
            status_code=status.HTTP_400_BAD_REQUEST,
            message=f"No feedback found for base model {base_model_identifier}. Unable to perform retraining.",
        )

    supervised_train_dir = os.path.join(
        model_bazaar_path(), "data", data_id, "supervised"
    )

    shutil.copytree(feedback_dir, supervised_train_dir)

    config = TrainConfig(
        model_bazaar_dir=model_bazaar_path(),
        license_key=license_info["boltLicenseKey"],
        model_bazaar_endpoint=os.getenv("PRIVATE_MODEL_BAZAAR_ENDPOINT", None),
        model_id=str(model_id),
        data_id=data_id,
        base_model_id=(None if not base_model_identifier else str(base_model.id)),
        model_options=NDBOptions(ndb_options=NDBv2Options()),
        data=NDBData(
            supervised_files=[
                FileInfo(path=supervised_train_dir, location=FileLocation.nfs)
            ]
        ),
        job_options=job_options,
    )

    try:
        new_model = schema.Model(
            id=model_id,
            user_id=user.id,
            train_status=schema.Status.not_started,
            deploy_status=schema.Status.not_started,
            name=model_name,
            type=config.model_options.model_type.value,
            sub_type=config.model_options.ndb_options.ndb_sub_type.value,
            domain=user.domain,
            access_level=schema.Access.private,
            parent_id=base_model.id,
        )

        session.add(new_model)
        session.commit()
        session.refresh(new_model)
    except Exception as err:
        return response(
            status_code=status.HTTP_500_INTERNAL_SERVER_ERROR,
            message=str(err),
        )

    try:
        submit_nomad_job(
            str(Path(os.getcwd()) / "backend" / "nomad_jobs" / "train_job.hcl.j2"),
            nomad_endpoint=os.getenv("NOMAD_ENDPOINT"),
            platform=get_platform(),
            tag=os.getenv("TAG"),
            registry=os.getenv("DOCKER_REGISTRY"),
            docker_username=os.getenv("DOCKER_USERNAME"),
            docker_password=os.getenv("DOCKER_PASSWORD"),
            image_name=os.getenv("TRAIN_IMAGE_NAME"),
            train_script=str(get_root_absolute_path() / "train_job/run.py"),
            model_id=str(model_id),
            share_dir=os.getenv("SHARE_DIR", None),
            python_path=get_python_path(),
            aws_access_key=(os.getenv("AWS_ACCESS_KEY", "")),
            aws_access_secret=(os.getenv("AWS_ACCESS_SECRET", "")),
            train_job_name=new_model.get_train_job_name(),
            config_path=config.save_train_config(),
            allocation_cores=job_options.allocation_cores,
            allocation_memory=job_options.allocation_memory,
            allocation_memory_max=2 * job_options.allocation_memory,
        )

        new_model.train_status = schema.Status.starting
        session.commit()
    except Exception as err:
        new_model.train_status = schema.Status.failed
        session.commit()
        logger.info(str(err))
        return response(
            status_code=status.HTTP_500_INTERNAL_SERVER_ERROR,
            message=str(err),
        )

    return response(
        status_code=status.HTTP_200_OK,
        message="Successfully submitted the job",
        data={
            "model_id": str(model_id),
            "user_id": str(user.id),
        },
    )


@train_router.post("/nlp-datagen")
def nlp_datagen(
    model_name: str,
    base_model_identifier: Optional[str] = None,
    datagen_options: str = Form(default="{}"),
    datagen_job_options: str = Form(default="{}"),
    train_job_options: str = Form(default="{}"),
    session: Session = Depends(get_session),
    authenticated_user: AuthenticatedUser = Depends(verify_access_token),
):
    user: schema.User = authenticated_user.user
    try:
        datagen_options = DatagenOptions.model_validate_json(datagen_options)
        datagen_job_options = JobOptions.model_validate_json(datagen_job_options)
        train_job_options = JobOptions.model_validate_json(train_job_options)
        print(f"Datagen options: {datagen_options}")
    except ValidationError as e:
        return response(
            status_code=status.HTTP_400_BAD_REQUEST,
            message="Invalid options format: " + str(e),
        )

    license_info = validate_license_info()

    try:
        validate_name(model_name)
    except:
        return response(
            status_code=status.HTTP_400_BAD_REQUEST,
            message=f"{model_name} is not a valid model name.",
        )

    duplicate_model = get_model(session, username=user.username, model_name=model_name)
    if duplicate_model:
        return response(
            status_code=status.HTTP_400_BAD_REQUEST,
            message=f"Model with name {model_name} already exists for user {user.username}.",
        )

    model_id = uuid.uuid4()
    data_id = str(model_id)
    secret_token = secrets.token_hex(32)

    # Base model checks
    base_model = None
    if base_model_identifier:
        base_model = get_base_model(base_model_identifier, user=user, session=session)

    try:
        data = UDTGeneratedData(secret_token=secret_token)
    except Exception as error:
        return response(status_code=status.HTTP_400_BAD_REQUEST, message=str(error))

    if datagen_options.datagen_options.sub_type == UDTSubType.text:
        placeholder_udt_options = TextClassificationOptions(
            text_column="", label_column="", n_target_classes=0
        )
    else:
        placeholder_udt_options = TokenClassificationOptions(
            target_labels=[], source_column="", target_column=""
        )

    config = TrainConfig(
        model_bazaar_dir=model_bazaar_path(),
        license_key=license_info["boltLicenseKey"],
        model_bazaar_endpoint=os.getenv("PRIVATE_MODEL_BAZAAR_ENDPOINT", None),
        model_id=str(model_id),
        data_id=data_id,
        base_model_id=(None if not base_model_identifier else str(base_model.id)),
        model_options=UDTOptions(udt_options=placeholder_udt_options),
        datagen_options=datagen_options,
        data=data,
        job_options=train_job_options,
    )

    config_path = os.path.join(
        config.model_bazaar_dir, "models", str(model_id), "train_config.json"
    )
    os.makedirs(os.path.dirname(config_path), exist_ok=True)
    with open(config_path, "w") as file:
        file.write(config.model_dump_json(indent=4))

    try:
        new_model: schema.Model = schema.Model(
            id=model_id,
            user_id=user.id,
            train_status=schema.Status.not_started,
            deploy_status=schema.Status.not_started,
            name=model_name,
            type=ModelType.UDT,
            sub_type=datagen_options.datagen_options.sub_type,
            domain=user.email.split("@")[1],
            access_level=schema.Access.private,
            parent_id=base_model.id if base_model else None,
        )

        session.add(new_model)
        session.commit()
        session.refresh(new_model)
    except Exception as err:
        return response(
            status_code=status.HTTP_500_INTERNAL_SERVER_ERROR,
            message=str(err),
        )

    try:
        # TODO: Ideally train job options are saved in the database instead of passed around to the datagen service
        generate_data_for_train_job(
            data_id=data_id,
            secret_token=secret_token,
            license_key=license_info["boltLicenseKey"],
            options=datagen_options,
            job_options=datagen_job_options,
        )

    except Exception as err:
        new_model.train_status = schema.Status.failed
        session.commit()
        logger.info(str(err))
        return response(
            status_code=status.HTTP_500_INTERNAL_SERVER_ERROR,
            message=str(err),
        )

    return response(
        status_code=status.HTTP_200_OK,
        message="Successfully submitted the job",
        data={
            "model_id": str(model_id),
            "user_id": str(user.id),
        },
    )


@train_router.post("/datagen-callback")
def datagen_callback(
    data_id: str,
    secret_token: str,
    files: List[UploadFile] = [],
    file_info: Optional[str] = Form(default="{}"),
    model_options: str = Form(default="{}"),
    session: Session = Depends(get_session),
):
    try:
        model_options = UDTOptions.model_validate_json(model_options)
        data = UDTData.model_validate_json(file_info)
        print(f"Extra options for training: {model_options}")
    except ValidationError as e:
        return response(
            status_code=status.HTTP_400_BAD_REQUEST,
            message="Invalid options format: " + str(e),
        )

    license_info = validate_license_info()

    # We know this mapping is true because we set this in the nlp-datagen endpoint.
    model_id = data_id

    config_path = os.path.join(
        model_bazaar_path(), "models", str(model_id), "train_config.json"
    )
    os.makedirs(os.path.dirname(config_path), exist_ok=True)
    with open(config_path, "r") as file:
        config = TrainConfig.model_validate_json(file.read())

    if secret_token != config.data.secret_token:
        return response(
            status_code=status.HTTP_400_BAD_REQUEST,
            message=f"Invalid datagen secret key.",
        )

    try:
        data = UDTData(
            supervised_files=download_local_files(
                files=files,
                file_infos=data.supervised_files,
                dest_dir=os.path.join(
                    model_bazaar_path(), "data", data_id, "supervised"
                ),
            ),
            test_files=download_local_files(
                files=files,
                file_infos=data.test_files,
                dest_dir=os.path.join(model_bazaar_path(), "data", data_id, "test"),
            ),
        )
    except Exception as error:
        return response(status_code=status.HTTP_400_BAD_REQUEST, message=str(error))

    # Update the config's model_options and data
    config.model_options = model_options
    config.data = data
    with open(config_path, "w") as file:
        file.write(config.model_dump_json(indent=4))

    model: schema.Model = session.query(schema.Model).get(model_id)

    try:
        submit_nomad_job(
            str(Path(os.getcwd()) / "backend" / "nomad_jobs" / "train_job.hcl.j2"),
            nomad_endpoint=os.getenv("NOMAD_ENDPOINT"),
            platform=get_platform(),
            tag=os.getenv("TAG"),
            registry=os.getenv("DOCKER_REGISTRY"),
            docker_username=os.getenv("DOCKER_USERNAME"),
            docker_password=os.getenv("DOCKER_PASSWORD"),
            image_name=os.getenv("TRAIN_IMAGE_NAME"),
            train_script=str(get_root_absolute_path() / "train_job/run.py"),
            model_id=str(model_id),
            share_dir=os.getenv("SHARE_DIR", None),
            python_path=get_python_path(),
            aws_access_key=(os.getenv("AWS_ACCESS_KEY", "")),
            aws_access_secret=(os.getenv("AWS_ACCESS_SECRET", "")),
            train_job_name=model.get_train_job_name(),
            config_path=config_path,
            allocation_cores=config.job_options.allocation_cores,
            allocation_memory=config.job_options.allocation_memory,
            allocation_memory_max=config.job_options.allocation_memory,
        )

        model.train_status = schema.Status.starting
        session.commit()
    except Exception as err:
        model.train_status = schema.Status.failed
        session.commit()
        logger.info(str(err))
        return response(
            status_code=status.HTTP_500_INTERNAL_SERVER_ERROR,
            message=str(err),
        )

    return response(
        status_code=status.HTTP_200_OK,
        message="Successfully submitted the job",
        data={
            "model_id": str(model_id),
            "user_id": str(model.user_id),
        },
    )


@train_router.post("/udt")
def train_udt(
    model_name: str,
    files: List[UploadFile] = [],
    file_info: Optional[str] = Form(default="{}"),
    base_model_identifier: Optional[str] = None,
    model_options: str = Form(default="{}"),
    job_options: str = Form(default="{}"),
    session: Session = Depends(get_session),
    authenticated_user: AuthenticatedUser = Depends(verify_access_token),
):
    user: schema.User = authenticated_user.user
    try:
        model_options = UDTOptions.model_validate_json(model_options)
        data = UDTData.model_validate_json(file_info)
        job_options = JobOptions.model_validate_json(job_options)
        print(f"Extra options for training: {model_options}")
    except ValidationError as e:
        return response(
            status_code=status.HTTP_400_BAD_REQUEST,
            message="Invalid options format: " + str(e),
        )

    try:
        license_info = verify_license(
            os.getenv(
                "LICENSE_PATH", "/model_bazaar/license/ndb_enterprise_license.json"
            )
        )
        if not valid_job_allocation(license_info, os.getenv("NOMAD_ENDPOINT")):
            return response(
                status_code=status.HTTP_400_BAD_REQUEST,
                message="Resource limit reached, cannot allocate new jobs.",
            )
    except Exception as e:
        return response(
            status_code=status.HTTP_400_BAD_REQUEST,
            message=f"License is not valid. {str(e)}",
        )

    try:
        validate_name(model_name)
    except:
        return response(
            status_code=status.HTTP_400_BAD_REQUEST,
            message=f"{model_name} is not a valid model name.",
        )

    duplicate_model = get_model(session, username=user.username, model_name=model_name)
    if duplicate_model:
        return response(
            status_code=status.HTTP_400_BAD_REQUEST,
            message=f"Model with name {model_name} already exists for user {user.username}.",
        )

    model_id = uuid.uuid4()
    data_id = str(model_id)

    try:
        data = UDTData(
            supervised_files=download_local_files(
                files=files,
                file_infos=data.supervised_files,
                dest_dir=os.path.join(
                    model_bazaar_path(), "data", data_id, "supervised"
                ),
            ),
            test_files=download_local_files(
                files=files,
                file_infos=data.test_files,
                dest_dir=os.path.join(model_bazaar_path(), "data", data_id, "test"),
            ),
        )
    except Exception as error:
        return response(status_code=status.HTTP_400_BAD_REQUEST, message=str(error))

    # Base model checks
    base_model = None
    if base_model_identifier:
        base_model = get_base_model(base_model_identifier, user=user, session=session)

    config = TrainConfig(
        model_bazaar_dir=model_bazaar_path(),
        license_key=license_info["boltLicenseKey"],
        model_bazaar_endpoint=os.getenv("PRIVATE_MODEL_BAZAAR_ENDPOINT", None),
        model_id=str(model_id),
        data_id=data_id,
        base_model_id=(None if not base_model_identifier else str(base_model.id)),
        model_options=model_options,
        data=data,
        job_options=job_options,
    )

    config_path = os.path.join(
        config.model_bazaar_dir, "models", str(model_id), "train_config.json"
    )
    os.makedirs(os.path.dirname(config_path), exist_ok=True)
    with open(config_path, "w") as file:
        file.write(config.model_dump_json(indent=4))

    model_type = config.model_options.model_type.value
    model_sub_type = config.model_options.udt_options.udt_sub_type.value
    try:
        new_model: schema.Model = schema.Model(
            id=model_id,
            user_id=user.id,
            train_status=schema.Status.not_started,
            deploy_status=schema.Status.not_started,
            name=model_name,
            type=model_type,
            sub_type=model_sub_type,
            domain=user.email.split("@")[1],
            access_level=schema.Access.private,
            parent_id=base_model.id if base_model else None,
        )

        session.add(new_model)
        session.commit()
        session.refresh(new_model)
    except Exception as err:
        return response(
            status_code=status.HTTP_500_INTERNAL_SERVER_ERROR,
            message=str(err),
        )

    work_dir = os.getcwd()

    try:
        submit_nomad_job(
            str(Path(work_dir) / "backend" / "nomad_jobs" / "train_job.hcl.j2"),
            nomad_endpoint=os.getenv("NOMAD_ENDPOINT"),
            platform=get_platform(),
            tag=os.getenv("TAG"),
            registry=os.getenv("DOCKER_REGISTRY"),
            docker_username=os.getenv("DOCKER_USERNAME"),
            docker_password=os.getenv("DOCKER_PASSWORD"),
            image_name=os.getenv("TRAIN_IMAGE_NAME"),
            train_script=str(get_root_absolute_path() / "train_job/run.py"),
            model_id=str(model_id),
            share_dir=os.getenv("SHARE_DIR", None),
            python_path=get_python_path(),
            aws_access_key=(os.getenv("AWS_ACCESS_KEY", "")),
            aws_access_secret=(os.getenv("AWS_ACCESS_SECRET", "")),
            train_job_name=new_model.get_train_job_name(),
            config_path=config_path,
            allocation_cores=job_options.allocation_cores,
            allocation_memory=job_options.allocation_memory,
            allocation_memory_max=job_options.allocation_memory,
        )

        new_model.train_status = schema.Status.starting
        session.commit()
    except Exception as err:
        new_model.train_status = schema.Status.failed
        session.commit()
        logger.info(str(err))
        return response(
            status_code=status.HTTP_500_INTERNAL_SERVER_ERROR,
            message=str(err),
        )

    return response(
        status_code=status.HTTP_200_OK,
        message="Successfully submitted the job",
        data={
            "model_id": str(model_id),
            "user_id": str(user.id),
        },
    )


class TrainComplete(BaseModel):
    model_id: str
    metadata: Dict[str, str]

    class Config:
        protected_namespaces = ()


@train_router.post("/complete")
def train_complete(
    body: TrainComplete,
    session: Session = Depends(get_session),
):
    """
    Mark the training of a model as complete.

    Parameters:
    - body: The body of the request containing model_id and metadata.
        - Example:
        ```json
        {
            "model_id": "123e4567-e89b-12d3-a456-426614174000",
            "metadata": {
                "accuracy": "0.95",
                "f1_score": "0.92"
            }
        }
        ```
    - session: The database session (dependency).

    Returns:
    - A JSON response indicating the update status.
    """
    trained_model: schema.Model = (
        session.query(schema.Model).filter(schema.Model.id == body.model_id).first()
    )
    if not trained_model:
        return response(
            status_code=status.HTTP_404_NOT_FOUND,
            message=f"No model with id {body.model_id}.",
        )

    trained_model.train_status = schema.Status.complete

    metadata: schema.MetaData = trained_model.meta_data
    if metadata:
        metadata.train = update_json(metadata.train, body.metadata)
    else:
        new_metadata = schema.MetaData(
            model_id=trained_model.id,
            train=json.dumps(body.metadata),
        )
        session.add(new_metadata)

    session.commit()

    return {"message": "Successfully updated"}


@train_router.post("/update-status")
def train_fail(
    model_id: str,
    status: schema.Status,
    message: str,
    session: Session = Depends(get_session),
):
    """
    Update the training status of a model.

    Parameters:
    - model_id: The ID of the model.
    - status: The new status for the model (e.g., "failed", "in_progress").
    - message: A message describing the update.
        - Example:
        ```json
        {
            "model_id": "123e4567-e89b-12d3-a456-426614174000",
            "status": "failed",
            "message": "Training failed due to insufficient data."
        }
        ```
    - session: The database session (dependency).

    Returns:
    - A JSON response indicating the update status.
    """
    trained_model: schema.Model = (
        session.query(schema.Model).filter(schema.Model.id == model_id).first()
    )

    if not trained_model:
        return response(
            status_code=status.HTTP_400_BAD_REQUEST,
            message=f"No model with id {model_id}.",
        )

    trained_model.train_status = status
    session.commit()

    return {"message": f"successfully updated with following {message}"}


@train_router.get("/status", dependencies=[Depends(verify_model_read_access)])
def train_status(
    model_identifier: str,
    session: Session = Depends(get_session),
):
    """
    Get the status of a NeuralDB.

    Parameters:
    - model_identifier: The identifier of the model to retrieve info about.
    - session: The database session (dependency).
    - authenticated_user: The authenticated user (dependency).

    Returns:
    - A JSON response with the model status.
    """
    try:
        model: schema.Model = get_model_from_identifier(model_identifier, session)
    except Exception as error:
        return response(
            status_code=status.HTTP_400_BAD_REQUEST,
            message=str(error),
        )

    return response(
        status_code=status.HTTP_200_OK,
        message="Successfully got the train status.",
        data={
            "model_identifier": model_identifier,
            "train_status": model.train_status,
        },
    )<|MERGE_RESOLUTION|>--- conflicted
+++ resolved
@@ -238,37 +238,14 @@
 
 
 @train_router.post("/ndb-retrain")
-<<<<<<< HEAD
-def retrain(
-=======
 def retrain_ndb(
->>>>>>> 4262affc
     model_name: str,
     base_model_identifier: str,
     job_options: JobOptions = JobOptions(),
     session: Session = Depends(get_session),
     authenticated_user: AuthenticatedUser = Depends(verify_access_token),
 ):
-<<<<<<< HEAD
-    try:
-        license_info = verify_license(
-            os.getenv(
-                "LICENSE_PATH", "/model_bazaar/license/ndb_enterprise_license.json"
-            )
-        )
-        if not valid_job_allocation(license_info, os.getenv("NOMAD_ENDPOINT")):
-            return response(
-                status_code=status.HTTP_400_BAD_REQUEST,
-                message="Resource limit reached, cannot allocate new jobs.",
-            )
-    except Exception as e:
-        return response(
-            status_code=status.HTTP_400_BAD_REQUEST,
-            message=f"License is not valid. {str(e)}",
-        )
-=======
     license_info = validate_license_info()
->>>>>>> 4262affc
 
     user: schema.User = authenticated_user.user
 
@@ -290,24 +267,7 @@
     model_id = uuid.uuid4()
     data_id = str(model_id)
 
-<<<<<<< HEAD
-    base_model = None
-    if base_model_identifier:
-        try:
-            base_model = get_model_from_identifier(base_model_identifier, session)
-            if not base_model.get_user_permission(user):
-                return response(
-                    status_code=status.HTTP_403_FORBIDDEN,
-                    message="You do not have access to the specified base model.",
-                )
-        except Exception as error:
-            return response(
-                status_code=status.HTTP_400_BAD_REQUEST,
-                message=str(error),
-            )
-=======
     base_model = get_base_model(base_model_identifier, user=user, session=session)
->>>>>>> 4262affc
 
     if base_model.type != ModelType.NDB or base_model.sub_type != NDBSubType.v2:
         return response(
