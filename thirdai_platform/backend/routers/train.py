import json
import logging
import os
import secrets
import shutil
import uuid
from pathlib import Path
from typing import Dict, List, Optional

from auth.jwt import AuthenticatedUser, verify_access_token
from backend.auth_dependencies import verify_model_read_access
from backend.datagen import generate_data_for_train_job
from backend.utils import (
    copy_data_storage,
    delete_nomad_job,
    get_detailed_reasons,
    get_job_logs,
    get_model,
    get_model_from_identifier,
    get_model_status,
    get_platform,
    get_python_path,
    model_bazaar_path,
    nomad_job_exists,
    remove_unused_samples,
    retrieve_token_classification_samples_for_generation,
    submit_nomad_job,
    tags_in_storage,
    thirdai_platform_dir,
    update_json,
    validate_license_info,
    validate_name,
)
from database import schema
from database.session import get_session
from fastapi import APIRouter, Depends, Form, HTTPException, UploadFile, status
from platform_common.file_handler import download_local_files
from platform_common.pydantic_models.cloud_credentials import CloudCredentials
from platform_common.pydantic_models.feedback_logs import DeleteLog, InsertLog
from platform_common.pydantic_models.training import (
    DatagenOptions,
    FileInfo,
    FileLocation,
    JobOptions,
    LLMProvider,
    ModelType,
    NDBData,
    NDBOptions,
    NDBSubType,
    NDBv2Options,
    TextClassificationOptions,
    TokenClassificationDatagenOptions,
    TokenClassificationOptions,
    TrainConfig,
    UDTData,
    UDTGeneratedData,
    UDTOptions,
    UDTSubType,
)
from platform_common.thirdai_storage import storage
from platform_common.utils import response
from pydantic import BaseModel, ValidationError
from sqlalchemy.orm import Session

train_router = APIRouter()


def get_base_model(base_model_identifier: str, user: schema.User, session: Session):
    try:
        base_model = get_model_from_identifier(base_model_identifier, session)
        if not base_model.get_user_permission(user):
            raise HTTPException(
                status_code=status.HTTP_403_FORBIDDEN,
                detail="You do not have access to the specified base model.",
            )
        return base_model
    except Exception as error:
        raise HTTPException(status_code=status.HTTP_400_BAD_REQUEST, detail=str(error))


@train_router.post("/ndb")
def train_ndb(
    model_name: str,
    files: List[UploadFile],
    file_info: Optional[str] = Form(default="{}"),
    base_model_identifier: Optional[str] = None,
    model_options: str = Form(default="{}"),
    job_options: str = Form(default="{}"),
    cloud_credentials: str = Form(default="{}"),
    session: Session = Depends(get_session),
    authenticated_user: AuthenticatedUser = Depends(verify_access_token),
):
    user: schema.User = authenticated_user.user
    try:
        model_options = NDBOptions.model_validate_json(model_options)
        data = NDBData.model_validate_json(file_info)
        job_options = JobOptions.model_validate_json(job_options)
<<<<<<< HEAD
        cloud_credentials = CloudCredentials.model_validate_json(cloud_credentials)
        print(f"Extra options for training: {model_options}")
=======
        logging.info(f"Extra options for training: {model_options}")
>>>>>>> 733674d6
    except ValidationError as e:
        return response(
            status_code=status.HTTP_400_BAD_REQUEST,
            message="Invalid options format: " + str(e),
        )

    license_info = validate_license_info()

    try:
        validate_name(model_name)
    except:
        return response(
            status_code=status.HTTP_400_BAD_REQUEST,
            message=f"{model_name} is not a valid model name.",
        )

    duplicate_model = get_model(session, username=user.username, model_name=model_name)
    if duplicate_model:
        return response(
            status_code=status.HTTP_400_BAD_REQUEST,
            message=f"Model with name {model_name} already exists for user {user.username}.",
        )

    model_id = uuid.uuid4()
    data_id = str(model_id)

    try:
        data = NDBData(
            unsupervised_files=download_local_files(
                files=files,
                file_infos=data.unsupervised_files,
                dest_dir=os.path.join(
                    model_bazaar_path(), "data", data_id, "unsupervised"
                ),
            ),
            supervised_files=download_local_files(
                files=files,
                file_infos=data.supervised_files,
                dest_dir=os.path.join(
                    model_bazaar_path(), "data", data_id, "supervised"
                ),
            ),
            test_files=download_local_files(
                files=files,
                file_infos=data.test_files,
                dest_dir=os.path.join(model_bazaar_path(), "data", data_id, "test"),
            ),
        )
    except Exception as error:
        return response(status_code=status.HTTP_400_BAD_REQUEST, message=str(error))

    # Base model checks
    base_model = None
    if base_model_identifier:
        base_model = get_base_model(base_model_identifier, user=user, session=session)

    config = TrainConfig(
        model_bazaar_dir=model_bazaar_path(),
        license_key=license_info["boltLicenseKey"],
        model_bazaar_endpoint=os.getenv("PRIVATE_MODEL_BAZAAR_ENDPOINT", None),
        model_id=str(model_id),
        data_id=data_id,
        base_model_id=(None if not base_model_identifier else str(base_model.id)),
        model_options=model_options,
        data=data,
        job_options=job_options,
    )

    try:
        new_model = schema.Model(
            id=model_id,
            user_id=user.id,
            train_status=schema.Status.not_started,
            deploy_status=schema.Status.not_started,
            name=model_name,
            type=config.model_options.model_type.value,
            sub_type=config.model_options.ndb_options.ndb_sub_type.value,
            domain=user.domain,
            access_level=schema.Access.private,
            parent_id=base_model.id if base_model else None,
        )

        session.add(new_model)
        session.commit()
        session.refresh(new_model)
    except Exception as err:
        return response(
            status_code=status.HTTP_500_INTERNAL_SERVER_ERROR,
            message=str(err),
        )

    try:
        submit_nomad_job(
            str(Path(os.getcwd()) / "backend" / "nomad_jobs" / "train_job.hcl.j2"),
            nomad_endpoint=os.getenv("NOMAD_ENDPOINT"),
            platform=get_platform(),
            tag=os.getenv("TAG"),
            registry=os.getenv("DOCKER_REGISTRY"),
            docker_username=os.getenv("DOCKER_USERNAME"),
            docker_password=os.getenv("DOCKER_PASSWORD"),
            image_name=os.getenv("THIRDAI_PLATFORM_IMAGE_NAME"),
            thirdai_platform_dir=thirdai_platform_dir(),
            train_script="train_job.run",
            model_id=str(model_id),
            share_dir=os.getenv("SHARE_DIR", None),
            python_path=get_python_path(),
            aws_access_key=(os.getenv("AWS_ACCESS_KEY", "")),
            aws_access_secret=(os.getenv("AWS_ACCESS_SECRET", "")),
            aws_region_name=(os.getenv("AWS_REGION_NAME", "")),
            azure_account_name=(os.getenv("AZURE_ACCOUNT_NAME", "")),
            azure_account_key=(os.getenv("AZURE_ACCOUNT_KEY", "")),
            gcp_credentials_file=(os.getenv("GCP_CREDENTIALS_FILE", "")),
            train_job_name=new_model.get_train_job_name(),
            config_path=config.save_train_config(),
            allocation_cores=job_options.allocation_cores,
            allocation_memory=job_options.allocation_memory,
            # TODO(Nicholas): Find a more graceful way to handle memory allocation for
            # larger training jobs
            allocation_memory_max=60_000,
        )

        new_model.train_status = schema.Status.starting
        session.commit()
    except Exception as err:
        new_model.train_status = schema.Status.failed
        session.commit()
        logging.error(str(err))
        return response(
            status_code=status.HTTP_500_INTERNAL_SERVER_ERROR,
            message=str(err),
        )

    return response(
        status_code=status.HTTP_200_OK,
        message="Successfully submitted the job",
        data={
            "model_id": str(model_id),
            "user_id": str(user.id),
        },
    )


def list_insertions(deployment_dir: str) -> List[FileInfo]:
    insertions = []
    for logfile in os.listdir(os.path.join(deployment_dir, "insertions")):
        if logfile.endswith(".jsonl"):
            with open(os.path.join(deployment_dir, "insertions", logfile)) as f:
                for line in f.readlines():
                    insertions.extend(InsertLog.model_validate_json(line).documents)
    return insertions


def list_deletions(deployment_dir: str) -> List[str]:
    deletions = []
    for logfile in os.listdir(os.path.join(deployment_dir, "deletions")):
        if logfile.endswith(".jsonl"):
            with open(os.path.join(deployment_dir, "deletions", logfile)) as f:
                for line in f.readlines():
                    deletions.extend(DeleteLog.model_validate_json(line).doc_ids)
    return deletions


@train_router.post("/ndb-retrain")
def retrain_ndb(
    model_name: str,
    base_model_identifier: str,
    job_options: JobOptions = JobOptions(),
    session: Session = Depends(get_session),
    authenticated_user: AuthenticatedUser = Depends(verify_access_token),
):
    license_info = validate_license_info()

    user: schema.User = authenticated_user.user

    try:
        validate_name(model_name)
    except:
        return response(
            status_code=status.HTTP_400_BAD_REQUEST,
            message=f"{model_name} is not a valid model name.",
        )

    duplicate_model = get_model(session, username=user.username, model_name=model_name)
    if duplicate_model:
        return response(
            status_code=status.HTTP_400_BAD_REQUEST,
            message=f"Model with name {model_name} already exists for user {user.username}.",
        )

    model_id = uuid.uuid4()
    data_id = str(model_id)

    base_model = get_base_model(base_model_identifier, user=user, session=session)

    if base_model.type != ModelType.NDB or base_model.sub_type != NDBSubType.v2:
        return response(
            status_code=status.HTTP_400_BAD_REQUEST,
            message=f"NDB retraining can only be performed on NDBv2 base models.",
        )

    deployment_dir = os.path.join(
        model_bazaar_path(),
        "models",
        str(base_model.id),
        "deployments",
        "data",
    )
    if not os.path.exists(deployment_dir) or len(os.listdir(deployment_dir)) == 0:
        return response(
            status_code=status.HTTP_400_BAD_REQUEST,
            message=f"No feedback found for base model {base_model_identifier}. Unable to perform retraining.",
        )

    unsupervised_files = list_insertions(deployment_dir)
    deletions = list_deletions(deployment_dir)

    feedback_dir = os.path.join(deployment_dir, "feedback")
    supervised_train_dir = os.path.join(
        model_bazaar_path(), "data", data_id, "supervised"
    )
    shutil.copytree(feedback_dir, supervised_train_dir)

    config = TrainConfig(
        model_bazaar_dir=model_bazaar_path(),
        license_key=license_info["boltLicenseKey"],
        model_bazaar_endpoint=os.getenv("PRIVATE_MODEL_BAZAAR_ENDPOINT", None),
        model_id=str(model_id),
        data_id=data_id,
        base_model_id=(None if not base_model_identifier else str(base_model.id)),
        model_options=NDBOptions(ndb_options=NDBv2Options()),
        data=NDBData(
            unsupervised_files=unsupervised_files,
            supervised_files=[
                FileInfo(path=supervised_train_dir, location=FileLocation.nfs)
            ],
            deletions=deletions,
        ),
        job_options=job_options,
    )

    try:
        new_model = schema.Model(
            id=model_id,
            user_id=user.id,
            train_status=schema.Status.not_started,
            deploy_status=schema.Status.not_started,
            name=model_name,
            type=config.model_options.model_type.value,
            sub_type=config.model_options.ndb_options.ndb_sub_type.value,
            domain=user.domain,
            access_level=schema.Access.private,
            parent_id=base_model.id,
        )

        session.add(new_model)
        session.commit()
        session.refresh(new_model)
    except Exception as err:
        return response(
            status_code=status.HTTP_500_INTERNAL_SERVER_ERROR,
            message=str(err),
        )

    try:
        submit_nomad_job(
            str(Path(os.getcwd()) / "backend" / "nomad_jobs" / "train_job.hcl.j2"),
            nomad_endpoint=os.getenv("NOMAD_ENDPOINT"),
            platform=get_platform(),
            tag=os.getenv("TAG"),
            registry=os.getenv("DOCKER_REGISTRY"),
            docker_username=os.getenv("DOCKER_USERNAME"),
            docker_password=os.getenv("DOCKER_PASSWORD"),
            image_name=os.getenv("THIRDAI_PLATFORM_IMAGE_NAME"),
            thirdai_platform_dir=thirdai_platform_dir(),
            train_script="train_job.run",
            model_id=str(model_id),
            share_dir=os.getenv("SHARE_DIR", None),
            python_path=get_python_path(),
            aws_access_key=(os.getenv("AWS_ACCESS_KEY", "")),
            aws_access_secret=(os.getenv("AWS_ACCESS_SECRET", "")),
            aws_region_name=(os.getenv("AWS_REGION_NAME", "")),
            azure_account_name=(os.getenv("AZURE_ACCOUNT_NAME", "")),
            azure_account_key=(os.getenv("AZURE_ACCOUNT_KEY", "")),
            gcp_credentials_file=(os.getenv("GCP_CREDENTIALS_FILE", "")),
            train_job_name=new_model.get_train_job_name(),
            config_path=config.save_train_config(),
            allocation_cores=job_options.allocation_cores,
            allocation_memory=job_options.allocation_memory,
            allocation_memory_max=2 * job_options.allocation_memory,
        )

        new_model.train_status = schema.Status.starting
        session.commit()
    except Exception as err:
        new_model.train_status = schema.Status.failed
        session.commit()
        logging.error(str(err))
        return response(
            status_code=status.HTTP_500_INTERNAL_SERVER_ERROR,
            message=str(err),
        )

    return response(
        status_code=status.HTTP_200_OK,
        message="Successfully submitted the job",
        data={
            "model_id": str(model_id),
            "user_id": str(user.id),
        },
    )


@train_router.post("/nlp-datagen")
def nlp_datagen(
    model_name: str,
    base_model_identifier: Optional[str] = None,
    datagen_options: str = Form(default="{}"),
    datagen_job_options: str = Form(default="{}"),
    train_job_options: str = Form(default="{}"),
    session: Session = Depends(get_session),
    authenticated_user: AuthenticatedUser = Depends(verify_access_token),
):
    user: schema.User = authenticated_user.user
    try:
        datagen_options = DatagenOptions.model_validate_json(datagen_options)
        datagen_job_options = JobOptions.model_validate_json(datagen_job_options)
        train_job_options = JobOptions.model_validate_json(train_job_options)
        logging.info(f"Datagen options: {datagen_options}")
    except ValidationError as e:
        return response(
            status_code=status.HTTP_400_BAD_REQUEST,
            message="Invalid options format: " + str(e),
        )

    license_info = validate_license_info()

    try:
        validate_name(model_name)
    except:
        return response(
            status_code=status.HTTP_400_BAD_REQUEST,
            message=f"{model_name} is not a valid model name.",
        )

    duplicate_model = get_model(session, username=user.username, model_name=model_name)
    if duplicate_model:
        return response(
            status_code=status.HTTP_400_BAD_REQUEST,
            message=f"Model with name {model_name} already exists for user {user.username}.",
        )

    model_id = uuid.uuid4()
    data_id = str(model_id)
    secret_token = secrets.token_hex(32)

    # Base model checks
    base_model = None
    if base_model_identifier:
        base_model = get_base_model(base_model_identifier, user=user, session=session)

    try:
        data = UDTGeneratedData(secret_token=secret_token)
    except Exception as error:
        return response(status_code=status.HTTP_400_BAD_REQUEST, message=str(error))

    if datagen_options.datagen_options.sub_type == UDTSubType.text:
        placeholder_udt_options = TextClassificationOptions(
            text_column="", label_column="", n_target_classes=0
        )
    else:
        placeholder_udt_options = TokenClassificationOptions(
            target_labels=[], source_column="", target_column=""
        )

    config = TrainConfig(
        model_bazaar_dir=model_bazaar_path(),
        license_key=license_info["boltLicenseKey"],
        model_bazaar_endpoint=os.getenv("PRIVATE_MODEL_BAZAAR_ENDPOINT", None),
        model_id=str(model_id),
        data_id=data_id,
        base_model_id=(None if not base_model_identifier else str(base_model.id)),
        model_options=UDTOptions(udt_options=placeholder_udt_options),
        datagen_options=datagen_options,
        data=data,
        job_options=train_job_options,
    )

    config_path = os.path.join(
        config.model_bazaar_dir, "models", str(model_id), "train_config.json"
    )
    os.makedirs(os.path.dirname(config_path), exist_ok=True)
    with open(config_path, "w") as file:
        file.write(config.model_dump_json(indent=4))

    try:
        new_model: schema.Model = schema.Model(
            id=model_id,
            user_id=user.id,
            train_status=schema.Status.not_started,
            deploy_status=schema.Status.not_started,
            name=model_name,
            type=ModelType.UDT,
            sub_type=datagen_options.datagen_options.sub_type,
            domain=user.email.split("@")[1],
            access_level=schema.Access.private,
            parent_id=base_model.id if base_model else None,
        )

        session.add(new_model)
        session.commit()
        session.refresh(new_model)
    except Exception as err:
        return response(
            status_code=status.HTTP_500_INTERNAL_SERVER_ERROR,
            message=str(err),
        )

    try:
        # TODO: Ideally train job options are saved in the database instead of passed around to the datagen service
        generate_data_for_train_job(
            data_id=data_id,
            secret_token=secret_token,
            license_key=license_info["boltLicenseKey"],
            options=datagen_options,
            job_options=datagen_job_options,
        )

    except Exception as err:
        new_model.train_status = schema.Status.failed
        session.commit()
        logging.error(str(err))
        return response(
            status_code=status.HTTP_500_INTERNAL_SERVER_ERROR,
            message=str(err),
        )

    return response(
        status_code=status.HTTP_200_OK,
        message="Successfully submitted the job",
        data={
            "model_id": str(model_id),
            "user_id": str(user.id),
        },
    )


@train_router.post("/datagen-callback")
def datagen_callback(
    data_id: str,
    secret_token: str,
    files: List[UploadFile] = [],
    file_info: Optional[str] = Form(default="{}"),
    model_options: str = Form(default="{}"),
    session: Session = Depends(get_session),
):
    try:
        model_options = UDTOptions.model_validate_json(model_options)
        data = UDTData.model_validate_json(file_info)
        logging.info(f"Extra options for training: {model_options}")
    except ValidationError as e:
        return response(
            status_code=status.HTTP_400_BAD_REQUEST,
            message="Invalid options format: " + str(e),
        )

    license_info = validate_license_info()

    # We know this mapping is true because we set this in the nlp-datagen endpoint.
    model_id = data_id

    config_path = os.path.join(
        model_bazaar_path(), "models", str(model_id), "train_config.json"
    )
    os.makedirs(os.path.dirname(config_path), exist_ok=True)
    with open(config_path, "r") as file:
        config = TrainConfig.model_validate_json(file.read())

    if secret_token != config.data.secret_token:
        return response(
            status_code=status.HTTP_400_BAD_REQUEST,
            message=f"Invalid datagen secret key.",
        )

    try:
        data = UDTData(
            supervised_files=download_local_files(
                files=files,
                file_infos=data.supervised_files,
                dest_dir=os.path.join(
                    model_bazaar_path(), "data", data_id, "supervised"
                ),
            ),
            test_files=download_local_files(
                files=files,
                file_infos=data.test_files,
                dest_dir=os.path.join(model_bazaar_path(), "data", data_id, "test"),
            ),
        )
    except Exception as error:
        return response(status_code=status.HTTP_400_BAD_REQUEST, message=str(error))

    # Update the config's model_options and data
    config.model_options = model_options
    config.data = data
    with open(config_path, "w") as file:
        file.write(config.model_dump_json(indent=4))

    model: schema.Model = session.query(schema.Model).get(model_id)

    try:
        if nomad_job_exists(model.get_train_job_name(), os.getenv("NOMAD_ENDPOINT")):
            delete_nomad_job(model.get_train_job_name(), os.getenv("NOMAD_ENDPOINT"))

        submit_nomad_job(
            str(Path(os.getcwd()) / "backend" / "nomad_jobs" / "train_job.hcl.j2"),
            nomad_endpoint=os.getenv("NOMAD_ENDPOINT"),
            platform=get_platform(),
            tag=os.getenv("TAG"),
            registry=os.getenv("DOCKER_REGISTRY"),
            docker_username=os.getenv("DOCKER_USERNAME"),
            docker_password=os.getenv("DOCKER_PASSWORD"),
            image_name=os.getenv("THIRDAI_PLATFORM_IMAGE_NAME"),
            thirdai_platform_dir=thirdai_platform_dir(),
            train_script="train_job.run",
            model_id=str(model_id),
            share_dir=os.getenv("SHARE_DIR", None),
            python_path=get_python_path(),
            aws_access_key=(os.getenv("AWS_ACCESS_KEY", "")),
            aws_access_secret=(os.getenv("AWS_ACCESS_SECRET", "")),
            aws_region_name=(os.getenv("AWS_REGION_NAME", "")),
            azure_account_name=(os.getenv("AZURE_ACCOUNT_NAME", "")),
            azure_account_key=(os.getenv("AZURE_ACCOUNT_KEY", "")),
            gcp_credentials_file=(os.getenv("GCP_CREDENTIALS_FILE", "")),
            train_job_name=model.get_train_job_name(),
            config_path=config_path,
            allocation_cores=config.job_options.allocation_cores,
            allocation_memory=config.job_options.allocation_memory,
            allocation_memory_max=config.job_options.allocation_memory,
        )

        model.train_status = schema.Status.starting
        session.commit()
    except Exception as err:
        # failed retraining job -> model is still valid
        # failed non-retraining job -> model is not valid
        if config.is_retraining:
            model.train_status = schema.Status.complete
        else:
            model.train_status = schema.Status.failed
        session.commit()

        logging.error(str(err))
        return response(
            status_code=status.HTTP_500_INTERNAL_SERVER_ERROR,
            message=str(err),
        )

    return response(
        status_code=status.HTTP_200_OK,
        message="Successfully submitted the job",
        data={
            "model_id": str(model_id),
            "user_id": str(model.user_id),
        },
    )


@train_router.post("/retrain-udt")
def retrain_udt(
    model_name: str,
    llm_provider: LLMProvider,
    base_model_identifier: Optional[str] = None,
    session: Session = Depends(get_session),
    authenticated_user: AuthenticatedUser = Depends(verify_access_token),
):
    """
    if base_model_identifier is not None:
        create_new_model with name model_name
    else:
        update existing model with name model_name
    """
    user: schema.User = authenticated_user.user
    license_info = validate_license_info()

    try:
        validate_name(model_name)
    except:
        return response(
            status_code=status.HTTP_400_BAD_REQUEST,
            message=f"{model_name} is not a valid model name.",
        )

    if base_model_identifier:
        base_model = get_base_model(base_model_identifier, user=user, session=session)
        if base_model is None:
            return response(
                status_code=status.HTTP_400_BAD_REQUEST,
                message=f"Base model with id {base_model_identifier} does not exist.",
            )

        # create a new model
        model: schema.Model = schema.Model(
            id=uuid.uuid4(),
            user_id=user.id,
            train_status=schema.Status.not_started,
            deploy_status=schema.Status.not_started,
            name=model_name,
            type=base_model.type,
            sub_type=base_model.sub_type,
            domain=user.email.split("@")[1],
            access_level=base_model.access_level,
            parent_id=base_model.id,
        )
        session.add(model)
        session.commit()
        session.refresh(model)

    else:
        model = get_model(session, username=user.username, model_name=model_name)
        if model is None:
            return response(
                status_code=status.HTTP_400_BAD_REQUEST,
                message=f"Model with name {model_name} does not exist for user {user.username}",
            )

    if model.type != ModelType.UDT and model.sub_type != UDTSubType.token:
        return response(
            status_cod=status.HTTP_400_BAD_REQUEST,
            message=f"Cannot retrain model of the type : {model.type}, subtype : {model.sub_type}. Only UDT Token Classification supported.",
        )

    if base_model_identifier:
        # if starting from a base model, copy the storage to the storage_dir of the new model
        # remove unused samples and rollback metadata to be in a consistent state
        copy_data_storage(base_model, model)
        remove_unused_samples(base_model)

    storage_dir = Path(model_bazaar_path()) / "data" / str(model.id)
    data_storage = storage.DataStorage(
        connector=storage.SQLiteConnector(db_path=storage_dir / "data_storage.db")
    )

    tags = tags_in_storage(data_storage)
    token_classification_samples = retrieve_token_classification_samples_for_generation(
        data_storage
    )

    token_classification_options = TokenClassificationDatagenOptions(
        sub_type=UDTSubType.token,
        tags=tags,
        num_sentences_to_generate=10_000,
        num_samples_per_tag=500,
        samples=token_classification_samples,
    )

    placeholder_udt_options = TokenClassificationOptions(
        target_labels=[], source_column="", target_column=""
    )

    secret_token = secrets.token_hex(32)
    try:
        data = UDTGeneratedData(secret_token=secret_token)
    except Exception as error:
        return response(status_code=status.HTTP_400_BAD_REQUEST, message=str(error))

    datagen_options = DatagenOptions(
        task_prompt="token_classification",
        llm_provider=llm_provider,
        datagen_options=token_classification_options,
    )

    config = TrainConfig(
        model_bazaar_dir=model_bazaar_path(),
        license_key=license_info["boltLicenseKey"],
        model_bazaar_endpoint=os.getenv("PRIVATE_MODEL_BAZAAR_ENDPOINT", None),
        model_id=str(model.id),
        data_id=str(model.id),
        base_model_id=(None if not base_model_identifier else str(base_model.id)),
        model_options=UDTOptions(udt_options=placeholder_udt_options),
        datagen_options=datagen_options,
        data=data,
        job_options=JobOptions(),
        is_retraining=True if not base_model_identifier else False,
    )

    config.save_train_config()

    try:
        generate_data_for_train_job(
            data_id=str(model.id),
            secret_token=secret_token,
            license_key=license_info["boltLicenseKey"],
            options=datagen_options,
            job_options=JobOptions(),
        )
    except Exception as err:
        model.train_status = schema.Status.failed
        session.commit()
        logging.error(str(err))
        return response(
            status_code=status.HTTP_500_INTERNAL_SERVER_ERROR,
            message=str(err),
        )

    return response(
        status_code=status.HTTP_200_OK,
        message="Successfully submitted the job",
        data={
            "model_id": str(model.id),
            "user_id": str(user.id),
        },
    )


@train_router.post("/udt")
def train_udt(
    model_name: str,
    files: List[UploadFile] = [],
    file_info: Optional[str] = Form(default="{}"),
    base_model_identifier: Optional[str] = None,
    model_options: str = Form(default="{}"),
    job_options: str = Form(default="{}"),
    session: Session = Depends(get_session),
    authenticated_user: AuthenticatedUser = Depends(verify_access_token),
):
    user: schema.User = authenticated_user.user
    try:
        model_options = UDTOptions.model_validate_json(model_options)
        data = UDTData.model_validate_json(file_info)
        job_options = JobOptions.model_validate_json(job_options)
        logging.info(f"Extra options for training: {model_options}")
    except ValidationError as e:
        return response(
            status_code=status.HTTP_400_BAD_REQUEST,
            message="Invalid options format: " + str(e),
        )

    license_info = validate_license_info()

    try:
        validate_name(model_name)
    except:
        return response(
            status_code=status.HTTP_400_BAD_REQUEST,
            message=f"{model_name} is not a valid model name.",
        )

    duplicate_model = get_model(session, username=user.username, model_name=model_name)
    if duplicate_model:
        return response(
            status_code=status.HTTP_400_BAD_REQUEST,
            message=f"Model with name {model_name} already exists for user {user.username}.",
        )

    model_id = uuid.uuid4()
    data_id = str(model_id)

    try:
        data = UDTData(
            supervised_files=download_local_files(
                files=files,
                file_infos=data.supervised_files,
                dest_dir=os.path.join(
                    model_bazaar_path(), "data", data_id, "supervised"
                ),
            ),
            test_files=download_local_files(
                files=files,
                file_infos=data.test_files,
                dest_dir=os.path.join(model_bazaar_path(), "data", data_id, "test"),
            ),
        )
    except Exception as error:
        return response(status_code=status.HTTP_400_BAD_REQUEST, message=str(error))

    # Base model checks
    base_model = None
    if base_model_identifier:
        base_model = get_base_model(base_model_identifier, user=user, session=session)

    config = TrainConfig(
        model_bazaar_dir=model_bazaar_path(),
        license_key=license_info["boltLicenseKey"],
        model_bazaar_endpoint=os.getenv("PRIVATE_MODEL_BAZAAR_ENDPOINT", None),
        model_id=str(model_id),
        data_id=data_id,
        base_model_id=(None if not base_model_identifier else str(base_model.id)),
        model_options=model_options,
        data=data,
        job_options=job_options,
    )

    config_path = os.path.join(
        config.model_bazaar_dir, "models", str(model_id), "train_config.json"
    )
    os.makedirs(os.path.dirname(config_path), exist_ok=True)
    with open(config_path, "w") as file:
        file.write(config.model_dump_json(indent=4))

    model_type = config.model_options.model_type.value
    model_sub_type = config.model_options.udt_options.udt_sub_type.value
    try:
        new_model: schema.Model = schema.Model(
            id=model_id,
            user_id=user.id,
            train_status=schema.Status.not_started,
            deploy_status=schema.Status.not_started,
            name=model_name,
            type=model_type,
            sub_type=model_sub_type,
            domain=user.email.split("@")[1],
            access_level=schema.Access.private,
            parent_id=base_model.id if base_model else None,
        )

        session.add(new_model)
        session.commit()
        session.refresh(new_model)
    except Exception as err:
        return response(
            status_code=status.HTTP_500_INTERNAL_SERVER_ERROR,
            message=str(err),
        )

    work_dir = os.getcwd()

    try:
        submit_nomad_job(
            str(Path(work_dir) / "backend" / "nomad_jobs" / "train_job.hcl.j2"),
            nomad_endpoint=os.getenv("NOMAD_ENDPOINT"),
            platform=get_platform(),
            tag=os.getenv("TAG"),
            registry=os.getenv("DOCKER_REGISTRY"),
            docker_username=os.getenv("DOCKER_USERNAME"),
            docker_password=os.getenv("DOCKER_PASSWORD"),
            image_name=os.getenv("THIRDAI_PLATFORM_IMAGE_NAME"),
            thirdai_platform_dir=thirdai_platform_dir(),
            train_script="train_job.run",
            model_id=str(model_id),
            share_dir=os.getenv("SHARE_DIR", None),
            python_path=get_python_path(),
            aws_access_key=(os.getenv("AWS_ACCESS_KEY", "")),
            aws_access_secret=(os.getenv("AWS_ACCESS_SECRET", "")),
            aws_region_name=(os.getenv("AWS_REGION_NAME", "")),
            azure_account_name=(os.getenv("AZURE_ACCOUNT_NAME", "")),
            azure_account_key=(os.getenv("AZURE_ACCOUNT_KEY", "")),
            gcp_credentials_file=(os.getenv("GCP_CREDENTIALS_FILE", "")),
            train_job_name=new_model.get_train_job_name(),
            config_path=config_path,
            allocation_cores=job_options.allocation_cores,
            allocation_memory=job_options.allocation_memory,
            allocation_memory_max=job_options.allocation_memory,
        )

        new_model.train_status = schema.Status.starting
        session.commit()
    except Exception as err:
        new_model.train_status = schema.Status.failed
        session.commit()
        logging.error(str(err))
        return response(
            status_code=status.HTTP_500_INTERNAL_SERVER_ERROR,
            message=str(err),
        )

    return response(
        status_code=status.HTTP_200_OK,
        message="Successfully submitted the job",
        data={
            "model_id": str(model_id),
            "user_id": str(user.id),
        },
    )


class TrainComplete(BaseModel):
    model_id: str
    metadata: Dict[str, str]

    class Config:
        protected_namespaces = ()


@train_router.post("/complete")
def train_complete(
    body: TrainComplete,
    session: Session = Depends(get_session),
):
    """
    Mark the training of a model as complete.

    Parameters:
    - body: The body of the request containing model_id and metadata.
        - Example:
        ```json
        {
            "model_id": "123e4567-e89b-12d3-a456-426614174000",
            "metadata": {
                "accuracy": "0.95",
                "f1_score": "0.92"
            }
        }
        ```
    - session: The database session (dependency).

    Returns:
    - A JSON response indicating the update status.
    """
    trained_model: schema.Model = (
        session.query(schema.Model).filter(schema.Model.id == body.model_id).first()
    )
    if not trained_model:
        return response(
            status_code=status.HTTP_404_NOT_FOUND,
            message=f"No model with id {body.model_id}.",
        )

    trained_model.train_status = schema.Status.complete

    metadata: schema.MetaData = trained_model.meta_data
    if metadata:
        metadata.train = update_json(metadata.train, body.metadata)
    else:
        new_metadata = schema.MetaData(
            model_id=trained_model.id,
            train=json.dumps(body.metadata),
        )
        session.add(new_metadata)

    session.commit()

    return {"message": "Successfully updated"}


@train_router.post("/update-status")
def train_fail(
    model_id: str,
    new_status: schema.Status,
    message: Optional[str] = None,
    session: Session = Depends(get_session),
):
    """
    Update the training status of a model.

    Parameters:
    - model_id: The ID of the model.
    - status: The new status for the model (e.g., "failed", "in_progress").
    - message: A message describing the update.
        - Example:
        ```json
        {
            "model_id": "123e4567-e89b-12d3-a456-426614174000",
            "status": "failed",
            "message": "Training failed due to insufficient data."
        }
        ```
    - session: The database session (dependency).

    Returns:
    - A JSON response indicating the update status.
    """
    trained_model: schema.Model = (
        session.query(schema.Model).filter(schema.Model.id == model_id).first()
    )

    if not trained_model:
        return response(
            status_code=status.HTTP_400_BAD_REQUEST,
            message=f"No model with id {model_id}.",
        )

    trained_model.train_status = new_status
    if message:
        session.add(
            schema.JobError(
                model_id=trained_model.id,
                job_type="train",
                status=new_status,
                message=message,
            )
        )
    session.commit()

    return {"message": f"successfully updated with following {message}"}


@train_router.get("/status", dependencies=[Depends(verify_model_read_access)])
def train_status(
    model_identifier: str,
    session: Session = Depends(get_session),
):
    """
    Get the status of a NeuralDB.

    Parameters:
    - model_identifier: The identifier of the model to retrieve info about.
    - session: The database session (dependency).
    - authenticated_user: The authenticated user (dependency).

    Returns:
    - A JSON response with the model status.
    """
    try:
        model: schema.Model = get_model_from_identifier(model_identifier, session)
    except Exception as error:
        return response(
            status_code=status.HTTP_400_BAD_REQUEST,
            message=str(error),
        )

    train_status, reasons = get_model_status(model, train_status=True)
    reasons = get_detailed_reasons(
        session=session, job_type="train", status=train_status, reasons=reasons
    )
    return response(
        status_code=status.HTTP_200_OK,
        message="Successfully got the train status.",
        data={
            "model_identifier": model_identifier,
            "train_status": train_status,
            "messages": reasons,
        },
    )


@train_router.get("/logs", dependencies=[Depends(verify_model_read_access)])
def train_logs(
    model_identifier: str,
    session: Session = Depends(get_session),
):
    try:
        model: schema.Model = get_model_from_identifier(model_identifier, session)
    except Exception as error:
        return response(
            status_code=status.HTTP_400_BAD_REQUEST,
            message=str(error),
        )

    logs = get_job_logs(
        nomad_endpoint=os.getenv("NOMAD_ENDPOINT"), model=model, job_type="train"
    )

    return response(
        status_code=status.HTTP_200_OK,
        message="Successfully got the train logs.",
        data=logs,
    )<|MERGE_RESOLUTION|>--- conflicted
+++ resolved
@@ -95,12 +95,8 @@
         model_options = NDBOptions.model_validate_json(model_options)
         data = NDBData.model_validate_json(file_info)
         job_options = JobOptions.model_validate_json(job_options)
-<<<<<<< HEAD
         cloud_credentials = CloudCredentials.model_validate_json(cloud_credentials)
-        print(f"Extra options for training: {model_options}")
-=======
         logging.info(f"Extra options for training: {model_options}")
->>>>>>> 733674d6
     except ValidationError as e:
         return response(
             status_code=status.HTTP_400_BAD_REQUEST,
