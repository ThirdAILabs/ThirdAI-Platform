<<<<<<< HEAD
import pathlib
=======
import logging
>>>>>>> 98174f8b
import traceback
import uuid
from typing import Dict, List

from backend.auth_dependencies import get_current_user
from backend.datagen import generate_text_data, generate_token_data
from backend.utils import validate_license_info
from database import schema
from database.session import get_session
from fastapi import APIRouter, Depends, Form, status
from platform_common.pydantic_models.training import JobOptions, LLMProvider
from platform_common.utils import get_section, response
from pydantic import ValidationError
from sqlalchemy.orm import Session

data_router = APIRouter()

root_folder = pathlib.Path(__file__).parent

docs_file = root_folder.joinpath("../../docs/data_endpoints.txt")

with open(docs_file) as f:
    docs = f.read()


# Utility function to validate and process generation jobs (for both text and token generation)
def validate_and_generate_data(
    task_prompt: str,
    llm_provider: LLMProvider,
    datagen_form: str,
    job_form: str,
    generate_func,  # Either generate_text_data or generate_token_data
):
    try:
        extra_options: Dict = JobOptions.model_validate_json(job_form).model_dump()
        datagen_options = generate_func.__annotations__[
            "datagen_options"
        ].model_validate_json(datagen_form)

        extra_options = {k: v for k, v in extra_options.items() if v is not None}
        if extra_options:
            logging.info(f"Extra options for job: {extra_options}")
    except ValidationError as e:
        message = f"Invalid option format\nDetails: {str(e)}"
        logging.error(message)
        return response(
            status_code=status.HTTP_400_BAD_REQUEST,
            message=message,
        )

    license_info = validate_license_info()

    data_id = uuid.uuid4()

    # Call the appropriate data generation function (text or token)
    generate_func(
        task_prompt=task_prompt,
        data_id=str(data_id),
        secret_token="",
        license_key=license_info["boltLicenseKey"],
        llm_provider=llm_provider,
        datagen_options=datagen_options,
        job_options=extra_options,
    )

    return response(
        status_code=status.HTTP_200_OK,
        message="Successfully submitted the data-generation job",
    )


@data_router.post(
    "/generate-text-data",
    dependencies=[Depends(get_current_user)],
    summary="Generate Text Data",
    description=get_section(docs, "Generate Text Data"),
)
def generate_text_data_endpoint(
    task_prompt: str,
    llm_provider: LLMProvider = LLMProvider.openai,
    datagen_form: str = Form(default="{}"),
    job_form: str = Form(default="{}"),
):
    return validate_and_generate_data(
        task_prompt=task_prompt,
        llm_provider=llm_provider,
        datagen_form=datagen_form,
        job_form=job_form,
        generate_func=generate_text_data,
    )


@data_router.post(
    "/generate-token-data",
    dependencies=[Depends(get_current_user)],
    summary="Generate Token Data",
    description=get_section(docs, "Generate Token Data"),
)
def generate_token_data_endpoint(
    task_prompt: str,
    llm_provider: LLMProvider = LLMProvider.openai,
    datagen_form: str = Form(default="{}"),
    job_form: str = Form(default="{}"),
):
    return validate_and_generate_data(
        task_prompt=task_prompt,
        llm_provider=llm_provider,
        datagen_form=datagen_form,
        job_form=job_form,
        generate_func=generate_token_data,
    )


# Helper function to get the catalog of datasets
def get_catalogs(task: schema.UDT_Task, session: Session):
    # Fetch catalogs based on task type
    query = session.query(schema.Catalog).filter(schema.Catalog.task == task)
    catalogs: List[schema.Catalog] = query.all()
    return catalogs


# Helper function to find the most suited dataset
def find_dataset(
    catalogs: List[schema.Catalog], target_labels: List[str], cut_off: float = 0.75
):
    def similarity(dataset_labels: List[str], target_labels: List[str]) -> float:
        if not dataset_labels:
            return 0.0
        match_count = len(set(dataset_labels) & set(target_labels))
        return match_count / len(dataset_labels)

    most_suited_dataset = None
    max_similarity = -1
    for catalog in catalogs:
        if len(catalog.target_labels) >= len(target_labels):
            sim = similarity(catalog.target_labels, target_labels)
            if sim >= cut_off and sim > max_similarity:
                max_similarity = sim
                most_suited_dataset = catalog

    return most_suited_dataset


# Dataset Finding Endpoint
@data_router.post(
    "/find-dataset",
    dependencies=[Depends(get_current_user)],
    summary="Find Datasets",
    description=get_section(docs, "Find Datasets"),
)
def find_datasets(
    task: schema.UDT_Task,
    target_labels: List[str],
    session: Session = Depends(get_session),
):
    try:
        # Fetch catalogs for the task
        catalogs = get_catalogs(task=task, session=session)

        # Find the best-suited dataset based on target labels
        most_suited_dataset_catalog = find_dataset(
            catalogs, target_labels=target_labels
        )

        if most_suited_dataset_catalog:
            data = {
                "dataset_name": most_suited_dataset_catalog.name,
                "catalog_id": str(most_suited_dataset_catalog.id),
                "find_status": True,
                "num_samples": most_suited_dataset_catalog.num_generated_samples,
            }
        else:
            data = {
                "dataset_name": None,
                "catalog_id": None,
                "find_status": False,
                "num_samples": 0,
            }

        return response(
            status_code=status.HTTP_200_OK,
            message="Successfully retrieved the preview of the dataset",
            data=data,
        )

    except Exception as e:
        logging.error(traceback.print_exc())
        return response(
            status_code=status.HTTP_500_INTERNAL_SERVER_ERROR,
            message=f"Unable to find a suitable dataset: {e}",
        )<|MERGE_RESOLUTION|>--- conflicted
+++ resolved
@@ -1,8 +1,5 @@
-<<<<<<< HEAD
 import pathlib
-=======
 import logging
->>>>>>> 98174f8b
 import traceback
 import uuid
 from typing import Dict, List
