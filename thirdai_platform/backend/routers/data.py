import os
import traceback
import uuid
from enum import Enum
from typing import List

from auth.jwt import AuthenticatedUser, verify_access_token
<<<<<<< HEAD
=======
from backend.config import JobOptions
>>>>>>> fbf39d62
from backend.datagen import (
    TextClassificationGenerateArgs,
    TokenClassificationGenerateArgs,
    generate_text_data,
    generate_token_data,
)
from backend.train_config import Entity, JobOptions
from backend.utils import response
from database import schema
from database.session import get_session
from fastapi import APIRouter, Depends, Form, status
from licensing.verify.verify_license import valid_job_allocation, verify_license
from pydantic import ValidationError
from sqlalchemy.orm import Session

data_router = APIRouter()


def get_catalogs(task: schema.UDT_Task, session: Session):
    query = session.query(schema.Catalog).filter(schema.Catalog.task == task)
    catalogs: List[schema.Catalog] = query.all()
    return catalogs


def find_dataset(
    catalogs: List[schema.Catalog], target_labels: str, cut_off: float = 0.75
):
    def similarity(dataset_labels: List[str], target_labels: List[str]) -> float:
        if not dataset_labels:
            return 0.0
        match_count = len(set(dataset_labels) & set(target_labels))
        return match_count / len(dataset_labels)

    most_suited_dataset = None
    max_similarity = -1
    for catalog in catalogs:
        if len(catalog.target_labels) >= len(target_labels):
            sim = similarity(catalog.target_labels, target_labels)
            if sim >= cut_off and sim > max_similarity:
                max_similarity = sim
                most_suited_dataset = catalog

    return most_suited_dataset


# Not sure if this will lead to exposure of using openai to generate data
class LLMProvider(str, Enum):
    openai = "openai"
    cohere = "cohere"


@data_router.post("/generate-text-data")
def generate_text_data_endpoint(
    task_prompt: str,
    llm_provider: LLMProvider = LLMProvider.openai,
    datagen_form: str = Form(default="{}"),
    job_form: str = Form(default="{}"),
    session: Session = Depends(get_session),
    authenticated_user: AuthenticatedUser = Depends(verify_access_token),
):
    # TODO(Gautam): Only people from ThirdAI should be able to access this endpoint
    try:
        extra_options = JobOptions.model_validate_json(job_form).model_dump()
        datagen_options: TextClassificationGenerateArgs = (
            TextClassificationGenerateArgs.model_validate_json(datagen_form)
        )

        extra_options = {k: v for k, v in extra_options.items() if v is not None}
        if extra_options:
            print(f"Extra options for training: {extra_options}")
    except ValidationError as e:
        return response(
            status_code=status.HTTP_400_BAD_REQUEST,
            message=f"Invalid option format\nDetails: {str(e)}",
        )

    try:
        license_info = verify_license(
            os.getenv(
                "LICENSE_PATH", "/model_bazaar/license/ndb_enterprise_license.json"
            )
        )
        if not valid_job_allocation(license_info, os.getenv("NOMAD_ENDPOINT")):
            return response(
                status_code=status.HTTP_400_BAD_REQUEST,
                message=f"Resource limit reached, cannot allocate new jobs.",
            )
    except Exception as e:
        return response(
            status_code=status.HTTP_400_BAD_REQUEST,
            message=f"License is not valid. {str(e)}",
        )

    data_id = uuid.uuid4()
    generate_text_data(
        task_prompt=task_prompt,
        data_id=str(data_id),
        secret_token="",
        license_key=license_info["boltLicenseKey"],
        llm_provider=llm_provider,
        datagen_options=datagen_options,
        job_options=extra_options,
    )

    return response(
        status_code=status.HTTP_200_OK,
        message="Successfully submitted the text-data generation job",
    )


@data_router.post("/generate-token-data")
def generate_token_data_endpoint(
    task_prompt: str,
    llm_provider: LLMProvider = LLMProvider.openai,
    datagen_form: str = Form(default="{}"),
    job_form: str = Form(default="{}"),
    session: Session = Depends(get_session),
    authenticated_user: AuthenticatedUser = Depends(verify_access_token),
):
    # TODO(Gautam): Only people from ThirdAI should be able to access this endpoint
    try:
        extra_options = JobOptions.model_validate_json(job_form).model_dump()
        datagen_options: TokenClassificationGenerateArgs = (
            TokenClassificationGenerateArgs.model_validate_json(datagen_form)
        )
        extra_options = {k: v for k, v in extra_options.items() if v is not None}
        if extra_options:
            print(f"Extra options for training: {extra_options}")
    except ValidationError as e:
        return response(
            status_code=status.HTTP_400_BAD_REQUEST,
            message=f"Invalid option format\nDetails: {str(e)}",
        )

    try:
        license_info = verify_license(
            os.getenv(
                "LICENSE_PATH", "/model_bazaar/license/ndb_enterprise_license.json"
            )
        )
        if not valid_job_allocation(license_info, os.getenv("NOMAD_ENDPOINT")):
            return response(
                status_code=status.HTTP_400_BAD_REQUEST,
                message=f"Resource limit reached, cannot allocate new jobs.",
            )
    except Exception as e:
        return response(
            status_code=status.HTTP_400_BAD_REQUEST,
            message=f"License is not valid. {str(e)}",
        )

    data_id = uuid.uuid4()
    generate_token_data(
        task_prompt=task_prompt,
        data_id=str(data_id),
        secret_token="",
        license_key=license_info["boltLicenseKey"],
        llm_provider=llm_provider,
        datagen_options=datagen_options,
        job_options=extra_options,
    )

    return response(
        status_code=status.HTTP_200_OK,
        message="Successfully submitted the data-generation job",
    )


@data_router.post("/find-dataset")
def find_datasets(
    task: schema.UDT_Task,
    target_labels: List[str],
    session: Session = Depends(get_session),
):

    try:
        catalogs = get_catalogs(task=task, session=session)
        # Filtering catalogs based on the target_labels
        most_suited_dataset_catalog = find_dataset(
            catalogs, target_labels=target_labels
        )

        if most_suited_dataset_catalog:

            data = {
                "dataset_name": most_suited_dataset_catalog.name,
                "catalog_id": str(most_suited_dataset_catalog.id),
                "find_status": True,
                "num_samples": most_suited_dataset_catalog.num_generated_samples,
            }
            # TODO(Pratyush/Gautam) convert the existing JSON files to CSV
            # dataset location will be os.getenv("SHARE_DIR"), "datasets", "catalog_id", "train.csv"),

        if not most_suited_dataset_catalog:
            data = {
                "dataset_name": None,
                "catalog_id": None,
                "find_status": False,
                "num_samples": 0,
            }

        return response(
            status_code=status.HTTP_200_OK,
            message="Successfully retrieved the preview of the data",
            data=data,
        )

    except Exception as e:
        traceback.print_exc()
        return response(
            status_code=status.HTTP_500_INTERNAL_SERVER_ERROR,
            message="unable to find a sample text-dataset",
        )<|MERGE_RESOLUTION|>--- conflicted
+++ resolved
@@ -5,10 +5,7 @@
 from typing import List
 
 from auth.jwt import AuthenticatedUser, verify_access_token
-<<<<<<< HEAD
-=======
-from backend.config import JobOptions
->>>>>>> fbf39d62
+from backend.train_config import JobOptions
 from backend.datagen import (
     TextClassificationGenerateArgs,
     TokenClassificationGenerateArgs,
