--- conflicted
+++ resolved
@@ -252,7 +252,6 @@
     session.add(metadata)
     session.commit()
 
-<<<<<<< HEAD
     return {"message": "successfully added the model."}
 
 
@@ -572,13 +571,6 @@
     return StreamingResponse(iterfile(), headers=headers, media_type=media_type)
 
 
-@model_router.get("/download")
-def download_model(
-    model_identifier: str,
-=======
-    return {"message": "Successfully added the model."}
-
-
 @model_router.post("/rag-entry")
 def add_rag_entry(
     model_name: str,
@@ -632,16 +624,13 @@
         },
     )
 
-
-@model_router.get("/info")
-def get_model_info(
-    model_id: str,
->>>>>>> b831aa56
+@model_router.get("/download")
+def download_model(
+    model_identifier: str,
     session: Session = Depends(get_session),
     authenticated_user: AuthenticatedUser = Depends(verify_access_token),
 ):
     """
-<<<<<<< HEAD
     Downloads specified model.
 
     - **model_identifier**: model identifier of model to be downloaded.
@@ -686,7 +675,14 @@
     headers = {"Content-Disposition": f'attachment; filename="{filename}"'}
 
     return StreamingResponse(iterfile(), headers=headers, media_type=media_type)
-=======
+
+@model_router.get("/info")
+def get_model_info(
+    model_id: str,
+    session: Session = Depends(get_session),
+    authenticated_user: AuthenticatedUser = Depends(verify_access_token),
+):
+    """
     Get the model information.
 
     Parameters:
@@ -711,5 +707,4 @@
         status_code=status.HTTP_200_OK,
         message="Model information retrieved successfully.",
         data=jsonable_encoder(result),
-    )
->>>>>>> b831aa56
+    )