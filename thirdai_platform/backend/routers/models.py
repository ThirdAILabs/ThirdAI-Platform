--- conflicted
+++ resolved
@@ -120,11 +120,7 @@
 
 @model_router.get("/list")
 def list_models(
-<<<<<<< HEAD
-    name: str = "",
-=======
     name: Optional[str] = None,
->>>>>>> a4628a93
     domain: Optional[str] = None,
     username: Optional[str] = None,
     type: Optional[str] = None,
@@ -151,22 +147,12 @@
     """
     user: schema.User = authenticated_user.user
     user_teams = [ut.team_id for ut in user.teams]
-<<<<<<< HEAD
-    query = (
-        session.query(schema.Model)
-        .options(joinedload(schema.Model.user))
-        .filter(
-            schema.Model.name.ilike(f"%{name}%"),
-            schema.Model.train_status == schema.Status.complete,
-        )
-=======
 
     query = session.query(schema.Model).options(
         joinedload(schema.Model.user),
         selectinload(schema.Model.attributes),
         selectinload(schema.Model.dependencies),
         selectinload(schema.Model.used_by),
->>>>>>> a4628a93
     )
 
     if name:
