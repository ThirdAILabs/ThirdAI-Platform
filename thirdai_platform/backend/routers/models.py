--- conflicted
+++ resolved
@@ -2,10 +2,7 @@
 import os
 import uuid
 from typing import Annotated, Dict, Optional, Union
-<<<<<<< HEAD
 from datetime import datetime
-=======
->>>>>>> 0b92e5a1
 
 from auth.jwt import AuthenticatedUser, verify_access_token
 from backend.auth_dependencies import (
@@ -79,15 +76,12 @@
     if username:
         query = query.join(schema.User).filter(schema.User.username == username)
 
-<<<<<<< HEAD
     if type:
         query = query.filter(schema.Model.type == type)
 
     if sub_type:
         query = query.filter(schema.Model.sub_type == sub_type)
 
-=======
->>>>>>> 0b92e5a1
     results = [get_high_level_model_info(result) for result in query.all()]
 
     return response(
@@ -170,12 +164,9 @@
 
     if username:
         query = query.join(schema.User).filter(schema.User.username == username)
-<<<<<<< HEAD
 
     if type:
         query = query.filter(schema.Model.type == type)
-=======
->>>>>>> 0b92e5a1
 
     if sub_type:
         query = query.filter(schema.Model.sub_type == sub_type)
@@ -264,14 +255,10 @@
     session.commit()
     session.refresh(new_model)
 
-<<<<<<< HEAD
-    metadata = schema.MetaData(model_id=body.model_id, deployment=body.metadata)
-=======
     metadata: schema.MetaData = schema.MetaData(
         model_id=body.model_id, general=body.metadata
     )
 
->>>>>>> 0b92e5a1
     session.add(metadata)
     session.commit()
 
@@ -542,12 +529,7 @@
             message=str(error),
         )
 
-<<<<<<< HEAD
-    user = session.query(schema.User).get(payload["user_id"])
-    domain = user.email.split("@")[1]
-=======
     user: schema.User = session.query(schema.User).get(payload["user_id"])
->>>>>>> 0b92e5a1
 
     try:
         new_model = schema.Model(
@@ -640,62 +622,6 @@
     return StreamingResponse(iterfile(), headers=headers, media_type=media_type)
 
 
-<<<<<<< HEAD
-@model_router.post("/rag-entry")
-def add_rag_entry(
-    model_name: str,
-    ndb_model_id: Optional[str] = None,
-    use_llm_guardrail: Optional[bool] = False,
-    token_model_id: Optional[str] = None,
-    session: Session = Depends(get_session),
-    authenticated_user: AuthenticatedUser = Depends(verify_access_token),
-):
-    user: schema.User = authenticated_user.user
-
-    # Create new model entry
-    new_model = schema.Model(
-        user_id=user.id,
-        train_status=schema.Status.complete,
-        name=model_name,
-        type="rag",
-        domain=user.email.split("@")[1],
-        access_level=schema.Access.private,
-    )
-
-    session.add(new_model)
-    session.commit()
-    session.refresh(new_model)
-
-    # Prepare the general metadata dictionary
-    general_metadata = {}
-
-    if ndb_model_id is not None:
-        general_metadata["ndb_model_id"] = ndb_model_id
-
-    if use_llm_guardrail is not None:
-        general_metadata["use_llm_guardrail"] = use_llm_guardrail
-
-    if token_model_id is not None:
-        general_metadata["token_model_id"] = token_model_id
-
-    # Create new metadata entry
-    new_metadata = schema.MetaData(model_id=new_model.id, general=general_metadata)
-
-    session.add(new_metadata)
-    session.commit()
-
-    return response(
-        status_code=status.HTTP_201_CREATED,
-        message="Successfully added new RAG entry.",
-        data={
-            "model_id": str(new_model.id),
-            "model_name": new_model.name,
-            "metadata": jsonable_encoder(general_metadata),
-        },
-    )
-
-=======
->>>>>>> 0b92e5a1
 @model_router.get("/download", dependencies=[Depends(verify_model_read_access)])
 def download_model(
     model_identifier: str,
@@ -744,38 +670,6 @@
 
     return StreamingResponse(iterfile(), headers=headers, media_type=media_type)
 
-@model_router.get("/info")
-def get_model_info(
-    model_id: str,
-    session: Session = Depends(get_session),
-    authenticated_user: AuthenticatedUser = Depends(verify_access_token),
-):
-    """
-    Get the model information.
-
-    Parameters:
-    - model_id: str - The ID of the model to retrieve.
-    - session: Session - The database session (dependency).
-    - authenticated_user: AuthenticatedUser - The authenticated user (dependency).
-
-    Returns:
-    - JSONResponse: Model information.
-    """
-    # Fetch the model by ID
-    model = session.query(schema.Model).filter_by(id=model_id).first()
-
-    # Check if the model exists
-    if not model:
-        return response(
-            status_code=status.HTTP_404_NOT_FOUND, message="Model not found."
-        )
-
-    result = get_high_level_model_info(model)
-    return response(
-        status_code=status.HTTP_200_OK,
-        message="Model information retrieved successfully.",
-        data=jsonable_encoder(result),
-    )
 
 @model_router.get("/team-models", dependencies=[Depends(team_admin_or_global_admin)])
 def list_team_models(
@@ -1075,41 +969,4 @@
             "model_id": str(model.id),
             "default_permission": str(model.default_permission),
         },
-<<<<<<< HEAD
-    )
-
-@model_router.post("/update-model", dependencies=[Depends(is_model_owner)])
-def update_model(
-    model_identifier: str,
-    session: Session = Depends(get_session),
-):
-    model = get_model_from_identifier(model_identifier, session)
-    old_model_name = model.name
-    model.name = f"{model.name}-updated"
-    # parent_id, parent_deployment_id, user_id, team_id
-    new_model = schema.Model(
-        name=old_model_name,
-        train_status=model.train_status,
-        type=model.type,
-        sub_type=model.sub_type,
-        downloads=model.downloads,
-        access_level=model.access_level,
-        domain=model.domain,
-        published_date=model.published_date,
-        default_permission=model.default_permission,
-        parent_id=model.parent_id,
-        user_id=model.user_id,
-        team_id=model.team_id
-    )
-    model.published_date = datetime.utcnow().isoformat()
-    session.add(new_model)
-    deployment = get_deployment(session, old_model_name, model.user_id, model.id)
-    deployment.name = f"{deployment.name}-updated"
-    session.commit()
-
-    
-
-    
-=======
-    )
->>>>>>> 0b92e5a1
+    )