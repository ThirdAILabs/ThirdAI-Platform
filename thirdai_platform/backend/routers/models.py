from typing import Annotated, Dict, List, Optional, Union

from auth.jwt import AuthenticatedUser, verify_access_token
from backend.utils import get_high_level_model_info, response
from database import schema
from database.session import get_session
from fastapi import APIRouter, Depends, Query, status
from fastapi.encoders import jsonable_encoder
from pydantic import BaseModel
from sqlalchemy import and_, or_
from sqlalchemy.orm import Session, joinedload

model_router = APIRouter()


@model_router.get("/public-list")
def list_public_models(
    name: str,
    domain: Optional[str] = None,
    username: Optional[str] = None,
    session: Session = Depends(get_session),
):
    """
    List public models.

    Parameters:
    - name: The name to filter models.
    - domain: Optional domain to filter models.
    - username: Optional username to filter models.
    - session: The database session (dependency).

    Returns:
    - A JSON response with the list of public models.
    """
    results = (
        session.query(schema.Model)
        .options(joinedload(schema.Model.user))
        .filter(
            schema.Model.name.ilike(f"%{name}%"),
            schema.Model.access_level == schema.Access.public,
        )
    )

    results = results.filter(schema.Model.train_status == schema.Status.complete)

    if domain:
        results = results.filter(schema.Model.domain == domain)

    if username:
        results = results.filter(schema.Model.user.username == username)

    results = [get_high_level_model_info(result) for result in results]

    return response(
        status_code=status.HTTP_200_OK,
        message="Successfully got the public list",
        data=jsonable_encoder(results),
    )


@model_router.get("/list")
def list_models(
    name: str,
    domain: Optional[str] = None,
    username: Optional[str] = None,
    access_level: Annotated[Union[list[str], None], Query()] = None,
    session: Session = Depends(get_session),
    authenticated_user: AuthenticatedUser = Depends(verify_access_token),
):
    """
    List models based on the given name, domain, username, and access level.

    Parameters:
    - name: The name to filter models.
    - domain: Optional domain to filter models.
    - username: Optional username to filter models.
    - access_level: Optional access level to filter models.
    - session: The database session (dependency).
    - authenticated_user: The authenticated user (dependency).

    Returns:
    - A JSON response with the list of models.
    """
    user: schema.User = authenticated_user.user

    results = (
        session.query(schema.Model)
        .options(joinedload(schema.Model.user))
        .filter(
            schema.Model.name.ilike(f"%{name}%"),
            or_(
                # public
                schema.Model.access_level == schema.Access.public,
                # protected and matching domain
                and_(
                    schema.Model.access_level == schema.Access.protected,
                    schema.Model.domain == user.domain,
                ),
                # private and matching user or admin
                and_(
                    schema.Model.access_level == schema.Access.private,
                    or_(
                        schema.Model.user_id == user.id,
                        schema.User.id == user.id,
                    ),
                ),
            ),
            schema.Model.train_status == schema.Status.complete,
        )
    )

    if domain:
        results = results.filter(schema.Model.domain == domain)

    if username:
        results = results.filter(schema.Model.user.username == username)

    if access_level:
        conditions = []
        for access in access_level:
            conditions.append(schema.Model.access_level == access)

        # We have to unpack the conditions to be able to processed by `or_` function.
        results = results.filter(or_(*conditions))

    results = [get_high_level_model_info(result) for result in results]

    return response(
        status_code=status.HTTP_200_OK,
        message="Successfully got the list",
        data=jsonable_encoder(results),
    )


@model_router.get("/name-check")
def check_model(
    name: str,
    session: Session = Depends(get_session),
    authenticated_user: AuthenticatedUser = Depends(verify_access_token),
):
    """
    Check if a model with the given name exists for the authenticated user.

    Parameters:
    - name: The name of the model to check.
    - session: The database session (dependency).
    - authenticated_user: The authenticated user (dependency).

    Returns:
    - A JSON response indicating if the model is present.
    """
    user: schema.User = authenticated_user.user
    model: schema.Model = (
        session.query(schema.Model)
        .filter(and_(schema.Model.name == name, schema.Model.user_id == user.id))
        .first()
    )

    return response(
        status_code=status.HTTP_200_OK,
        message="Successfully checked for model name",
        data={"model_present": True if model else False},
    )


class SaveNDBDeployedModel(BaseModel):
    deployment_id: str
    model_id: str
    base_model_id: str
    model_name: str
    metadata: Dict[str, str]


@model_router.post("/save-deployed")
def save_deployed_model(
    body: SaveNDBDeployedModel,
    session: Session = Depends(get_session),
    authenticated_user: AuthenticatedUser = Depends(verify_access_token),
):
    """
    Save a deployed model.

    Parameters:
    - body: The body of the request containing deployment details.
    - session: The database session (dependency).
    - authenticated_user: The authenticated user (dependency).

    Returns:
    - A JSON response indicating the status of saving the model.
    """
    user: schema.User = authenticated_user.user
    base_model: schema.Model = session.query(schema.Model).get(body.base_model_id)
    user: schema.User = session.query(schema.User).get(user.id)

    new_model = schema.Model(
        id=body.model_id,
        name=body.model_name,
        train_status=schema.Status.complete,
        access_level=schema.Access.private,
        domain=user.email.split("@")[1],
        user_id=user.id,
        parent_deployment_id=body.deployment_id,
        parent_id=base_model.id,
        type=base_model.type,
        sub_type=base_model.sub_type,
    )

    session.add(new_model)
    session.commit()
    session.refresh(new_model)

    metadata: schema.MetaData = schema.MetaData(
        model_id=body.model_id, deployment=body.metadata
    )

    session.add(metadata)
    session.commit()

<<<<<<< HEAD
    return {"message": "successfully added the model."}


@model_router.get("/pending-train-models")
def pending_train_models(
    session: Session = Depends(get_session),
    authenticated_user: AuthenticatedUser = Depends(verify_access_token),
):
    """
    Get a list of all in progress or not started training models for the logged-in user.

    Returns models that are in progress or not started.
    """
    user: schema.User = authenticated_user.user

    pending_model_train: List[schema.Model] = (
        session.query(schema.Model)
        .filter(
            schema.Model.user_id == user.id,
            schema.Model.train_status.in_(
                [schema.Status.in_progress, schema.Status.not_started]
            ),
        )
        .all()
    )

    results = [
        {
            "model_name": result.name,
            "status": result.train_status,
            "username": user.username,
        }
        for result in pending_model_train
    ]

    return response(
        status_code=status.HTTP_200_OK,
        message="Successfully fetched the pending list",
        data=jsonable_encoder(results),
    )
=======
    return {"message": "Successfully added the model."}
>>>>>>> 07ae7358
<|MERGE_RESOLUTION|>--- conflicted
+++ resolved
@@ -216,7 +216,6 @@
     session.add(metadata)
     session.commit()
 
-<<<<<<< HEAD
     return {"message": "successfully added the model."}
 
 
@@ -256,7 +255,4 @@
         status_code=status.HTTP_200_OK,
         message="Successfully fetched the pending list",
         data=jsonable_encoder(results),
-    )
-=======
-    return {"message": "Successfully added the model."}
->>>>>>> 07ae7358
+    )