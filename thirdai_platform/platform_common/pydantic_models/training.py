import os
from enum import Enum
from typing import Any, Dict, List, Literal, Optional, Union

from platform_common.thirdai_storage.data_types import (
    LabelEntity,
    TokenClassificationData,
)
from pydantic import BaseModel, Field, model_validator


class ModelType(str, Enum):
    NDB = "ndb"
    UDT = "udt"
    NLP_TOKEN = "nlp-token"
    NLP_TEXT = "nlp-text"
    ENTERPRISE_SEARCH = "enterprise-search"
    KNOWLEDGE_EXTRACTION = "knowledge-extraction"


class ModelDataType(str, Enum):
    NDB = "ndb"
    NLP = "nlp"
    UDT_DATAGEN = "udt_datagen"


class FileLocation(str, Enum):
    local = "local"
    nfs = "nfs"
    s3 = "s3"
    azure = "azure"
    gcp = "gcp"


class FileInfo(BaseModel):
    path: str
    location: FileLocation
    source_id: Optional[str] = None
    options: Dict[str, Any] = {}
    metadata: Optional[Dict[str, Union[int, str, float, bool]]] = None

    def ext(self) -> str:
        _, ext = os.path.splitext(self.path)
        return ext

    def parse_s3_url(self):
        """
        Parses an S3 URL and returns the bucket name and key.
        Only works for FileInfo objects where location is S3.

        Returns:
            tuple: (bucket_name, key) where bucket_name is the name of the S3 bucket
                   and key is the path within the bucket.
        """
        if self.location != FileLocation.s3:
            raise ValueError(
                f"Invalid operation. File location is not S3: {self.location}"
            )

        if not self.path.startswith("s3://"):
            raise ValueError(f"Invalid S3 URL: {self.path}")

        # Remove the 's3://' prefix and split the remaining string
        s3_path = self.path[5:]  # Remove 's3://'
        bucket_name, _, key = s3_path.partition("/")

        return bucket_name, key

    def parse_azure_url(self):
        """
        Parses an Azure Blob Storage URL and returns the container name and blob path.
        Only works for FileInfo objects where location is Azure.

        Returns:
            tuple: (container_name, blob_path) where container_name is the name of the
                   Azure container and blob_path is the path to the blob inside the container.
        """
        if self.location != FileLocation.azure:
            raise ValueError(
                f"Invalid operation. File location is not Azure: {self.location}"
            )

        if not self.path.startswith("https://"):
            raise ValueError(f"Invalid Azure Blob URL: {self.path}")

        # Azure Blob URLs follow the pattern: https://<account_name>.blob.core.windows.net/<container>/<blob_path>
        url_parts = self.path.split("/")

        if len(url_parts) < 4:
            raise ValueError(f"Invalid Azure Blob URL structure: {self.path}")

        container_name = url_parts[
            3
        ]  # After 'https://<account_name>.blob.core.windows.net/'
        blob_path = "/".join(url_parts[4:])  # Remaining path as the blob key

        return container_name, blob_path

    def parse_gcp_url(self):
        """
        Parses a GCP Cloud Storage URL and returns the bucket name and key.
        Only works for FileInfo objects where location is GCP.

        Returns:
            tuple: (bucket_name, key) where bucket_name is the name of the GCP bucket
                   and key is the path within the bucket.
        """
        if self.location != FileLocation.gcp:
            raise ValueError(
                f"Invalid operation. File location is not GCP: {self.location}"
            )

        if not self.path.startswith("gs://"):
            raise ValueError(f"Invalid GCP URL: {self.path}")

        gcs_path = self.path[5:]  # Remove 'gs://'
        bucket_name, _, key = gcs_path.partition("/")

        return bucket_name, key


class NDBOptions(BaseModel):
    model_type: Literal[ModelType.NDB] = ModelType.NDB

    in_memory: bool = True
    advanced_search: bool = False

    class Config:
        protected_namespaces = ()


class NDBData(BaseModel):
    model_data_type: Literal[ModelDataType.NDB] = ModelDataType.NDB

    unsupervised_files: List[FileInfo] = []
    supervised_files: List[FileInfo] = []

    deletions: List[str] = []

    class Config:
        protected_namespaces = ()

    @model_validator(mode="after")
    def check_nonempty(self):
        if len(self.unsupervised_files) + len(self.supervised_files) == 0:
            raise ValueError(
                "Unsupervised or supervised files must not be non empty for NDB training."
            )
        return self


<<<<<<< HEAD
class NlpTokenOptions(BaseModel):
    model_type: Literal[ModelType.NLP_TOKEN] = ModelType.NLP_TOKEN
=======
class UDTSubType(str, Enum):
    text = "text"
    token = "token"
    document = "document"


class TokenClassificationOptions(BaseModel):
    udt_sub_type: Literal[UDTSubType.token] = UDTSubType.token
>>>>>>> d567559f

    target_labels: List[str]
    source_column: str
    target_column: str
    default_tag: str = "O"


<<<<<<< HEAD
class NlpTextOptions(BaseModel):
    model_type: Literal[ModelType.NLP_TEXT] = ModelType.NLP_TEXT
=======
class TextClassificationOptions(BaseModel):
    udt_sub_type: Literal[UDTSubType.text, UDTSubType.document] = UDTSubType.text
>>>>>>> d567559f

    text_column: str
    label_column: str
    n_target_classes: int
    delimiter: str = ","


class NlpTrainOptions(BaseModel):
    epochs: int = 1
    learning_rate: float = 0.0001
    batch_size: int = 2048
    max_in_memory_batches: Optional[int] = None
    test_split: Optional[float] = None


class UDTData(BaseModel):
    model_data_type: Literal[ModelDataType.NLP] = ModelDataType.NLP

    supervised_files: List[FileInfo]
    test_files: List[FileInfo] = []

    class Config:
        protected_namespaces = ()


class UDTGeneratedData(BaseModel):
    model_data_type: Literal[ModelDataType.UDT_DATAGEN] = ModelDataType.UDT_DATAGEN
    secret_token: str

    class Config:
        protected_namespaces = ()


class LLMProvider(str, Enum):
    openai = "openai"
    cohere = "cohere"


class NlpTextDatagenOptions(BaseModel):
    model_type: Literal[ModelType.NLP_TEXT] = ModelType.NLP_TEXT

    labels: List[LabelEntity]
    samples_per_label: int
    user_vocab: Optional[List[str]] = None
    user_prompts: Optional[List[str]] = None
    vocab_per_sentence: int = 4

<<<<<<< HEAD
    class Config:
        protected_namespaces = ()


class NlpTokenDatagenOptions(BaseModel):
    model_type: Literal[ModelType.NLP_TOKEN] = ModelType.NLP_TOKEN
=======
    @model_validator(mode="after")
    def check_target_labels_length(cls, values):
        if len(values.target_labels) < 2:
            raise ValueError("target_labels must contain at least two labels.")
        return values

>>>>>>> d567559f

    tags: List[LabelEntity]
    num_sentences_to_generate: int = 1_000
    num_samples_per_tag: Optional[int] = None

    # example NER samples
    samples: Optional[List[TokenClassificationData]] = None
    templates_per_sample: int = 10

    load_from_storage: bool = False

    class Config:
        protected_namespaces = ()


class DatagenConfig(BaseModel):
    model_id: str
    base_model_id: Optional[str] = None
    model_bazaar_dir: str
    storage_dir: str
    model_bazaar_endpoint: str

    task_prompt: str
    llm_provider: str
    test_size: float = 0.05

    task_options: Union[NlpTokenDatagenOptions, NlpTextDatagenOptions] = Field(
        ..., descriminator="model_type"
    )

    class Config:
        protected_namespaces = ()


class JobOptions(BaseModel):
    allocation_cores: int = Field(1, gt=0)
    allocation_memory: int = Field(6800, gt=500)


class TrainConfig(BaseModel):
    user_id: str
    model_bazaar_dir: str
    license_key: str
    model_bazaar_endpoint: str
    model_id: str
    job_auth_token: str
    base_model_id: Optional[str] = None

    # The model and data fields are separate because the model_options are designed
    # to be passed directly from the parameters supplied to the train endpoint to
    # the train config without requiring additional processing. The data may require
    # some processing, to download files, copy to directories, etc. Thus they are separated
    # so that the model options can be passed through while the data is processed
    # in the train endpoint.
    model_type: ModelType
    model_options: Optional[Union[NDBOptions, NlpTokenOptions, NlpTextOptions]] = Field(
        ..., discriminator="model_type"
    )
    # datagen_options: Optional[DatagenOptions] = None
    job_options: JobOptions

    train_options: Optional[NlpTrainOptions] = None

    data: Union[NDBData, UDTData, UDTGeneratedData] = Field(
        ..., discriminator="model_data_type"
    )

    is_retraining: bool = False

    class Config:
        protected_namespaces = ()

    @model_validator(mode="after")
    def check_model_data_match(self):
        if self.data.model_data_type.value not in self.model_type.value:
            raise ValueError("Model and data fields don't match")
        return self

    def save_train_config(self):
        config_path = os.path.join(
            self.model_bazaar_dir, "models", str(self.model_id), "train_config.json"
        )
        os.makedirs(os.path.dirname(config_path), exist_ok=True)
        with open(config_path, "w") as file:
            file.write(self.model_dump_json(indent=4))

        return config_path


class QuestionKeywords(BaseModel):
    question: str = Field(..., description="The mandatory question.")
    keywords: Optional[List[str]] = Field(
        default=None, description="Optional keywords for the question."
    )<|MERGE_RESOLUTION|>--- conflicted
+++ resolved
@@ -149,19 +149,8 @@
         return self
 
 
-<<<<<<< HEAD
 class NlpTokenOptions(BaseModel):
     model_type: Literal[ModelType.NLP_TOKEN] = ModelType.NLP_TOKEN
-=======
-class UDTSubType(str, Enum):
-    text = "text"
-    token = "token"
-    document = "document"
-
-
-class TokenClassificationOptions(BaseModel):
-    udt_sub_type: Literal[UDTSubType.token] = UDTSubType.token
->>>>>>> d567559f
 
     target_labels: List[str]
     source_column: str
@@ -169,13 +158,8 @@
     default_tag: str = "O"
 
 
-<<<<<<< HEAD
 class NlpTextOptions(BaseModel):
     model_type: Literal[ModelType.NLP_TEXT] = ModelType.NLP_TEXT
-=======
-class TextClassificationOptions(BaseModel):
-    udt_sub_type: Literal[UDTSubType.text, UDTSubType.document] = UDTSubType.text
->>>>>>> d567559f
 
     text_column: str
     label_column: str
@@ -223,21 +207,18 @@
     user_prompts: Optional[List[str]] = None
     vocab_per_sentence: int = 4
 
-<<<<<<< HEAD
-    class Config:
-        protected_namespaces = ()
+    class Config:
+        protected_namespaces = ()
+
+    @model_validator(mode="after")
+    def check_target_labels_length(cls, values):
+        if len(values.labels) < 2:
+            raise ValueError("target_labels must contain at least two labels.")
+        return values
 
 
 class NlpTokenDatagenOptions(BaseModel):
     model_type: Literal[ModelType.NLP_TOKEN] = ModelType.NLP_TOKEN
-=======
-    @model_validator(mode="after")
-    def check_target_labels_length(cls, values):
-        if len(values.target_labels) < 2:
-            raise ValueError("target_labels must contain at least two labels.")
-        return values
-
->>>>>>> d567559f
 
     tags: List[LabelEntity]
     num_sentences_to_generate: int = 1_000
