--- conflicted
+++ resolved
@@ -3,10 +3,6 @@
 from typing import Dict
 
 import pytest
-<<<<<<< HEAD
-from config import (
-    DatagenOptions,
-=======
 from platform_common.pydantic_models.feedback_logs import (
     AssociateLog,
     FeedbackLog,
@@ -14,8 +10,8 @@
     UpvoteLog,
 )
 from platform_common.pydantic_models.training import (
->>>>>>> b0d236c2
     FileInfo,
+    DatagenOptions,
     JobOptions,
     NDBData,
     NDBOptions,
