--- conflicted
+++ resolved
@@ -250,13 +250,6 @@
                     location="azure",
                 ),
             ],
-<<<<<<< HEAD
-            test_files=(
-                [FileInfo(path=os.path.join(file_dir(), "ner.csv"), location="local")]
-                if test_split == 0
-                else []
-            ),
-=======
             test_files=[
                 FileInfo(path=os.path.join(file_dir(), "ner.csv"), location="local"),
                 FileInfo(
@@ -264,7 +257,6 @@
                     location="azure",
                 ),
             ],
->>>>>>> 602ca191
         ),
         job_options=JobOptions(),
         datagen_options=DatagenOptions(
