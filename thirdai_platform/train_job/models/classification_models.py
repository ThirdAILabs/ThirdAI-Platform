import os
import random
import shutil
import tempfile
import time
import typing
from abc import abstractmethod
from logging import Logger
from pathlib import Path
from typing import List

import pandas as pd
import thirdai
from platform_common.file_handler import (
    expand_cloud_buckets_and_directories,
    get_local_file_infos,
)
from platform_common.pii.udt_common_patterns import find_common_pattern
from platform_common.pydantic_models.training import (
    FileInfo,
    TextClassificationOptions,
    TokenClassificationOptions,
    TrainConfig,
    UDTTrainOptions,
)
from platform_common.thirdai_storage.data_types import (
    DataSample,
    LabelEntity,
    LabelStatus,
    Metadata,
    MetadataStatus,
    SampleStatus,
    TagMetadata,
)
from platform_common.thirdai_storage.storage import DataStorage, SQLiteConnector
from thirdai import bolt
from train_job.exceptional_handler import apply_exception_handler
from train_job.models.model import Model
from train_job.reporter import Reporter
from train_job.utils import check_csv_only


@apply_exception_handler
class ClassificationModel(Model):
    report_failure_method = "report_status"

    @property
    def model_save_path(self) -> Path:
        return self.model_dir / "model.udt"

    @property
    def train_options(self) -> UDTTrainOptions:
        return self.config.model_options.train_options

    def supervised_files(self) -> List[FileInfo]:
        all_files = expand_cloud_buckets_and_directories(
            self.config.data.supervised_files
        )
        self.logger.info(f"Found {len(all_files)} supervised files.")
        check_csv_only(all_files)
        self.temp_supervised_dir = tempfile.mkdtemp()
        return get_local_file_infos(all_files, self.temp_supervised_dir)

    def test_files(self) -> List[FileInfo]:
        all_files = expand_cloud_buckets_and_directories(self.config.data.test_files)
        self.logger.info(f"Found {len(all_files)} test files.")
        check_csv_only(all_files)
        self.temp_test_dir = tempfile.mkdtemp()
        return get_local_file_infos(all_files, self.temp_test_dir)

    @abstractmethod
    def initialize_model(self):
        pass

    def cleanup_temp_dirs(self):
        """
        Clean up temporary directories created for downloaded files.
        """
        if hasattr(self, "temp_supervised_dir") and os.path.isdir(
            self.temp_supervised_dir
        ):
            shutil.rmtree(self.temp_supervised_dir)
            self.logger.info(
                f"Cleaned up supervised files temporary directory: {self.temp_supervised_dir}"
            )
            del self.temp_supervised_dir  # Remove attribute after cleanup

        if hasattr(self, "temp_test_dir") and os.path.isdir(self.temp_test_dir):
            shutil.rmtree(self.temp_test_dir)
            self.logger.info(
                f"Cleaned up test files temporary directory: {self.temp_test_dir}"
            )
            del self.temp_test_dir  # Remove attribute after cleanup

    def get_size(self):
        """
        Calculate the size of the model in bytes
        """
        model_size = self.model_save_path.stat().st_size
        self.logger.info(f"Model size on disk: {model_size} bytes.")
        return model_size

    def get_num_params(self, model: bolt.UniversalDeepTransformer) -> int:
        """
        Gets the number of parameters in the model

        Args:
            model: (bolt.UniversalDeepTransformer): The UDT instance
        Returns:
            int: The number of parameters in the model.

        """

        num_params = model._get_model().num_params()
        self.logger.info(f"Number of parameters in the model: {num_params}")
        return num_params

    @abstractmethod
    def get_latency(self):
        pass

    def get_udt_path(self, model_id):
        udt_path = (
            Path(self.config.model_bazaar_dir) / "models" / model_id / "model.udt"
        )
        self.logger.info(f"UDT path for model {model_id}: {udt_path}")
        return udt_path

    def load_model(self, model_id):
        return bolt.UniversalDeepTransformer.load(str(self.get_udt_path(model_id)))

    def save_model(self, model):
        self.logger.info(f"Saving model to {self.model_save_path}")
        model.save(str(self.model_save_path))

    def get_model(self):
        # if a model with the same id has already been initialized, return the model
        if os.path.exists(self.model_save_path):
            self.logger.info(
                f"Loading existing udt model from save path : {self.model_save_path}"
            )
            return bolt.UniversalDeepTransformer.load(str(self.model_save_path))

        # if model with the id not found but has a base model, return the base model
        if self.config.base_model_id:
            self.logger.info(
                f"Loading base model with model_id: {self.config.base_model_id}"
            )
            return self.load_model(self.config.base_model_id)

        # initialize the model from scratch if the model does not exist or if there is not base model
        self.logger.info("Initializing a new model from scratch.")
        return self.initialize_model()

    def evaluate(self, model, test_files: List[FileInfo]):
        self.logger.info("Starting evaluation on test files.")
        for test_file in test_files:
            self.logger.info(f"Evaluating on test file: {test_file.path}")
            model.evaluate(
                test_file.path, metrics=self.train_options.validation_metrics
            )
        self.logger.info("Evaluation completed.")

    @abstractmethod
    def train(self, **kwargs):
        pass


@apply_exception_handler
class TextClassificationModel(ClassificationModel):
    @property
    def txt_cls_vars(self) -> TextClassificationOptions:
        return self.config.model_options.udt_options

    def initialize_model(self):
        self.logger.info("Initializing a new Text Classification model.")
        return bolt.UniversalDeepTransformer(
            data_types={
                self.txt_cls_vars.text_column: bolt.types.text(),
                self.txt_cls_vars.label_column: bolt.types.categorical(
                    n_classes=self.txt_cls_vars.n_target_classes
                ),
            },
            target=self.txt_cls_vars.label_column,
            delimiter=self.txt_cls_vars.delimiter,
        )

    def train(self, **kwargs):
        try:
            self.reporter.report_status(self.config.model_id, "in_progress")

            model = self.get_model()

            start_time = time.time()
            for train_file in self.supervised_files():
                self.logger.info(f"Training on supervised file: {train_file.path}")
                model.train(
                    train_file.path,
                    epochs=self.train_options.supervised_epochs,
                    learning_rate=self.train_options.learning_rate,
                    batch_size=self.train_options.batch_size,
                    metrics=self.train_options.metrics,
                )
            training_time = time.time() - start_time
            self.logger.info(f"Training completed in {training_time:.2f} seconds.")

            self.save_model(model)

            self.evaluate(model, self.test_files())

            num_params = self.get_num_params(model)
            model_size = self.get_size()
            model_size_in_memory = model_size * 4
            latency = self.get_latency(model)

            self.reporter.report_complete(
                self.config.model_id,
                metadata={
                    "num_params": str(num_params),
                    "thirdai_version": str(thirdai.__version__),
                    "training_time": str(training_time),
                    "size": str(model_size),
                    "size_in_memory": str(model_size_in_memory),
                    "latency": str(latency),
                },
            )
        finally:
            # Ensure cleanup of temporary directories after training, even on failure
            self.cleanup_temp_dirs()

    def get_latency(self, model) -> float:
        self.logger.info("Measuring latency of the UDT instance.")

        start_time = time.time()
        model.predict({self.txt_cls_vars.text_column: "Checking for latency"}, top_k=1)
        latency = time.time() - start_time

        self.logger.info(f"Latency measured: {latency} seconds.")
        return latency


@apply_exception_handler
class TokenClassificationModel(ClassificationModel):
    def __init__(self, config: TrainConfig, reporter: Reporter, logger: Logger):
        super().__init__(config, reporter, logger)
        self.load_storage()
        self._num_balancing_samples = 10_000
        self._balancing_samples_path = self.data_dir / "balancing_samples.csv"

    @property
    def tkn_cls_vars(self) -> TokenClassificationOptions:
        return self.config.model_options.udt_options

    def save_model_and_metadata(
        self, model, old_metadata: TagMetadata, latest_metadata: TagMetadata
    ):
        # if both model and db are saved successfully -> consistent state
        # if either fails -> rollback to last state to maintain consistency
        # hotswaping the model reduces the chances of model being in an inconsistent state
        try:
            with tempfile.TemporaryDirectory() as temp_dir:
                temp_model_path = Path(temp_dir) / "model.udt"
                model.save(str(temp_model_path))
                self.logger.debug(f"Model saved temporarily at {temp_model_path}")

                self.update_tag_metadata(latest_metadata, MetadataStatus.unchanged)
                self.logger.debug("Metadata updated to latest state")

                shutil.move(temp_model_path, self.model_save_path)
                self.logger.debug(
                    f"Model moved to final destination at {self.model_save_path}"
                )

        except Exception as e:
            self.logger.error(f"Failed to save model and metadata with error {e}")
            self.update_tag_metadata(old_metadata, MetadataStatus.unchanged)
            raise e

    def initialize_model(self):
        self.logger.info("Initializing a new Token Classification model.")
        # remove duplicates from target_labels
        target_labels = list(set(self.tkn_cls_vars.target_labels))
        self.logger.info(f"Target labels: {target_labels}")

        # insert the tags into the storage to keep track of their training status
        tag_status = {
            self.tkn_cls_vars.default_tag: LabelEntity(
                name=self.tkn_cls_vars.default_tag, status=LabelStatus.untrained
            )
        }

        try:
            new_tags = self.config.datagen_options.datagen_options.tags
            for tag in new_tags:
                tag.status = LabelStatus.untrained
                tag_status[tag.name] = tag
        except Exception as e:
            self.logger.warning(f"Failed to load tags from config: {e}, using defaults")
            for label in target_labels:
                tag_status[label] = LabelEntity(
                    name=label,
                    status=LabelStatus.untrained,
                )

        self.update_tag_metadata(
            tag_metadata=TagMetadata(tag_status=tag_status),
            status=MetadataStatus.unchanged,
        )

        default_tag = self.tkn_cls_vars.default_tag

        rule_based_tags = []
        bolt_tags = []
        for tag in target_labels:
            common_pattern = find_common_pattern(tag)
            if common_pattern:
                rule_based_tags.append(common_pattern)
            else:
                bolt_tags.append(tag)

        self.logger.info(f"Rule-based tags: {rule_based_tags}")
        self.logger.info(f"Bolt-based tags: {bolt_tags}")

        model = bolt.UniversalDeepTransformer(
            data_types={
                self.tkn_cls_vars.source_column: bolt.types.text(),
                self.tkn_cls_vars.target_column: bolt.types.token_tags(
                    tags=bolt_tags,
                    default_tag=default_tag,
                ),
            },
            target=self.tkn_cls_vars.target_column,
        )

        for tag in rule_based_tags:
            try:
                model.add_ner_rule(tag)
                self.logger.info(f"Added rule-based tag: {tag}")
            except Exception as e:
                self.logger.error(f"Failed to add rule based tag {tag} with error {e}")

        return model

    def load_storage(self):
        data_storage_path = self.data_dir / "data_storage.db"
        self.logger.info(f"Loading data storage from {data_storage_path}.")
        # connector will instantiate an sqlite db at the specified path if it doesn't exist
        self.data_storage = DataStorage(
            connector=SQLiteConnector(db_path=data_storage_path)
        )

    @property
    def tag_metadata(self) -> TagMetadata:
        # load tags and their status from the storage
        return self.data_storage.get_metadata("tags_and_status").data

    def update_tag_metadata(self, tag_metadata, status: MetadataStatus):
        self.data_storage.insert_metadata(
            metadata=Metadata(name="tags_and_status", data=tag_metadata, status=status)
        )

    def train(self, **kwargs):
        try:
            self.reporter.report_status(self.config.model_id, "in_progress")

            model = self.get_model()

<<<<<<< HEAD
        supervised_files = self.supervised_files()
        balancing_samples_path = self.find_and_save_balancing_samples()

        # insert samples into data storage for later use
        self.insert_samples_in_storage(supervised_files)
=======
            start_time = time.time()
>>>>>>> 602ca191

            supervised_files = self.supervised_files()
            # insert samples into data storage for later use
            self.insert_samples_in_storage(supervised_files)

            tags = self.tag_metadata

            # new labels to add to the model
            new_labels = [
                name
                for name, label in tags.tag_status.items()
                if label.status == LabelStatus.uninserted
            ]
            self.logger.info(f"New labels to add: {new_labels}")

            for new_label in new_labels:
                common_pattern = find_common_pattern(new_label)
                try:
                    if common_pattern:
                        self.logger.debug(
                            f"Adding rule based tag {common_pattern} to the model."
                        )
                        model.add_ner_rule(common_pattern)
                    else:
                        self.logger.debug(
                            f"Adding bolt based tag {new_label} to the model."
                        )
                        model.add_ner_entities([new_label])
                except Exception as e:
                    self.logger.error(
                        f"Failed to add new label {new_label} to the model with error {e}."
                    )

<<<<<<< HEAD
        if balancing_samples_path:
            self.logger.info(
                f"Training on balancing samples from {balancing_samples_path}."
            )
            model.train(
                str(balancing_samples_path),
                epochs=1,
                learning_rate=self.train_options.learning_rate,
                batch_size=self.train_options.batch_size,
                metrics=self.train_options.metrics,
            )

        training_time = time.time() - start_time
        self.logger.info(f"Training completed in {training_time:.2f} seconds.")

        # converts the status of all tags to trained and update in the storage
        for tag in tags.tag_status:
            tags.tag_status[tag].status = LabelStatus.trained

        # this is atomic in the sense that if model and db are in a consistent state if anything fails
        self.save_model_and_metadata(
            model,
            old_metadata=self.tag_metadata,  # db still holds old metadata
            latest_metadata=tags,
        )
=======
            for train_file in self.supervised_files():
                self.logger.info(f"Training on file: {train_file.path}")
                model.train(
                    train_file.path,
                    epochs=self.train_options.supervised_epochs,
                    learning_rate=self.train_options.learning_rate,
                    batch_size=self.train_options.batch_size,
                    metrics=self.train_options.metrics,
                )
>>>>>>> 602ca191

            training_time = time.time() - start_time
            self.logger.info(f"Training completed in {training_time:.2f} seconds.")

            # converts the status of all tags to trained and update in the storage
            for tag in tags.tag_status:
                tags.tag_status[tag].status = LabelStatus.trained

            # this is atomic in the sense that if model and db are in a consistent state if anything fails
            self.save_model_and_metadata(
                model,
                old_metadata=self.tag_metadata,  # db still holds old metadata
                latest_metadata=tags,
            )

            self.data_storage.update_sample_status("ner", SampleStatus.trained)

            self.evaluate(model, self.test_files())

            num_params = self.get_num_params(model)
            model_size = self.get_size()
            model_size_in_memory = model_size * 4
            latency = self.get_latency(model)

            self.reporter.report_complete(
                self.config.model_id,
                metadata={
                    "num_params": str(num_params),
                    "thirdai_version": str(thirdai.__version__),
                    "training_time": str(training_time),
                    "size": str(model_size),
                    "size_in_memory": str(model_size_in_memory),
                    "latency": str(latency),
                },
            )
        finally:
            # Ensure cleanup of temporary directories after training, even on failure
            self.cleanup_temp_dirs()

    def insert_samples_in_storage(self, supervised_files: typing.List[FileInfo]):
        # these samples will be used as balancing samples for the training of the model
        # this sampling is not uniform but we assume that there won't be many samples
        # TODO(Shubh) : make this sampling uniform using reservoir sampling
        self.logger.info("Inserting samples into data storage for training.")
        df = pd.DataFrame()
        for supervised_file in supervised_files:
            self.logger.info(f"Loading data from {supervised_file.path}")
            new_df = pd.read_csv(supervised_file.path)
            new_df = new_df[
                [self.tkn_cls_vars.source_column, self.tkn_cls_vars.target_column]
            ]

            df = pd.concat([df, new_df])

        samples = []

        for index in df.index:
            row = df.loc[index]
            tokens = str(row[self.tkn_cls_vars.source_column]).split()
            tags = str(row[self.tkn_cls_vars.target_column]).split()
            assert len(tokens) == len(tags)

            sample = DataSample(
                name="ner",
                data={"tokens": tokens, "tags": tags},
                status=SampleStatus.untrained,
            )
            samples.append(sample)

        self.logger.info(f"Inserting {len(samples)} samples into storage.")

        self.data_storage.insert_samples(samples=samples)
        num_samples_in_storage = self.data_storage.connector.get_sample_count("ner")

        self.logger.info(
            f"Number of samples in storage after insertion: {num_samples_in_storage}"
        )

    def find_and_save_balancing_samples(self):
        self.logger.info("Finding balancing samples for training.")
        user_provided_samples = self.data_storage.retrieve_samples(
            name="ner", num_samples=None, user_provided=True
        )
        non_user_provided_samples = self.data_storage.retrieve_samples(
            name="ner", num_samples=None, user_provided=False
        )

        samples = []

        self.logger.info(f"Found {len(user_provided_samples)} user provided samples.")
        for user_provided_sample in user_provided_samples:
            samples.append(
                {
                    self.tkn_cls_vars.source_column: " ".join(
                        user_provided_sample.data.tokens
                    ),
                    self.tkn_cls_vars.target_column: " ".join(
                        user_provided_sample.data.tags
                    ),
                    "user_provided": True,
                }
            )

        self.logger.info(
            f"Found {len(non_user_provided_samples)} non user provided samples. Adding {min(self._num_balancing_samples, len(non_user_provided_samples))} samples to the balancing set."
        )
        random.shuffle(non_user_provided_samples)

        for sample in non_user_provided_samples[: self._num_balancing_samples]:
            samples.append(
                {
                    self.tkn_cls_vars.source_column: " ".join(sample.data.tokens),
                    self.tkn_cls_vars.target_column: " ".join(sample.data.tags),
                    "user_provided": False,
                }
            )

        if len(samples) > 0:
            self.logger.info(
                f"Saving balancing samples to {self._balancing_samples_path}"
            )
            dataframe = pd.DataFrame(samples)
            dataframe.to_csv(self._balancing_samples_path, index=False)
            return self._balancing_samples_path

        return None

    def get_latency(self, model) -> float:
        self.logger.info("Measuring latency of the Token Classification model.")

        start_time = time.time()
        model.predict(
            {self.tkn_cls_vars.source_column: "Checking for latency"}, top_k=1
        )
        latency = time.time() - start_time

        self.logger.info(f"Latency measured: {latency} seconds.")
        return latency<|MERGE_RESOLUTION|>--- conflicted
+++ resolved
@@ -365,17 +365,10 @@
 
             model = self.get_model()
 
-<<<<<<< HEAD
-        supervised_files = self.supervised_files()
-        balancing_samples_path = self.find_and_save_balancing_samples()
-
-        # insert samples into data storage for later use
-        self.insert_samples_in_storage(supervised_files)
-=======
             start_time = time.time()
->>>>>>> 602ca191
 
             supervised_files = self.supervised_files()
+            balancing_samples_path = self.find_and_save_balancing_samples()
             # insert samples into data storage for later use
             self.insert_samples_in_storage(supervised_files)
 
@@ -407,33 +400,6 @@
                         f"Failed to add new label {new_label} to the model with error {e}."
                     )
 
-<<<<<<< HEAD
-        if balancing_samples_path:
-            self.logger.info(
-                f"Training on balancing samples from {balancing_samples_path}."
-            )
-            model.train(
-                str(balancing_samples_path),
-                epochs=1,
-                learning_rate=self.train_options.learning_rate,
-                batch_size=self.train_options.batch_size,
-                metrics=self.train_options.metrics,
-            )
-
-        training_time = time.time() - start_time
-        self.logger.info(f"Training completed in {training_time:.2f} seconds.")
-
-        # converts the status of all tags to trained and update in the storage
-        for tag in tags.tag_status:
-            tags.tag_status[tag].status = LabelStatus.trained
-
-        # this is atomic in the sense that if model and db are in a consistent state if anything fails
-        self.save_model_and_metadata(
-            model,
-            old_metadata=self.tag_metadata,  # db still holds old metadata
-            latest_metadata=tags,
-        )
-=======
             for train_file in self.supervised_files():
                 self.logger.info(f"Training on file: {train_file.path}")
                 model.train(
@@ -443,7 +409,18 @@
                     batch_size=self.train_options.batch_size,
                     metrics=self.train_options.metrics,
                 )
->>>>>>> 602ca191
+
+            if balancing_samples_path:
+                self.logger.info(
+                    f"Training on balancing samples from {balancing_samples_path}."
+                )
+                model.train(
+                    str(balancing_samples_path),
+                    epochs=1,
+                    learning_rate=self.train_options.learning_rate,
+                    batch_size=self.train_options.batch_size,
+                    metrics=self.train_options.metrics,
+                )
 
             training_time = time.time() - start_time
             self.logger.info(f"Training completed in {training_time:.2f} seconds.")
