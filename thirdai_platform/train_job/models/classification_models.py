--- conflicted
+++ resolved
@@ -15,7 +15,6 @@
     TrainConfig,
     UDTTrainOptions,
 )
-<<<<<<< HEAD
 from exceptional_handler import apply_exception_handler
 from models.model import Model
 from reporter import Reporter
@@ -30,17 +29,9 @@
     TagMetadata,
 )
 from thirdai_storage.storage import DataStorage, SQLiteConnector
-from utils import (
-    check_csv_only,
-    check_local_nfs_only,
-    expand_s3_buckets_and_directories,
-)
-=======
-from thirdai import bolt
 from train_job.exceptional_handler import apply_exception_handler
 from train_job.models.model import Model
 from train_job.utils import check_csv_only, check_local_nfs_only
->>>>>>> b0d236c2
 
 
 @apply_exception_handler
