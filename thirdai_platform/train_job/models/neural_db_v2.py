import multiprocessing as mp
import os
import shutil
import time
from collections import defaultdict
from logging import Logger
from typing import List

import thirdai
from platform_common.file_handler import expand_cloud_buckets_and_directories
from platform_common.logging.logcodes import LogCode
from platform_common.ndb.ndbv2_parser import parse_doc
from platform_common.pydantic_models.feedback_logs import ActionType, FeedbackLog
from platform_common.pydantic_models.training import FileInfo, NDBOptions, TrainConfig
from thirdai import neural_db_v2 as ndbv2
from thirdai.neural_db_v2.chunk_stores import PandasChunkStore
from thirdai.neural_db_v2.retrievers import FinetunableRetriever
from train_job.models.model import Model
from train_job.reporter import Reporter
from train_job.utils import check_disk, get_directory_size


class NeuralDBV2(Model):
    def __init__(self, config: TrainConfig, reporter: Reporter, logger: Logger):
        super().__init__(config=config, reporter=reporter, logger=logger)

        self.ndb_options: NDBOptions = self.config.model_options

        splade = self.ndb_options.advanced_search

        self.logger.info(
            f"NDB options - advanced_search: {splade}, on_disk: {self.ndb_options.on_disk}"
        )

        if self.config.base_model_id:
            base_model_path = os.path.join(
                self.config.model_bazaar_dir,
                "models",
                self.config.base_model_id,
                "model.ndb",
            )
            self.logger.info(
                f"Starting training from base model: {base_model_path}",
                code=LogCode.MODEL_INIT,
            )
            # It seems like this can cause an issue if it runs at the same time as
            # a deployment job starts because the DB files are modified by the deployment
            # job which can cause errors during copying.
            shutil.copytree(
                base_model_path,
                self.ndb_save_path(),
                ignore=shutil.ignore_patterns("*.tmpdb"),
                dirs_exist_ok=True,
            )
            self.db = ndbv2.NeuralDB.load(self.ndb_save_path())
        else:
            self.logger.info("Creating new NDBv2 model", code=LogCode.MODEL_INIT)
            if self.ndb_options.on_disk:
                self.db = ndbv2.NeuralDB(save_path=self.ndb_save_path(), splade=splade)
            else:
                # For the in memory model we create the chunk store in memory
                # but the retriever is still on disk. The reason for this is
                # because it's a good tradeoff between construction/inference time
                # and RAM. We'll get most of the speed gains but at around half
                # the RAM usage per model. We could have two flags for
                # on_disk_chunk_store and on_disk_retriever but that would conflict
                # with the existing on disk flag and expose confusing internals to users.
                self.db = ndbv2.NeuralDB(
                    chunk_store=PandasChunkStore(),
                    retriever=FinetunableRetriever(self.retriever_save_path()),
                    splade=splade,
                )

    def retriever_save_path(self):
        return os.path.join(self.model_dir, "train_retriever")

    def ndb_save_path(self):
        return os.path.join(self.model_dir, "model.ndb")

    def doc_save_path(self):
        return os.path.join(self.ndb_save_path(), "documents")

    def unsupervised_files(self) -> List[FileInfo]:
        return expand_cloud_buckets_and_directories(self.config.data.unsupervised_files)

    def supervised_files(self) -> List[FileInfo]:
        all_files = expand_cloud_buckets_and_directories(
            self.config.data.supervised_files
        )
        for file in all_files:
            if file.ext() != ".csv" and file.ext() != ".jsonl":
                raise ValueError(
                    "Only CSV or jsonl files are supported for NDB supervised training."
                )
        return all_files

    def unsupervised_train(self, files: List[FileInfo], batch_size=500):
        self.logger.debug("Starting unsupervised training.")

        n_jobs = max(1, min(os.cpu_count() - 6, 20))

        self.logger.debug(f"Using {n_jobs} parsing jobs")

        doc_save_dir = self.doc_save_path()
        tmp_dir = self.data_dir / "unsupervised"

        docs_indexed = 0
        successfully_indexed_files = 0

        batches = [files[i : i + batch_size] for i in range(0, len(files), batch_size)]
        with mp.Pool(processes=n_jobs) as pool:
            first_batch_start = time.perf_counter()
            curr_batch = pool.starmap(
                parse_doc,
                [(doc, doc_save_dir, tmp_dir) for doc in batches[0]],
                chunksize=10,
            )
            first_batch_end = time.perf_counter()
            self.logger.debug(
                f"First batch parsed in {first_batch_end - first_batch_start:.3f}s"
            )

            for i in range(len(batches)):
                start = time.perf_counter()
                if i + 1 < len(batches):
                    next_batch = pool.starmap_async(
                        parse_doc,
                        [(doc, doc_save_dir, tmp_dir) for doc in batches[i + 1]],
                        chunksize=10,
                    )
                else:
                    next_batch = None

                docs = []
                for doc_idx, doc in enumerate(curr_batch):
                    if not doc:
                        msg = f"Unable to parse {batches[i][doc_idx].path}. Unsupported filetype."
                        self.logger.error(msg, code=LogCode.MODEL_INSERT)
                        self.reporter.report_warning(
                            model_id=self.config.model_id,
                            message=msg,
                        )
                    else:
                        docs.append(doc)

                index_start = time.perf_counter()
                self.db.insert(docs)
                index_end = time.perf_counter()

                docs_indexed += len(curr_batch)
                successfully_indexed_files += len(docs)

                if next_batch:
                    next_batch.wait()
                    curr_batch = next_batch.get()

                end = time.perf_counter()
                self.logger.debug(
                    f"Batch {i+1} inserted in {end - start:.3f}s, insertion time: {index_end - index_start:.3f}s, "
                    f"total documents indexed so far: {docs_indexed}"
                )

        total_chunks = self.db.retriever.retriever.size()
        self.logger.info(
            f"Completed unsupervised training total_docs={docs_indexed} total_chunks={total_chunks}.",
            code=LogCode.MODEL_INSERT,
        )

        upsert_doc_ids = [
            file.source_id
            for file in files
            if file.source_id and file.options.get("upsert", False)
        ]

        self.logger.info(
            f"Found {len(upsert_doc_ids)} docs to upsert, removing old versions",
            code=LogCode.MODEL_DELETE,
        )
        for doc_id in upsert_doc_ids:
            try:
                self.db.delete_doc(doc_id=doc_id, keep_latest_version=True)
            except Exception as e:
                self.logger.error(
                    f"Failed to upsert doc {doc_id} with error {e}",
                    code=LogCode.MODEL_DELETE,
                )

        total_chunks = self.db.retriever.retriever.size()
        self.logger.info(
            f"After removing old doc versions total_chunks={total_chunks}",
            code=LogCode.MODEL_DELETE,
        )

        return successfully_indexed_files

    def rlhf_retraining(self, path: str):
        feedback_samples = defaultdict(int)
        self.logger.info(f"Starting RLHF retraining using file: {path}")
        with open(path, "r") as file:
            for line in file:
                feedback = FeedbackLog.model_validate_json(line)
                if not feedback.perform_rlhf_later:
                    continue

                if feedback.event.action == ActionType.upvote:
                    weight = 2  # Extra weighting for explicit upvotes
                    try:
                        self.db.upvote(
                            queries=feedback.event.queries * weight,
                            chunk_ids=feedback.event.chunk_ids * weight,
                        )
                    except Exception as e:
                        self.logger.error(
                            f"Failed to upvote with error {e}", code=LogCode.MODEL_RLHF
                        )
                        continue
                elif feedback.event.action == ActionType.associate:
                    try:
                        self.db.associate(
                            sources=feedback.event.sources,
                            targets=feedback.event.targets,
                        )
                    except Exception as e:
                        self.logger.error(
                            f"Failed to associate with error {e}",
                            code=LogCode.MODEL_RLHF,
                        )
                        continue
                elif feedback.event.action == ActionType.implicit_upvote:
                    try:
                        self.db.upvote(
                            queries=[feedback.event.query],
                            chunk_ids=[feedback.event.chunk_id],
                        )
                    except Exception as e:
                        self.logger.error(
                            f"Failed to implicit upvote with error {e}",
                            code=LogCode.MODEL_RLHF,
                        )
                        continue

                feedback_samples[feedback.event.action] += 1

        sample_counts = " ".join(f"{k}={v}" for k, v in feedback_samples.items())
        self.logger.info(
            "Completed RLHF supervised training. Samples per feedback type: "
            + sample_counts,
            code=LogCode.MODEL_RLHF,
        )

    def supervised_train(self, files: List[FileInfo]):
        self.logger.info("Starting supervised training.", code=LogCode.MODEL_RLHF)

        successfully_trained_files = 0

        for file in files:
            if file.ext() == ".jsonl":
                try:
                    self.rlhf_retraining(file.path)
                    successfully_trained_files += 1
                except Exception as e:
                    msg = f"Failed to train on file {file.path} with error {e}"
                    self.logger.error(msg, code=LogCode.MODEL_RLHF)
                    self.reporter.report_warning(
                        model_id=self.config.model_id,
                        message=msg,
                    )
            else:
                try:
                    supervised_dataset = ndbv2.supervised.CsvSupervised(
                        file.path,
                        query_column=file.options.get("csv_query_column"),
                        id_column=file.options.get("csv_id_column"),
                        id_delimiter=file.options.get("csv_id_delimiter"),
                    )

                    self.db.supervised_train(supervised_dataset)

                    self.logger.info(
                        f"Completed CSV supervised training on {file.path}.",
                        code=LogCode.MODEL_RLHF,
                    )
                    successfully_trained_files += 1
                except Exception as e:
                    msg = f"Failed to train on file {file.path} with error {e}"
                    self.logger.error(msg, code=LogCode.MODEL_RLHF)
                    self.reporter.report_warning(
                        model_id=self.config.model_id,
                        message=msg,
                    )

        self.logger.info("Completed supervised training.", code=LogCode.MODEL_RLHF)

        return successfully_trained_files

    def train(self, **kwargs):
        """
        Train the NeuralDB with unsupervised and supervised data.
        """
        self.logger.info("Training process started.", code=LogCode.MODEL_TRAIN)
        self.reporter.report_status(self.config.model_id, "in_progress")

        s = time.perf_counter()
        unsupervised_files = self.unsupervised_files()
        e = time.perf_counter()
        self.logger.debug(
            f"Listed {len(unsupervised_files)} unsupervised files in {e-s:.4f} seconds"
        )

        s = time.perf_counter()
        supervised_files = self.supervised_files()
        e = time.perf_counter()
        self.logger.debug(
            f"Listed {len(supervised_files)} supervised files in {e-s:.4f} seconds"
        )

        start_time = time.time()

        successfully_indexed_files = 0
        if unsupervised_files:
            check_disk(self.db, self.config.model_bazaar_dir, unsupervised_files)
            successfully_indexed_files = self.unsupervised_train(unsupervised_files)

        successfully_trained_files = 0
        if supervised_files:
            check_disk(self.db, self.config.model_bazaar_dir, supervised_files)
            successfully_trained_files = self.supervised_train(supervised_files)

        if len(unsupervised_files) > 0 or len(supervised_files) > 0:
            if successfully_indexed_files == 0 and successfully_trained_files == 0:
                msg = "The number of documents indexed and trained is 0. Marking training as failed."
                self.logger.error(msg, code=LogCode.MODEL_TRAIN)
                raise ValueError(msg)

        train_time = time.time() - start_time
        self.logger.debug(f"Total training time: {train_time} seconds")

        if self.config.data.deletions:
            for doc_id in self.config.data.deletions:
                self.db.delete_doc(doc_id=doc_id)
            self.logger.debug(f"Deleted {len(self.config.data.deletions)} docs.")

        self.save()
        self.logger.info("Model saved successfully.", code=LogCode.MODEL_SAVE)

        self.finalize_training(train_time)
        self.logger.info(
            "Training finalized and reported successfully.", code=LogCode.MODEL_TRAIN
        )

    def evaluate(self, **kwargs):
        """
        Evaluate the NeuralDB. Not implemented.
        """
        self.logger.warning(
            "Evaluation method called. Not implemented.", code=LogCode.MODEL_EVAL
        )

    def save(self):
<<<<<<< HEAD
        if not self.ndb_options.on_disk:
            self.db.save(self.ndb_save_path())
            shutil.rmtree(self.retriever_save_path())
=======
        try:
            if not self.ndb_options.on_disk:
                self.db.save(self.ndb_save_path())
                self.logger.info(
                    f"Model saved to {self.ndb_save_path()}", code=LogCode.MODEL_SAVE
                )
        except Exception as e:
            self.logger.error(
                f"Failed to save model with error {e}", code=LogCode.MODEL_SAVE
            )
            raise e
>>>>>>> dc6dc847

    def get_latency(self) -> float:
        self.logger.debug("Measuring latency of the NeuralDBv2 instance.")
        start_time = time.time()

        self.db.search("Checking for latency", top_k=5)

        latency = time.time() - start_time
        self.logger.info(
            f"Latency measured: {latency} seconds.", code=LogCode.MODEL_INFO
        )
        return latency

    def get_size_in_memory(self) -> int:
        def get_size(path):
            if os.path.isfile(path):
                return os.stat(path).st_size
            return get_directory_size(path)

        # TODO(Nicholas): update this calculation for on_disk=True
        size_in_memory = int(
            get_size(self.db.retriever_path(self.ndb_save_path())) * 1.5
            + get_size(self.db.chunk_store_path(self.ndb_save_path()))
        )
        self.logger.info(
            f"Size of the model in memory: {size_in_memory} bytes",
            code=LogCode.MODEL_INFO,
        )
        return size_in_memory

    def finalize_training(self, train_time: int):
        self.reporter.report_complete(
            model_id=self.config.model_id,
            metadata={
                "num_params": str(self.db.retriever.retriever.size()),
                "size": str(get_directory_size(self.ndb_save_path())),
                "size_in_memory": str(self.get_size_in_memory()),
                "thirdai_version": str(thirdai.__version__),
                "training_time": str(train_time),
                "latency": str(self.get_latency()),
            },
        )<|MERGE_RESOLUTION|>--- conflicted
+++ resolved
@@ -357,14 +357,10 @@
         )
 
     def save(self):
-<<<<<<< HEAD
-        if not self.ndb_options.on_disk:
-            self.db.save(self.ndb_save_path())
-            shutil.rmtree(self.retriever_save_path())
-=======
         try:
             if not self.ndb_options.on_disk:
                 self.db.save(self.ndb_save_path())
+                shutil.rmtree(self.retriever_save_path())
                 self.logger.info(
                     f"Model saved to {self.ndb_save_path()}", code=LogCode.MODEL_SAVE
                 )
@@ -373,7 +369,6 @@
                 f"Failed to save model with error {e}", code=LogCode.MODEL_SAVE
             )
             raise e
->>>>>>> dc6dc847
 
     def get_latency(self) -> float:
         self.logger.debug("Measuring latency of the NeuralDBv2 instance.")
