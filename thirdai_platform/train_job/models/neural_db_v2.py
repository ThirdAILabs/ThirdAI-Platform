--- conflicted
+++ resolved
@@ -65,13 +65,6 @@
             if self.on_disk:
                 self.db = ndbv2.NeuralDB(save_path=self.ndb_save_path(), splade=splade)
             else:
-<<<<<<< HEAD
-                save_path = None
-            self.db = ndbv2.NeuralDB(
-                save_path=save_path,
-                splade=splade,
-            )
-=======
                 # For the in memory model we create the chunk store in memory
                 # but the retriever is still on disk. The reason for this is
                 # because it's a good tradeoff between construction/inference time
@@ -87,7 +80,6 @@
 
     def retriever_save_path(self):
         return os.path.join(self.model_dir, "train_retriever")
->>>>>>> a60aecda
 
     def ndb_save_path(self):
         return os.path.join(self.model_dir, "model.ndb")
