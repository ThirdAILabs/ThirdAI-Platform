import multiprocessing as mp
import os
import shutil
import time
import json
from collections import defaultdict
from logging import Logger
from typing import List

import thirdai
from platform_common.file_handler import expand_cloud_buckets_and_directories
from platform_common.logging.logcodes import LogCode
from platform_common.ndb.ndbv2_parser import parse_doc
from platform_common.pydantic_models.feedback_logs import ActionType, FeedbackLog
from platform_common.pydantic_models.training import FileInfo, NDBOptions, TrainConfig
from thirdai import neural_db_v2 as ndbv2
from thirdai.neural_db_v2.chunk_stores import PandasChunkStore
from thirdai.neural_db_v2.retrievers import FinetunableRetriever
from train_job.models.model import Model
from train_job.reporter import Reporter
from train_job.utils import check_disk, get_directory_size


class NeuralDBV2(Model):
    def __init__(self, config: TrainConfig, reporter: Reporter, logger: Logger):
        super().__init__(config=config, reporter=reporter, logger=logger)

        self.ndb_options: NDBOptions = self.config.model_options

        splade = self.ndb_options.advanced_search

        self.logger.info(
            f"NDB options - advanced_search: {splade}, on_disk: {self.ndb_options.on_disk}"
        )

        if self.config.base_model_id:
            base_model_path = os.path.join(
                self.config.model_bazaar_dir,
                "models",
                self.config.base_model_id,
                "model.ndb",
            )
            self.logger.info(
                f"Starting training from base model: {base_model_path}",
                code=LogCode.MODEL_INIT,
            )
            # It seems like this can cause an issue if it runs at the same time as
            # a deployment job starts because the DB files are modified by the deployment
            # job which can cause errors during copying.
            shutil.copytree(
                base_model_path,
                self.ndb_save_path(),
                ignore=shutil.ignore_patterns("*.tmpdb"),
                dirs_exist_ok=True,
            )
            self.db = ndbv2.NeuralDB.load(self.ndb_save_path())
        else:
            self.logger.info("Creating new NDBv2 model", code=LogCode.MODEL_INIT)
            if self.ndb_options.on_disk:
                self.db = ndbv2.NeuralDB(save_path=self.ndb_save_path(), splade=splade)
            else:
                # For the in memory model we create the chunk store in memory
                # but the retriever is still on disk. The reason for this is
                # because it's a good tradeoff between construction/inference time
                # and RAM. We'll get most of the speed gains but at around half
                # the RAM usage per model. We could have two flags for
                # on_disk_chunk_store and on_disk_retriever but that would conflict
                # with the existing on disk flag and expose confusing internals to users.
                self.db = ndbv2.NeuralDB(
                    chunk_store=PandasChunkStore(),
                    retriever=FinetunableRetriever(self.retriever_save_path()),
                    splade=splade,
                )

    def retriever_save_path(self):
        return os.path.join(self.model_dir, "train_retriever")

    def ndb_save_path(self):
        return os.path.join(self.model_dir, "model.ndb")

    def doc_save_path(self):
        return os.path.join(self.ndb_save_path(), "documents")

    def unsupervised_files(self) -> List[FileInfo]:
        return expand_cloud_buckets_and_directories(self.config.data.unsupervised_files)

    def supervised_files(self) -> List[FileInfo]:
        all_files = expand_cloud_buckets_and_directories(
            self.config.data.supervised_files
        )
        for file in all_files:
            if file.ext() != ".csv" and file.ext() != ".jsonl":
                raise ValueError(
                    "Only CSV or jsonl files are supported for NDB supervised training."
                )
        return all_files

    def unsupervised_train(self, files: List[FileInfo], batch_size=500):
        self.logger.debug("Starting unsupervised training.")

        n_jobs = max(1, min(os.cpu_count() - 6, 20))

        self.logger.debug(f"Using {n_jobs} parsing jobs")

        doc_save_dir = self.doc_save_path()
        tmp_dir = self.data_dir / "unsupervised"

        docs_indexed = 0
        successfully_indexed_files = 0

        batches = [files[i : i + batch_size] for i in range(0, len(files), batch_size)]
        with mp.Pool(processes=n_jobs) as pool:
            first_batch_start = time.perf_counter()
            curr_batch = pool.starmap(
                parse_doc,
                [(doc, doc_save_dir, tmp_dir) for doc in batches[0]],
                chunksize=10,
            )
            first_batch_end = time.perf_counter()
            self.logger.debug(
                f"First batch parsed in {first_batch_end - first_batch_start:.3f}s"
            )

            for i in range(len(batches)):
                start = time.perf_counter()
                if i + 1 < len(batches):
                    next_batch = pool.starmap_async(
                        parse_doc,
                        [(doc, doc_save_dir, tmp_dir) for doc in batches[i + 1]],
                        chunksize=10,
                    )
                else:
                    next_batch = None

                docs = []
                for doc_idx, doc in enumerate(curr_batch):
                    if not doc:
                        msg = f"Unable to parse {batches[i][doc_idx].path}. Unsupported filetype."
                        self.logger.error(msg, code=LogCode.MODEL_INSERT)
                        self.reporter.report_warning(
                            model_id=self.config.model_id,
                            message=msg,
                        )
                    else:
                        docs.append(doc)

                index_start = time.perf_counter()
                self.db.insert(docs)
                index_end = time.perf_counter()

                docs_indexed += len(curr_batch)
                successfully_indexed_files += len(docs)

                if next_batch:
                    next_batch.wait()
                    curr_batch = next_batch.get()

                end = time.perf_counter()
                self.logger.debug(
                    f"Batch {i+1} inserted in {end - start:.3f}s, insertion time: {index_end - index_start:.3f}s, "
                    f"total documents indexed so far: {docs_indexed}"
                )

        total_chunks = self.db.retriever.retriever.size()
        self.logger.info(
            f"Completed unsupervised training total_docs={docs_indexed} total_chunks={total_chunks}.",
            code=LogCode.MODEL_INSERT,
        )

        upsert_doc_ids = [
            file.source_id
            for file in files
            if file.source_id and file.options.get("upsert", False)
        ]

        self.logger.info(
            f"Found {len(upsert_doc_ids)} docs to upsert, removing old versions",
            code=LogCode.MODEL_DELETE,
        )
        for doc_id in upsert_doc_ids:
            try:
                self.db.delete_doc(doc_id=doc_id, keep_latest_version=True)
            except Exception as e:
                self.logger.error(
                    f"Failed to upsert doc {doc_id} with error {e}",
                    code=LogCode.MODEL_DELETE,
                )

        total_chunks = self.db.retriever.retriever.size()
        self.logger.info(
            f"After removing old doc versions total_chunks={total_chunks}",
            code=LogCode.MODEL_DELETE,
        )

        return successfully_indexed_files

    def rlhf_retraining(self, path: str):
        feedback_samples = defaultdict(int)
        self.logger.info(f"Starting RLHF retraining using file: {path}")
        with open(path, "r") as file:
            for line in file:
                feedback = FeedbackLog.model_validate_json(line)
                if not feedback.perform_rlhf_later:
                    continue

                if feedback.event.action == ActionType.upvote:
                    weight = 2  # Extra weighting for explicit upvotes
                    try:
                        self.db.upvote(
                            queries=feedback.event.queries * weight,
                            chunk_ids=feedback.event.chunk_ids * weight,
                        )
                    except Exception as e:
                        self.logger.error(
                            f"Failed to upvote with error {e}", code=LogCode.MODEL_RLHF
                        )
                        continue
                elif feedback.event.action == ActionType.associate:
                    try:
                        self.db.associate(
                            sources=feedback.event.sources,
                            targets=feedback.event.targets,
                        )
                    except Exception as e:
                        self.logger.error(
                            f"Failed to associate with error {e}",
                            code=LogCode.MODEL_RLHF,
                        )
                        continue
                elif feedback.event.action == ActionType.implicit_upvote:
                    try:
                        self.db.upvote(
                            queries=[feedback.event.query],
                            chunk_ids=[feedback.event.chunk_id],
                        )
                    except Exception as e:
                        self.logger.error(
                            f"Failed to implicit upvote with error {e}",
                            code=LogCode.MODEL_RLHF,
                        )
                        continue

                feedback_samples[feedback.event.action] += 1

        sample_counts = " ".join(f"{k}={v}" for k, v in feedback_samples.items())
        self.logger.info(
            "Completed RLHF supervised training. Samples per feedback type: "
            + sample_counts,
            code=LogCode.MODEL_RLHF,
        )

    def supervised_train(self, files: List[FileInfo]):
        self.logger.info("Starting supervised training.", code=LogCode.MODEL_RLHF)

        successfully_trained_files = 0

        for file in files:
            if file.ext() == ".jsonl":
                try:
                    self.rlhf_retraining(file.path)
                    successfully_trained_files += 1
                except Exception as e:
                    msg = f"Failed to train on file {file.path} with error {e}"
                    self.logger.error(msg, code=LogCode.MODEL_RLHF)
                    self.reporter.report_warning(
                        model_id=self.config.model_id,
                        message=msg,
                    )
            else:
                try:
                    supervised_dataset = ndbv2.supervised.CsvSupervised(
                        file.path,
                        query_column=file.options.get("csv_query_column"),
                        id_column=file.options.get("csv_id_column"),
                        id_delimiter=file.options.get("csv_id_delimiter"),
                    )

                    self.db.supervised_train(supervised_dataset)

                    self.logger.info(
                        f"Completed CSV supervised training on {file.path}.",
                        code=LogCode.MODEL_RLHF,
                    )
                    successfully_trained_files += 1
                except Exception as e:
                    msg = f"Failed to train on file {file.path} with error {e}"
                    self.logger.error(msg, code=LogCode.MODEL_RLHF)
                    self.reporter.report_warning(
                        model_id=self.config.model_id,
                        message=msg,
                    )

        self.logger.info("Completed supervised training.", code=LogCode.MODEL_RLHF)

        return successfully_trained_files

    def train(self, **kwargs):
        """
        Train the NeuralDB with unsupervised and supervised data.
        """
        self.logger.info("Training process started.", code=LogCode.MODEL_TRAIN)
        self.reporter.report_status(self.config.model_id, "in_progress")

        s = time.perf_counter()
        unsupervised_files = self.unsupervised_files()
        e = time.perf_counter()
        self.logger.debug(
            f"Listed {len(unsupervised_files)} unsupervised files in {e-s:.4f} seconds"
        )

        s = time.perf_counter()
        supervised_files = self.supervised_files()
        e = time.perf_counter()
        self.logger.debug(
            f"Listed {len(supervised_files)} supervised files in {e-s:.4f} seconds"
        )

        start_time = time.time()

        successfully_indexed_files = 0
        if unsupervised_files:
            check_disk(self.db, self.config.model_bazaar_dir, unsupervised_files)
            successfully_indexed_files = self.unsupervised_train(unsupervised_files)

        successfully_trained_files = 0
        if supervised_files:
            check_disk(self.db, self.config.model_bazaar_dir, supervised_files)
            successfully_trained_files = self.supervised_train(supervised_files)

        if len(unsupervised_files) > 0 or len(supervised_files) > 0:
            if successfully_indexed_files == 0 and successfully_trained_files == 0:
                msg = "The number of documents indexed and trained is 0. Marking training as failed."
                self.logger.error(msg, code=LogCode.MODEL_TRAIN)
                raise ValueError(msg)

        train_time = time.time() - start_time
        self.logger.debug(f"Total training time: {train_time} seconds")

        if self.config.data.deletions:
            for doc_id in self.config.data.deletions:
                self.db.delete_doc(doc_id=doc_id)
            self.logger.debug(f"Deleted {len(self.config.data.deletions)} docs.")

        self.save()
        self.logger.info("Model saved successfully.", code=LogCode.MODEL_SAVE)

        self.finalize_training(train_time)
        self.logger.info(
            "Training finalized and reported successfully.", code=LogCode.MODEL_TRAIN
        )

    def evaluate(self, **kwargs):
        """
        Evaluate the NeuralDB. Not implemented.
        """
        self.logger.warning(
            "Evaluation method called. Not implemented.", code=LogCode.MODEL_EVAL
        )

    def save(self):
<<<<<<< HEAD
        
        if self.config.base_model_id:
            with open(ndbv2.NeuralDB.metadata_path(self.ndb_save_path()), "r") as f:
                ndb_save_metadata = json.load(f)
            chunk_store_name = ndb_save_metadata["chunk_store_name"]
            if chunk_store_name == "PandasChunkStore":
                os.remove(self.db.chunk_store_path(self.ndb_save_path()))
                self.db.chunk_store.save(self.db.chunk_store_path(self.ndb_save_path()))
        elif not self.ndb_options.on_disk:
            self.db.save(self.ndb_save_path())
=======
        try:
            if not self.ndb_options.on_disk:
                self.db.save(self.ndb_save_path())
                self.logger.info(
                    f"Model saved to {self.ndb_save_path()}", code=LogCode.MODEL_SAVE
                )
        except Exception as e:
            self.logger.error(
                f"Failed to save model with error {e}", code=LogCode.MODEL_SAVE
            )
            raise e
>>>>>>> 80610a46

            delay = 2
            retries = 5
            for attempt in range(retries):
                try:
                    shutil.rmtree(self.retriever_save_path())
                    return
                except OSError as e:
                    if attempt < retries - 1:
                        self.logger.info(f"Attempt {attempt + 1} failed: {e}. Retrying in {delay} seconds...")
                        time.sleep(delay)
                    else:
                        self.logger.info(f"Failed to delete '{self.retriever_save_path()}' after {retries} attempts. Continuing without deleting temp retriever.")
                        

    def get_latency(self) -> float:
        self.logger.debug("Measuring latency of the NeuralDBv2 instance.")
        start_time = time.time()

        self.db.search("Checking for latency", top_k=5)

        latency = time.time() - start_time
        self.logger.info(
            f"Latency measured: {latency} seconds.", code=LogCode.MODEL_INFO
        )
        return latency

    def get_size_in_memory(self) -> int:
        def get_size(path):
            if os.path.isfile(path):
                return os.stat(path).st_size
            return get_directory_size(path)

        # TODO(Nicholas): update this calculation for on_disk=True
        size_in_memory = int(
            get_size(self.db.retriever_path(self.ndb_save_path())) * 1.5
            + get_size(self.db.chunk_store_path(self.ndb_save_path()))
        )
        self.logger.info(
            f"Size of the model in memory: {size_in_memory} bytes",
            code=LogCode.MODEL_INFO,
        )
        return size_in_memory

    def finalize_training(self, train_time: int):
        self.reporter.report_complete(
            model_id=self.config.model_id,
            metadata={
                "num_params": str(self.db.retriever.retriever.size()),
                "size": str(get_directory_size(self.ndb_save_path())),
                "size_in_memory": str(self.get_size_in_memory()),
                "thirdai_version": str(thirdai.__version__),
                "training_time": str(train_time),
                "latency": str(self.get_latency()),
            },
        )<|MERGE_RESOLUTION|>--- conflicted
+++ resolved
@@ -358,30 +358,24 @@
         )
 
     def save(self):
-<<<<<<< HEAD
-        
-        if self.config.base_model_id:
-            with open(ndbv2.NeuralDB.metadata_path(self.ndb_save_path()), "r") as f:
-                ndb_save_metadata = json.load(f)
-            chunk_store_name = ndb_save_metadata["chunk_store_name"]
-            if chunk_store_name == "PandasChunkStore":
-                os.remove(self.db.chunk_store_path(self.ndb_save_path()))
-                self.db.chunk_store.save(self.db.chunk_store_path(self.ndb_save_path()))
-        elif not self.ndb_options.on_disk:
-            self.db.save(self.ndb_save_path())
-=======
         try:
-            if not self.ndb_options.on_disk:
+            if self.config.base_model_id:
+                with open(ndbv2.NeuralDB.metadata_path(self.ndb_save_path()), "r") as f:
+                    ndb_save_metadata = json.load(f)
+                chunk_store_name = ndb_save_metadata["chunk_store_name"]
+                if chunk_store_name == "PandasChunkStore":
+                    os.remove(self.db.chunk_store_path(self.ndb_save_path()))
+                    self.db.chunk_store.save(self.db.chunk_store_path(self.ndb_save_path()))
+            elif not self.ndb_options.on_disk:
                 self.db.save(self.ndb_save_path())
-                self.logger.info(
-                    f"Model saved to {self.ndb_save_path()}", code=LogCode.MODEL_SAVE
-                )
+            self.logger.info(
+                f"Model saved to {self.ndb_save_path()}", code=LogCode.MODEL_SAVE
+            )
         except Exception as e:
             self.logger.error(
                 f"Failed to save model with error {e}", code=LogCode.MODEL_SAVE
             )
             raise e
->>>>>>> 80610a46
 
             delay = 2
             retries = 5
