try:
    import logging
    import sys
    from logging import Logger
    from pathlib import Path

    import nltk
    from licensing.verify import verify_license
    from platform_common.logging import setup_logger

    nltk.download("punkt_tab")
    print("Downloading punkttab")

    import argparse

<<<<<<< HEAD
    import thirdai
    from platform_common.pydantic_models.training import ModelType, TrainConfig
=======
    from platform_common.pydantic_models.training import (
        ModelType,
        TrainConfig,
        UDTSubType,
    )
>>>>>>> 2a0c7de9
    from train_job.models.classification_models import (
        TextClassificationModel,
        TokenClassificationModel,
    )
    from train_job.models.neural_db_v2 import NeuralDBV2
    from train_job.reporter import HttpReporter, Reporter
except ImportError as e:
    logging.error(f"Failed to import module: {e}")
    sys.exit(f"ImportError: {e}")


def get_model(config: TrainConfig, reporter: Reporter, logger: Logger):
    model_type = config.model_type
    logger.info(f"model type: {model_type}")

    if model_type == ModelType.NDB:
        logger.info(f"Creating NDB model")
        return NeuralDBV2(config, reporter, logger)
    elif model_type == ModelType.NLP_TOKEN:
        logger.info("Creating NLP token model")
        return TokenClassificationModel(config, reporter, logger)
    elif model_type == ModelType.NLP_TEXT:
        logger.info("Creating NLP text model")
        return TextClassificationModel(config, reporter, logger)

    logger.error(f"Unsupported model type {model_type.value}")
    raise ValueError(f"Unsupported model type {model_type.value}")


def load_config():
    parser = argparse.ArgumentParser()
    parser.add_argument("--config", type=str, required=True)

    args = parser.parse_args()

    with open(args.config) as file:
        return TrainConfig.model_validate_json(file.read())


def main():
    try:
        config: TrainConfig = load_config()

        log_dir: Path = Path(config.model_bazaar_dir) / "logs" / config.model_id

        setup_logger(log_dir=log_dir, log_prefix="train")

        logger = logging.getLogger("train")

        reporter = HttpReporter(
            config.model_bazaar_endpoint, config.job_auth_token, logger
        )

        verify_license.activate_thirdai_license(config.license_key)

        model = get_model(config, reporter, logger)

        model.train()
    except Exception as error:
        logger.error(f"Training failed with error: '{error}'")
        reporter.report_status(
            config.model_id,
            status="failed",
            message=f"Training failed with error: '{error}'",
        )
        raise error


if __name__ == "__main__":
    main()<|MERGE_RESOLUTION|>--- conflicted
+++ resolved
@@ -13,16 +13,11 @@
 
     import argparse
 
-<<<<<<< HEAD
-    import thirdai
     from platform_common.pydantic_models.training import ModelType, TrainConfig
-=======
     from platform_common.pydantic_models.training import (
         ModelType,
         TrainConfig,
-        UDTSubType,
     )
->>>>>>> 2a0c7de9
     from train_job.models.classification_models import (
         TextClassificationModel,
         TokenClassificationModel,
