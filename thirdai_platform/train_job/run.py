--- conflicted
+++ resolved
@@ -74,15 +74,6 @@
         user_id=config.user_id,
     )
     try:
-<<<<<<< HEAD
-        config: TrainConfig = load_config()
-
-        log_dir: Path = Path(config.model_bazaar_dir) / "logs" / config.model_id
-
-        logger = setup_logger(log_dir=log_dir, log_prefix="train")
-
-=======
->>>>>>> 96b642a5
         reporter = HttpReporter(config.model_bazaar_endpoint, logger)
 
         verify_license.activate_thirdai_license(config.license_key)
