--- conflicted
+++ resolved
@@ -10,10 +10,7 @@
 import { Card, CardHeader, CardTitle } from '@/components/ui/card';
 import { parseCSV, parseExcel, parseTXT } from '@/utils/fileParsingUtils';
 import InferenceTimeDisplay from '@/components/ui/InferenceTimeDisplay';
-<<<<<<< HEAD
 import ThumbsUpButton from './thumbsUpButton';
-=======
->>>>>>> 9caffbe2
 
 interface ParsedData {
   type: 'csv' | 'pdf' | 'other';
@@ -131,20 +128,18 @@
                 <p className="text-sm text-muted-foreground mb-1">score</p>
                 <CardTitle className="text-xl">{prediction[1]}</CardTitle>
               </div>
-<<<<<<< HEAD
               <ThumbsUpButton inputText={inputText} prediction={prediction[0]} />
-=======
->>>>>>> 9caffbe2
-            </div>
-          </Card>
-        ))}
-      </div>
+            </div >
+          </Card >
+        ))
+        }
+      </div >
 
       {/* Right side - Inference Time */}
-      <div style={{ flex: 1 }}>
+      < div style={{ flex: 1 }}>
         {processingTime !== undefined && <InferenceTimeDisplay processingTime={processingTime} />}
-      </div>
-    </Box>
+      </div >
+    </Box >
   );
 
   return (
