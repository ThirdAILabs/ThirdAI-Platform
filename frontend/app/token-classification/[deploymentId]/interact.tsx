--- conflicted
+++ resolved
@@ -228,10 +228,7 @@
     setInputText(event.target.value);
     // Reset parsedData when manually typing
     setParsedData(null);
-<<<<<<< HEAD
-=======
     setAnnotations([]);
->>>>>>> 9c4a0698
   };
 
   // Add a new state to store the parsed rows
@@ -306,11 +303,8 @@
 
   const [parsedData, setParsedData] = useState<ParsedData | null>(null);
 
-<<<<<<< HEAD
-=======
   const fileInputRef = useRef<HTMLInputElement>(null);
 
->>>>>>> 9c4a0698
   // Update the handleFileChange function
   const handleFileChange = async (event: React.ChangeEvent<HTMLInputElement>) => {
     const file = event.target.files?.[0];
@@ -334,11 +328,7 @@
 
       setInputText(parsed.content);
       setParsedData(parsed);
-<<<<<<< HEAD
-      handleRun(parsed.content);
-=======
       handleRun(parsed.content, true); // Pass true to indicate it's a file upload
->>>>>>> 9c4a0698
       setIsLoading(false);
     }
 
@@ -359,8 +349,6 @@
     });
   };
 
-<<<<<<< HEAD
-=======
   interface PDFTextItem {
     text: string;
     x: number;
@@ -369,7 +357,6 @@
     height: number;
   }
   
->>>>>>> 9c4a0698
   const parsePDF = async (file: File): Promise<ParsedData> => {
     const loadingTask = pdfjsLib.getDocument(URL.createObjectURL(file));
     const pdf = await loadingTask.promise;
@@ -378,26 +365,6 @@
     for (let pageNum = 1; pageNum <= pdf.numPages; pageNum++) {
       const page = await pdf.getPage(pageNum);
       const textContent = await page.getTextContent();
-<<<<<<< HEAD
-      const pageText = textContent.items
-        .map((item: any) => ({ 
-          text: item.str, 
-          fontName: item.fontName
-        }))
-        .reduce((acc: { text: string, fontName: string }[], curr: { text: string, fontName: string }) => {
-          if (acc.length && acc[acc.length - 1].fontName === curr.fontName) {
-            acc[acc.length - 1].text += ' ' + curr.text;
-          } else {
-            acc.push(curr);
-          }
-          return acc;
-        }, [] as { text: string, fontName: string }[])
-        .map((item: { text: string }) => item.text)
-        .join(' ')
-        .replace(/\s+/g, ' ')
-        .trim();
-      fullText += pageText + '\n\n';
-=======
       let lastY = Infinity;
       let lastHeight = 0;
       let currentParagraph = '';
@@ -444,7 +411,6 @@
       }
 
       fullText += paragraphs.join('\n') + '\n';  // Join paragraphs and add newline between pages
->>>>>>> 9c4a0698
     }
 
     fullText = fullText.replace(/^PDF:\s*/i, '').trim();
@@ -487,19 +453,12 @@
           tag: tag![0] as string,
         }))
       );
-<<<<<<< HEAD
-      // If there's no parsedData, set it as a generic type
-      if (!parsedData) {
-        setParsedData({ type: 'other', content: text });
-      }
-=======
   
       // Only set parsedData for direct text input, not file uploads
       if (!isFileUpload && !parsedData) {
         setParsedData({ type: 'other', content: text });
       }
       
->>>>>>> 9c4a0698
       setIsLoading(false);
     });
   };
@@ -509,15 +468,10 @@
 
     if (parsedData.type === 'csv' && parsedData.rows) {
       return renderCSVContent(parsedData.rows);
-<<<<<<< HEAD
-    } else {
-      return renderPDFContent(parsedData.content);
-=======
     } else if (parsedData.type === 'pdf') {
       return renderPDFContent(parsedData.content);
     } else {
       return renderHighlightedContent(parsedData.content);
->>>>>>> 9c4a0698
     }
   };
 
@@ -580,10 +534,6 @@
     });
   };
 
-<<<<<<< HEAD
-  const renderPDFContent = (content: string) => {
-    return renderHighlightedContent(content);
-=======
   // Update the renderPDFContent function to handle the new format
   const renderPDFContent = (content: string) => {
     return content.split('\n').map((paragraph, index) => (
@@ -592,7 +542,6 @@
         <br />
       </React.Fragment>
     ));
->>>>>>> 9c4a0698
   };
 
   const renderHighlightedContent = (content: string) => {
@@ -715,16 +664,12 @@
           <Box mt={4}>
             <Card
               className="p-7 text-start"
-<<<<<<< HEAD
-              style={{ lineHeight: 2, fontWeight: 'normal' }}
-=======
               style={{ 
                 lineHeight: 1.6,  // Adjusted for better readability
                 fontWeight: 'normal',
                 whiteSpace: 'pre-wrap',  // This will preserve whitespace and line breaks
                 wordWrap: 'break-word'   // This will wrap long words
               }}
->>>>>>> 9c4a0698
               onMouseUp={(e) => {
                 setSelecting(false);
                 if (startIndex !== null && endIndex !== null) {
