--- conflicted
+++ resolved
@@ -40,13 +40,10 @@
   ParsedData,
 } from '@/utils/fileParsingUtils';
 import InferenceTimeDisplay from '@/components/ui/InferenceTimeDisplay';
-<<<<<<< HEAD
 import { parseXML, XMLRenderer, clean } from './xml';
 import { DOMParser } from 'xmldom';
-=======
 import ExpandingInput from '@/components/ui/ExpandingInput';
 
->>>>>>> ac72dc3b
 interface Token {
   text: string;
   tag: string;
