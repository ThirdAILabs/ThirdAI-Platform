import { genaiQuery } from "./genai";
import { Box, Chunk, DocChunks } from "./components/pdf_viewer/interfaces";
<<<<<<< HEAD
import _ from 'lodash';

export const deploymentBaseUrl = _.trim(process.env.NEXT_PUBLIC_DEPLOYMENT_BASE_URL!, '/');
=======
import { temporaryCacheToken } from "@/lib/backend";
>>>>>>> 8dad47a6

export interface ReferenceJson {
    id: number;
    source: string;
    text: string;
    metadata: any;
}

export interface ReferenceInfo {
    id: number;
    sourceURL: string;
    sourceName: string;
    content: string;
    metadata: any;
}

export interface SearchResult {
    queryId: string;
    query: string;
    references: ReferenceInfo[];
}

export interface PdfInfo {
    filename: string;
    source: string;
    docChunks: DocChunks;
    highlighted: Chunk;
}

export interface ChatMessage {
    sender: string;
    content: string;
}

export interface ChatResponse {
    response: string;
}

export interface Source {
    source: string;
    source_id: string;
}

export interface PIIDetectionResult {
    tokens: string[];
    predicted_tags: string[];
}

function sourceName(ref: ReferenceJson) {
    if (ref.source.endsWith(".pdf") || ref.source.endsWith(".docx")) {
        return ref.source.split("/").at(-1);
    }
    if ("title" in ref.metadata) {
        return ref.metadata["title"];
    }
    return ref.source;
}

function startAndEnd(text: string, n_words: number = 2) {
    const trimmed = text.replace(/^[^a-z\d]*|[^a-z\d]*$/gi, "");

    let startSpaces = 0;
    let startEnd = 0;
    for (; startEnd < trimmed.length; startEnd++) {
        if (trimmed[startEnd] === " ") {
            startSpaces++;
        }
        if (startSpaces === n_words) {
            break;
        }
    }

    let endSpaces = 0;
    let endStart = trimmed.length - 1;
    for (; endStart >= 0; endStart--) {
        if (trimmed[endStart] === " ") {
            endSpaces++;
        }
        if (endSpaces === n_words) {
            break;
        }
    }

    return [trimmed.substring(0, startEnd), trimmed.substring(endStart + 1)];
}

type TelemetryEvent = {
    UserAction: string // e.g., 'click', 'hover', 'input', etc.
    UIComponent: string // 'search button' 'model card', etc.
    UI: string // e.g., 'SelectFileButton', 'SearchBar', etc.
    data?: any // Additional data for the event, e.g., input value, details about the event, etc.
}

export type TelemetryEventPackage = {
    UserName: string // Consistent pseudoname
    timestamp: string
    UserMachine: string
    event: TelemetryEvent
}


export class ModelService {
    url: string;
    wsUrl: string;
    sessionId: string;
    authToken: string | null;
    tokenModelUrl: string;

    constructor(url: string, tokenModelUrl: string, sessionId: string) {
        this.url = url;
        this.wsUrl = deploymentBaseUrl.replace("http", "ws");
        this.sessionId = sessionId;
        this.tokenModelUrl = tokenModelUrl;
        this.authToken = window.localStorage.getItem(
            "accessToken",
        );
    }

    authHeader(): Record<string, string> {
        return {
            Authorization: `Bearer ${this.authToken}`,
            "Cache-Control": "no-cache",
        };
    }

    handleInvalidAuth() {
        return (response: Response) => {
            if (response.status == 401) {
                alert(
                    "You do not have the correct permissions. Please sign into Model Bazaar with the correct credentials.",
                );
            }
            return response;
        };
    }
<<<<<<< HEAD

=======
    
    getModelID(): string {
        function extractModelIdFromUrl(url: string) {
            const urlParts = new URL(url);
            const pathSegments = urlParts.pathname.split('/');
            return pathSegments[pathSegments.length - 1]; // Assumes the modelId is the last segment
        }

        const modelId = extractModelIdFromUrl(this.url);

        return modelId
    }
>>>>>>> 8dad47a6

    async sources(): Promise<Source[]> {
        const url = new URL(this.url + "/sources");
        return fetch(url, { headers: this.authHeader() })
            .then(this.handleInvalidAuth())
            .then((response) => {
                if (response.ok) {
                    return response.json();
                }
            })
            .then(({ data }) => {
                console.log(data);
                return data;
            })
            .catch((e) => {
                return [];
            });
    }

    async piiDetect(query: string): Promise<any> {
        const url = new URL(this.tokenModelUrl + "/predict");

        const baseParams = { query: query, top_k: 1 };

        return fetch(url, {
            method: "POST",
            headers: {
                ...this.authHeader(),
                "Content-Type": "application/json",
            },
            body: JSON.stringify(baseParams)
        })
            .then(this.handleInvalidAuth())
            .then((response) => {
                // console.log('response', response)
                if (response.ok) {
                    return response.json();
                } else {
                    return response.json().then((err) => {
                        throw new Error(err.detail || "Unknown error occurred");
                    });
                }
            })
            .then(({ data }) => {
                // console.log(data);
                return data as PIIDetectionResult;
            })
            .catch((e) => {
                console.error(e);
                alert(e)
                throw new Error('Failed to detect PII');
            });
    }

    async saveModel(override: boolean, model_name?: string): Promise<any> {
        const url = new URL(this.url + "/save");
        const payload = {
            override,
            model_name: model_name || null,
        };

        return fetch(url, {
            method: "POST",
            body: JSON.stringify(payload),
            headers: {
                ...this.authHeader(),
                "Content-Type": "application/json",
            },
        })
            .then(this.handleInvalidAuth())
            .then((response) => {
                if (response.ok) {
                    return response.json();
                }
                return response.json().then((json) => {
                    throw new Error(json.message);
                });
            })
            .then((data) => {
                console.log("Model saved successfully:", data);
                return data;
            })
            .catch((e) => {
                console.error("Error saving model:", e);
                alert("Error saving model:" + e)
                throw e;
            });
    }

    async addSources(files: File[], s3Urls: string[]): Promise<any> {
        const formData = new FormData();
        const documentData: object[] = [];

        // Append local files to formData and documentData
        for (let i = 0; i < files.length; i++) {
            formData.append("files", files[i]);
            const extension = files[i].name.split(".").pop();
            documentData.push({
                document_type: extension!.toUpperCase(),
                path: files[i].name,
                location: "local",
            });
        }

        // Append S3 URLs to documentData
        for (let i = 0; i < s3Urls.length; i++) {
            const url = s3Urls[i];
            const extension = url.split(".").pop();
            documentData.push({
                document_type: extension ? extension.toUpperCase() : "URL",
                path: url,
                location: "s3",
            });
        }

        formData.append("documents", JSON.stringify(documentData));
        const url = new URL(this.url + "/insert");

        return fetch(url, {
            method: "POST",
            body: formData,
            headers: {
                ...this.authHeader(),
            },
        })
            .then(this.handleInvalidAuth())
            .then((response) => {
                if (response.ok) {
                    return response.json();
                }
            })
            .then(({ data }) => {
                return data;
            })
            .catch((e) => {
                console.log(e);
                return [];
            });
    }

    async deleteSources(sourceIDs: string[]): Promise<any> {
        console.log(this.url);
        const url = new URL(this.url + "/delete");
        return fetch(url, {
            method: "POST",
            body: JSON.stringify({
                source_ids: sourceIDs,
            }),
            headers: {
                ...this.authHeader(),
                "Content-Type": "application/json",
            },
        })
            .then(this.handleInvalidAuth())
            .then((response) => {
                if (response.ok) {
                    return response.json();
                }
            })
            .then(({ data }) => {
                return data;
            })
            .catch((e) => {
                console.log(e);
                return [];
            });
    }

    async predict(
        queryText: string,
        topK: number,
        queryId?: string,
    ): Promise<SearchResult | null> {
        const url = new URL(this.url + "/predict");

        // TODO(Geordie): Accept a "timeout" / "longer than expected" callback.
        // E.g. if the query takes too long, then we can display a message
        // saying that they should check the url, or maybe it's just taking a
        // while.

        const baseParams = { query: queryText, top_k: topK };
        const ndbParams = { constraints: {} };

        return fetch(url, {
            method: "POST",
            headers: {
                ...this.authHeader(),
                'Content-Type': 'application/json'
            },
            body: JSON.stringify({ base_params: baseParams, ndb_params: ndbParams })
        })
            .then(this.handleInvalidAuth())
            .then((response) => {
                if (response.ok) {
                    return response.json();
                }
            })
            .then(({ data }) => {
                const searchResults: SearchResult = {
                    queryId: queryId ?? data["query_id"],
                    query: data["query_text"],
                    references: data["references"].map((ref: any) => ({
                        id: ref.id,
                        sourceURL: ref.source,
                        sourceName: sourceName(ref),
                        content: ref.text,
                        metadata: ref.metadata,
                    })),
                };
                return searchResults;
            })
            .catch((e) => {
                console.log(e);
                return null;
            });
    }

    getPdfInfo(reference: ReferenceInfo): Promise<PdfInfo> {
        const blobUrl = new URL(this.url + "/pdf-blob");
        blobUrl.searchParams.append("source", reference.sourceURL.toString());
        const blobPromise = fetch(blobUrl, { headers: this.authHeader() })
            .then(this.handleInvalidAuth())
            .then((res) => res.arrayBuffer())
            .then((data) => {
                var file = new Blob([data], { type: "application/pdf" });
                return URL.createObjectURL(file);
            });

        const chunkUrl = new URL(this.url + "/pdf-chunks");
        chunkUrl.searchParams.append("reference_id", reference.id.toString());
        let highlighted: Chunk | null = null;
        const chunkPromise = fetch(chunkUrl, { headers: this.authHeader() })
            .then(this.handleInvalidAuth())
            .then((res) => res.json())
            .then(({ data }) => {
                const filename = data.filename as string;
                const ids = data.id as number[];
                const texts = data.text as string[];
                const boxes = data.boxes as [
                    number,
                    [number, number, number, number],
                ][][];

                const docChunks: DocChunks = [];

                let row = 0;
                for (const rawChunkBoxes of boxes) {
                    const matchingPageIdxs = new Set<number>();
                    const chunkBoxes: Box[] = [];
                    for (const [pageIdx, box] of rawChunkBoxes) {
                        while (pageIdx >= docChunks.length) {
                            docChunks.push([]);
                        }
                        matchingPageIdxs.add(pageIdx);
                        const [left, top, right, bottom] = box;
                        chunkBoxes.push({
                            page: pageIdx,
                            borders: { left, top, right, bottom },
                        });
                    }
                    const chunk = {
                        id: ids[row],
                        text: texts[row],
                        boxes: chunkBoxes,
                    };
                    for (const pageIdx of Array.from(matchingPageIdxs)) {
                        docChunks[pageIdx].push(chunk);
                    }
                    if (ids[row] === reference.id) {
                        highlighted = chunk;
                    }
                    row++;
                }
                return [filename, docChunks, highlighted] as [
                    string,
                    DocChunks,
                    Chunk,
                ];
            });

        return Promise.all([blobPromise, chunkPromise]).then(
            ([source, [filename, docChunks, highlighted]]) => ({
                filename,
                source,
                docChunks,
                highlighted,
            }),
        );
    }

    openHighlightedPDF(reference: ReferenceInfo) {
        const url = new URL(this.url + "/highlighted-pdf");
        url.searchParams.append("reference_id", reference.id.toString());
        fetch(url, { headers: this.authHeader() })
            .then(this.handleInvalidAuth())
            .then((res) => res.arrayBuffer())
            .then((data) => {
                var file = new Blob([data], { type: "application/pdf" });
                var fileURL = URL.createObjectURL(file);
                window.open(
                    fileURL + `#page=${reference.metadata["page"] + 1}`,
                );
            })
            .catch(console.log);
    }

    openPDF(source: string) {
        const url = new URL(this.url + "/pdf-blob");
        url.searchParams.append("source", source.toString());
        fetch(url, { headers: this.authHeader() })
            .then(this.handleInvalidAuth())
            .then((res) => res.arrayBuffer())
            .then((data) => {
                var file = new Blob([data], { type: "application/pdf" });
                var fileURL = URL.createObjectURL(file);
                window.open(fileURL);
            })
            .catch(console.log);
    }

    openHighlightedURL(reference: ReferenceInfo) {
        const [start, end] = startAndEnd(reference.content);
        const highlightedSourceURL =
            reference.sourceURL + "#:~:text=" + start + "," + end;
        window.open(highlightedSourceURL);
    }

    openDOCX(source: string) {
        const viewingBaseUrl = "http://docs.google.com/gview?url=";
        const path = source.substring(source.search("/documents"));
        window.open(viewingBaseUrl + this.url + path);
    }

    openReferenceSource(reference: ReferenceInfo): void {
        if (reference.sourceURL.toLowerCase().endsWith(".pdf")) {
            this.openHighlightedPDF(reference);
        } else if (reference.sourceURL.toLowerCase().endsWith(".docx")) {
            this.openDOCX(reference.sourceURL);
        } else {
            this.openHighlightedURL(reference);
        }
    }

    openSource(source: string): void {
        if (source.toLowerCase().endsWith(".pdf")) {
            this.openPDF(source);
        } else if (source.toLowerCase().endsWith(".docx")) {
            this.openDOCX(source);
        } else {
            window.open(source);
        }
    }

    async upvote(
        queryId: string,
        queryText: string,
        referenceId: number,
        referenceText: string,
    ): Promise<any> {
        return fetch(this.url + "/upvote", {
            method: "POST",
            body: JSON.stringify({
                text_id_pairs: [
                    {
                        query_text: queryText,
                        reference_id: referenceId,
                    },
                ],
            }),
            headers: {
                "Content-type": "application/json; charset=UTF-8",
                ...this.authHeader(),
            },
        }).then(this.handleInvalidAuth());
    }

    async downvote(
        queryId: string,
        queryText: string,
        referenceId: number,
        referenceText: string,
    ): Promise<any> {
        return fetch(this.url + "/downvote", {
            method: "POST",
            body: JSON.stringify({
                text_id_pairs: [
                    {
                        query_text: queryText,
                        reference_id: referenceId,
                    },
                ],
            }),
            headers: {
                "Content-type": "application/json; charset=UTF-8",
                ...this.authHeader(),
            },
        }).then(this.handleInvalidAuth());
    }

    async qna(question: string, answer: string): Promise<any> {
        return fetch(this.url + "/qna", {
            method: "POST",
            body: JSON.stringify({
                qna_pairs: [
                    {
                        question: question,
                        answer: answer,
                    },
                ],
            }),
            headers: {
                "Content-type": "application/json; charset=UTF-8",
                ...this.authHeader(),
            },
        }).then(this.handleInvalidAuth());
    }

    async associate(source: string, target: string): Promise<any> {
        return fetch(this.url + "/associate", {
            method: "POST",
            body: JSON.stringify({
                text_pairs: [
                    {
                        source: source,
                        target: target,
                    },
                ],
            }),
            headers: {
                "Content-type": "application/json; charset=UTF-8",
                ...this.authHeader(),
            },
        }).then(this.handleInvalidAuth());
    }

    async generateAnswer(
        question: string,
        genaiPrompt: string,
        references: ReferenceInfo[],
        websocketRef: React.MutableRefObject<WebSocket | null>,
        onNextWord: (str: string) => void,
        onComplete?: (finalAnswer: string) => void
    ) {
        let finalAnswer = ''; // Variable to accumulate the response

        const cache_access_token =  await temporaryCacheToken(this.getModelID());
        const args = {
            query: genaiQuery(question, references, genaiPrompt),
            key: "sk-PYTWB6gs_ofO44-teXA2rIRGRbJfzqDyNXBalHXKcvT3BlbkFJk5905SK2RVE6_ME8i4Lnp9qULbyPZSyOU0vh2fZfQA", // fill in openai key
            original_query: question,
            cache_access_token: cache_access_token.access_token
        };

        const uri = this.wsUrl + "/generate";
        websocketRef.current = new WebSocket(uri);

        websocketRef.current.onopen = async function (event) {
            websocketRef.current!.send(JSON.stringify(args));
        };

        websocketRef.current.onmessage = function (event) {
            const response = JSON.parse(event.data);
            if (response["status"] === "error") {
                onNextWord(response["detail"]);
            }
            if (response["status"] === "success") {
                onNextWord(response["content"]);
                finalAnswer += response["content"]; // Append each piece of content to the finalAnswer
            }
            if (response["end_of_stream"]) {
                websocketRef.current!.close();
            }
        };

        websocketRef.current.onerror = function (error) {
            console.error("Generation Error:", error);
            alert("Generation Error:" + error)
        };

        websocketRef.current.onclose = function (event) {
            if (event.wasClean) {
                console.log(
                    `Closed cleanly, code=${event.code}, reason=${event.reason}`,
                );
                if (typeof onComplete === 'function') {
                    onComplete(finalAnswer); // Call onComplete with the accumulated finalAnswer
                }
            } else {
                console.error(`Connection died`);
                alert(`Connection died`)
            }
        };
    }

    getChatHistory(): Promise<ChatMessage[]> {
        return fetch(this.url + "/get-chat-history", {
            method: "POST",
            body: JSON.stringify({ session_id: this.sessionId }),
            headers: {
                "Content-type": "application/json; charset=UTF-8",
                ...this.authHeader(),
            },
        })
            .then(this.handleInvalidAuth())
            .then((res) => res.json())
            .then(
                (response) => response["data"]["chat_history"] as ChatMessage[],
            );
    }

    chat(textInput: string): Promise<ChatResponse> {
        return fetch(this.url + "/chat", {
            method: "POST",
            body: JSON.stringify({
                session_id: this.sessionId,
                user_input: textInput,
            }),
            headers: {
                "Content-type": "application/json; charset=UTF-8",
                ...this.authHeader(),
            },
        })
            .then(this.handleInvalidAuth())
            .then((res) => res.json())
            .then((response) => response["data"] as ChatResponse);
    }

    async recordEvent(event: TelemetryEvent) {
        const userName = 'PSEUDONAME UNSET';
        const timestamp = new Date().toISOString();
        const userAgent = navigator.userAgent;
        const machineType = userAgent;

        const telemetryPackage: TelemetryEventPackage = {
            UserName: userName,
            timestamp: timestamp,
            UserMachine: machineType,
            event: event
        };

        const serializedData = JSON.stringify(telemetryPackage);

        try {
            const response = await fetch(this.url + '/telemetry/record-event', {
                method: "POST",
                headers: {
                    "Content-Type": "application/json",
                },
                body: serializedData,
            });

            if (response.ok) {
                return response.json();
            } else {
                const error = await response.json();
                throw new Error(error.detail || "Unknown error occurred");
            }
        } catch (e) {
            console.error(e);
            alert(e)
            throw new Error('Failed to record event');
        }
    }

}<|MERGE_RESOLUTION|>--- conflicted
+++ resolved
@@ -1,12 +1,9 @@
 import { genaiQuery } from "./genai";
 import { Box, Chunk, DocChunks } from "./components/pdf_viewer/interfaces";
-<<<<<<< HEAD
+import { temporaryCacheToken } from "@/lib/backend";
 import _ from 'lodash';
 
 export const deploymentBaseUrl = _.trim(process.env.NEXT_PUBLIC_DEPLOYMENT_BASE_URL!, '/');
-=======
-import { temporaryCacheToken } from "@/lib/backend";
->>>>>>> 8dad47a6
 
 export interface ReferenceJson {
     id: number;
@@ -142,9 +139,6 @@
             return response;
         };
     }
-<<<<<<< HEAD
-
-=======
     
     getModelID(): string {
         function extractModelIdFromUrl(url: string) {
@@ -157,7 +151,6 @@
 
         return modelId
     }
->>>>>>> 8dad47a6
 
     async sources(): Promise<Source[]> {
         const url = new URL(this.url + "/sources");
