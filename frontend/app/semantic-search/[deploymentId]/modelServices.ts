--- conflicted
+++ resolved
@@ -114,12 +114,7 @@
     authToken: string | null;
     tokenModelUrl: string;
 
-<<<<<<< HEAD
-
-    constructor(url: string, sessionId: string) {
-=======
     constructor(url: string, tokenModelUrl: string, sessionId: string) {
->>>>>>> 08f862d2
         this.url = url;
         this.wsUrl = deploymentBaseUrl.replace("http", "ws");
         this.sessionId = sessionId;
@@ -136,9 +131,6 @@
         };
     }
 
-<<<<<<< HEAD
-    handleInvalidAuth(): void { }
-=======
     handleInvalidAuth() {
         return (response: Response) => {
             if (response.status == 401) {
@@ -149,8 +141,7 @@
             return response;
         };
     }
-    
->>>>>>> 08f862d2
+
 
     async sources(): Promise<Source[]> {
         const url = new URL(this.url + "/sources");
@@ -170,39 +161,11 @@
             });
     }
 
-<<<<<<< HEAD
-    async updatePiiSettings(token_model_id: string, llm_guardrail: boolean): Promise<any> {
-        const url = new URL(this.url + "/update-pii-settings");
-        url.searchParams.append('token_model_id', token_model_id);
-        url.searchParams.append('llm_guardrail', String(llm_guardrail));
-
-        const response = await fetch(url.toString(), {
-            method: "POST",
-            headers: {
-                ...this.authHeader(),
-                "Content-Type": "application/json",
-            }
-        });
-
-        if (!response.ok) {
-            const errorData = await response.json();
-            throw new Error(errorData.detail || "Unknown error occurred");
-        }
-
-        return response.json();
-    }
-
-    async piiDetect(query: string): Promise<any> {
-        const url = new URL(this.url + "/pii-detect");
-        url.searchParams.append('query', query);
-
-=======
     async piiDetect(query: string): Promise<any> {
         const url = new URL(this.tokenModelUrl + "/predict");
 
         const baseParams = { query: query, top_k: 1 };
-        
->>>>>>> 08f862d2
+
         return fetch(url, {
             method: "POST",
             headers: {
@@ -360,7 +323,6 @@
         const baseParams = { query: queryText, top_k: topK };
         const ndbParams = { constraints: {} };
 
-<<<<<<< HEAD
         return fetch(url, {
             method: "POST",
             headers: {
@@ -369,18 +331,7 @@
             },
             body: JSON.stringify({ base_params: baseParams, ndb_params: ndbParams })
         })
-            .then(handleInvalidAuth(this))
-=======
-        return fetch(url, { 
-                method: "POST", 
-                headers: {
-                    ...this.authHeader(),
-                    'Content-Type': 'application/json'
-                },
-                body: JSON.stringify({ base_params: baseParams, ndb_params: ndbParams })
-            })
-            .then(this.handleInvalidAuth())
->>>>>>> 08f862d2
+            .then(this.handleInvalidAuth())
             .then((response) => {
                 if (response.ok) {
                     return response.json();
@@ -739,74 +690,5 @@
             throw new Error('Failed to record event');
         }
     }
-<<<<<<< HEAD
-
-}
-
-export class UserModelService extends GlobalModelService {
-    authToken: string | null;
-    tokenModelUrl: string;
-
-    constructor(url: string, tokenModelUrl: string, sessionId: string) {
-        super(url, sessionId);
-        this.tokenModelUrl = tokenModelUrl;
-        this.authToken = window.localStorage.getItem(
-            "accessToken",
-        );
-    }
-
-    authHeader(): Record<string, string> {
-        return {
-            Authorization: `Bearer ${this.authToken}`,
-            "Cache-Control": "no-cache",
-        };
-    }
-
-    handleInvalidAuth(): void {
-        alert(
-            "You do not have the correct permissions. Please sign into Model Bazaar with the correct credentials.",
-        );
-        // TODO(Geordie): Handle invalid auth by redirecting to model bazaar login page.
-    }
-
-    isUserModel(): boolean {
-        return true;
-    }
-
-    async piiDetect(query: string): Promise<any> {
-        const url = new URL(this.tokenModelUrl + "/predict");
-
-        const baseParams = { query: query, top_k: 1 };
-
-        return fetch(url, {
-            method: "POST",
-            headers: {
-                ...this.authHeader(),
-                "Content-Type": "application/json",
-            },
-            body: JSON.stringify(baseParams)
-        })
-            .then(handleInvalidAuth(this))
-            .then((response) => {
-                console.log('response', response)
-                if (response.ok) {
-                    return response.json();
-                } else {
-                    return response.json().then((err) => {
-                        throw new Error(err.detail || "Unknown error occurred");
-                    });
-                }
-            })
-            .then(({ data }) => {
-                console.log(data);
-                return data as PIIDetectionResult;
-            })
-            .catch((e) => {
-                console.error(e);
-                throw new Error('Failed to detect PII');
-            });
-    }
-=======
-    
->>>>>>> 08f862d2
+
 }