import React, { useContext, useEffect, useRef, useState } from 'react';
import ReactMarkdown from 'react-markdown';
import styled from 'styled-components';
import { borderRadius, color, duration, fontSizes, padding } from '../../stylingConstants';
import { ModelServiceContext } from '../../Context';
import { ChatMessage, ModelService } from '../../modelServices';
import TypingAnimation from '../TypingAnimation';
import { useTextClassificationEndpoints, useSentimentClassification } from '@/lib/backend'; // Import for sentiment classification

// Styled components for chat UI
const ChatContainer = styled.section`
  position: fixed;
  width: 60%;
  left: 10%;
  display: flex;
  flex-direction: column;
  justify-content: end;
  z-index: 100;
  height: 100%;
  font-family: Helvetica, Arial, sans-serif;
`;

const ChatBoxContainer = styled.section`
  padding: 15px 15px 0 15px;
`;

const ChatBoxSender = styled.section`
  font-size: ${fontSizes.l};
  font-weight: bold;
  color: ${color.accent};
`;

const ChatBoxContent = styled.section`
  font-size: ${fontSizes.m};
  padding-bottom: 15px;
`;

const TypingAnimationContainer = styled.section`
  padding: ${padding.card} 0 7px 0;
`;

const ChatBar = styled.textarea`
  background-color: ${color.textInput};
  font-size: ${fontSizes.m};
  padding: 20px 20px 27px 20px;
  margin: 10px 0 50px 0%;
  border-radius: ${borderRadius.textInput};
  outline: none;
  border: none;
  transition-duration: ${duration.transition};
  height: ${fontSizes.xl};
  resize: none;
  font-family: Helvetica, Arial, sans-serif;

  &:focus {
    height: 100px;
    transition-duration: ${duration.transition};
  }
`;

const ScrollableArea = styled.section`
  overflow-y: scroll;
  display: flex;
  flex-direction: column-reverse;
  height: 80%;
`;

const AllChatBoxes = styled.section``;

const Placeholder = styled.section`
  display: flex;
  flex-direction: column;
  justify-content: center;
  align-items: center;
  font-size: ${fontSizes.l};
  height: 80%;
`;

<<<<<<< HEAD
const labels = [
  {
    id: 1,
    name: 'PHONENUMBER',
    color: 'blue',
    amount: '217,323',
    checked: true,
    description:
      'The format of a US phone number is (XXX) XXX-XXXX, where "X" represents a digit from 0 to 9. It consists of a three-digit area code, followed by a three-digit exchange code, and a four-digit line number.',
  },
  {
    id: 2,
    name: 'SSN',
    color: 'orange',
    amount: '8,979',
    checked: true,
    description:
      'The format of a US Social Security Number (SSN) is XXX-XX-XXXX, where "X" represents a digit from 0 to 9. It consists of three parts: area, group, and serial numbers.',
  },
  {
    id: 3,
    name: 'CREDITCARDNUMBER',
    color: 'red',
    amount: '13,272',
    checked: true,
    description:
      'A US credit card number is a 16-digit number typically formatted as XXXX XXXX XXXX XXXX, where "X" represents a digit from 0 to 9. It includes the Issuer Identifier, account number, and a check digit.',
  },
  {
    id: 4,
    name: 'LOCATION',
    color: 'green',
    amount: '2,576,904',
    checked: true,
    description: `A US address format includes the recipient's name, street address (number and name), city, state abbreviation, and ZIP code, for example: John Doe 123 Main St Springfield, IL 62701`,
  },
  {
    id: 5,
    name: 'NAME',
    color: 'purple',
    amount: '1,758,131',
    checked: true,
    description: `An English name format typically consists of a first name, middle name(s), and last name (surname), for example: John Michael Smith. Titles and suffixes, like Mr. or Jr., may also be included.`,
  },
];

// Remove sentimentIcons and replace with sentiment text mapping
const sentimentText = {
  '2': 'positive',  // Positive sentiment
  '1': 'neutral',   // Neutral sentiment
  '0': 'negative',  // Negative sentiment
};

// ChatBox component to display human/AI message with sentiment
function ChatBox({ message, transformedMessage, sentiment }: { message: ChatMessage, transformedMessage?: string[][], sentiment?: string }) {
  const sentimentColor = (sentiment: string) => {
    switch (sentiment) {
      case '2': // Positive sentiment
        return 'green';
      case '1': // Neutral sentiment
        return 'orange';
      case '0': // Negative sentiment
        return 'red';
      default:
        return '#888'; // Default gray for unknown sentiment
    }
  };

  return (
    <ChatBoxContainer>
      <ChatBoxSender>{message.sender === 'human' ? '👋 You' : '🤖 AI'}</ChatBoxSender>
      <ChatBoxContent style={{ display: 'flex', alignItems: 'center' }}>
        <div style={{ flexGrow: 1 }}>
          {transformedMessage && transformedMessage.length > 0
            ? transformedMessage.map(([sentence, tag], index) => {
                const label = labels.find((label) => label.name === tag);
                return (
                  <span
                    key={index}
                    style={{
                      color: label?.checked ? label.color : 'inherit',
                    }}
                  >
                    {sentence} {label?.checked && `(${tag}) `}
                  </span>
                );
              })
            : <ReactMarkdown>{message.content}</ReactMarkdown> // Render without PII highlighting if no transformation is available
          }
        </div>

        {/* Display sentiment text for human messages */}
        {message.sender === 'human' && sentiment && (
          <span style={{
            fontSize: '0.85rem',
            marginLeft: '8px',
            color: sentimentColor(sentiment), // Apply color based on sentiment
            whiteSpace: 'nowrap'
          }}>
            [sentiment: {sentimentText[sentiment as '0' | '1' | '2']}]
          </span>
        )}
      </ChatBoxContent>
    </ChatBoxContainer>
  );
}

// AI typing animation while the response is being processed
function AILoadingChatBox() {
  return (
    <ChatBoxContainer>
      <ChatBoxSender>🤖 AI</ChatBoxSender>
      <TypingAnimationContainer>
        <TypingAnimation />
      </TypingAnimationContainer>
    </ChatBoxContainer>
  );
}

export default function Chat({
  sentimentClassifierExists, // Indicates if sentiment classification model exists
  sentimentWorkflowId,       // Workflow ID for sentiment classification
}: {
  sentimentClassifierExists: boolean;
  sentimentWorkflowId: string | null;
}) {
=======
export default function Chat(props: { provider: string }) {
>>>>>>> b935d462
  const modelService = useContext<ModelService | null>(ModelServiceContext);
  const { predictSentiment } = useSentimentClassification(sentimentWorkflowId);  // Use new hook for sentiment classification

  const [chatHistory, setChatHistory] = useState<ChatMessage[]>([]);
  const [textInput, setTextInput] = useState('');
  const [transformedMessages, setTransformedMessages] = useState<Record<number, string[][]>>({});
  const [aiLoading, setAiLoading] = useState(false);
  const scrollableAreaRef = useRef<HTMLElement | null>(null);

  useEffect(() => {
<<<<<<< HEAD
    modelService?.getChatHistory().then(setChatHistory);
  }, [modelService]);

  const performPIIDetection = (messageContent: string): Promise<string[][]> => {
    if (!modelService) {
      return Promise.resolve([]);
    }

    return modelService.piiDetect(messageContent)
      .then((result) => {
        const { tokens, predicted_tags } = result;
        let transformed: string[][] = [];
        let currentSentence = '';
        let currentTag = '';

        for (let i = 0; i < tokens.length; i++) {
          const word = tokens[i];
          const tag = predicted_tags[i] && predicted_tags[i][0];

          if (tag !== currentTag) {
            if (currentSentence) {
              transformed.push([currentSentence.trim(), currentTag]);
            }
            currentSentence = word;
            currentTag = tag;
          } else {
            currentSentence += ` ${word}`;
          }
        }

        if (currentSentence) {
          transformed.push([currentSentence.trim(), currentTag]);
        }
=======
    if (modelService && props.provider) {
      // Set the chat settings based on the provider
      modelService
        .setChat(props.provider)
        .then(() => {
          // After setting chat settings, fetch chat history
          modelService.getChatHistory(props.provider).then(setChatHistory);
        })
        .catch((e) => {
          console.error('Failed to update chat settings:', e);
        });
    }
  }, [modelService, props.provider]);
>>>>>>> b935d462

        return transformed;
      })
      .catch((error) => {
        console.error('Error detecting PII:', error);
        return [];
      });
  };

  const [sentiments, setSentiments] = useState<Record<number, string>>({}); // Store sentiment for human messages


  // Function to classify sentiment and store the highest sentiment score
  const classifySentiment = async (messageContent: string, messageIndex: number) => {
    // Only classify sentiment if the sentiment classifier exists
    if (!sentimentClassifierExists || !sentimentWorkflowId) {
      return;
    }

    try {
      const result = await predictSentiment(messageContent);
      const predictions = result.predicted_classes;
      console.log('Sentiment Prediction:', result);

      // Find the sentiment with the highest score
      const maxSentiment = predictions.reduce((prev, current) => {
        return current[1] > prev[1] ? current : prev;
      })[0];  // Select sentiment class ('2', '1', '0')

      // Store the sentiment for the current message index
      setSentiments((prev) => ({
        ...prev,
        [messageIndex]: maxSentiment,  // Save sentiment for this message
      }));
    } catch (error) {
      console.error('Error classifying sentiment:', error);
    }
  };

  const handleEnterPress = async (e: any) => {
    if (e.keyCode === 13 && e.shiftKey === false) {
      e.preventDefault();
<<<<<<< HEAD
      if (aiLoading || !textInput.trim()) return;
=======
      if (aiLoading) {
        return;
      }
      if (!textInput.trim()) {
        return;
      }
      console.log(scrollableAreaRef.current?.scrollTop);
      if (scrollableAreaRef.current) {
        scrollableAreaRef.current.scrollTop = 0;
      }
>>>>>>> b935d462

      const lastTextInput = textInput;
      const lastChatHistory = chatHistory;
      const currentIndex = chatHistory.length;

      setAiLoading(true);
      setChatHistory((history) => [...history, { sender: 'human', content: textInput }]);
      setTextInput('');

<<<<<<< HEAD
      // Trigger sentiment classification if classifier exists
      if (sentimentClassifierExists) {
        classifySentiment(lastTextInput, currentIndex); // Run sentiment classification
      }

      // Perform PII detection on the human's message
      const humanTransformed = await performPIIDetection(lastTextInput);
      setTransformedMessages((prev) => ({
        ...prev,
        [currentIndex]: humanTransformed, // Store human's PII-detected message
      }));

      // Simulate AI response
      modelService?.chat(lastTextInput)
        .then(async ({ response }) => {
          const aiIndex = chatHistory.length + 1;
=======
      modelService
        ?.chat(textInput, props.provider)
        .then(({ response }) => {
>>>>>>> b935d462
          setChatHistory((history) => [...history, { sender: 'AI', content: response }]);

          // Perform PII detection on the AI's response
          const aiTransformed = await performPIIDetection(response);
          setTransformedMessages((prev) => ({
            ...prev,
            [aiIndex]: aiTransformed, // Store AI's PII-detected message
          }));

          setAiLoading(false);
        })
        .catch((error) => {
          alert('Failed to send chat. Please try again.');
          setChatHistory(lastChatHistory);
          setTextInput(lastTextInput);
          setAiLoading(false);
        });
    }
  };

  return (
    <ChatContainer>
      <ScrollableArea ref={scrollableAreaRef}>
        {chatHistory.length ? (
          <AllChatBoxes>
            {chatHistory.map((message, i) => (
              <ChatBox
                key={i}
                message={message}
                transformedMessage={transformedMessages[i]} // Pass PII-transformed message for human and AI
                sentiment={sentiments[i]}  // Pass sentiment for human message
              />
            ))}
            {aiLoading && <AILoadingChatBox />}
          </AllChatBoxes>
        ) : (
          <Placeholder> Ask anything to start chatting! </Placeholder>
        )}
      </ScrollableArea>
      <ChatBar
        placeholder="Ask anything..."
        onKeyDown={handleEnterPress}
        value={textInput}
        onChange={(e) => setTextInput(e.target.value)}
      />
    </ChatContainer>
  );
}<|MERGE_RESOLUTION|>--- conflicted
+++ resolved
@@ -76,7 +76,6 @@
   height: 80%;
 `;
 
-<<<<<<< HEAD
 const labels = [
   {
     id: 1,
@@ -199,13 +198,12 @@
 export default function Chat({
   sentimentClassifierExists, // Indicates if sentiment classification model exists
   sentimentWorkflowId,       // Workflow ID for sentiment classification
+  provider,
 }: {
   sentimentClassifierExists: boolean;
   sentimentWorkflowId: string | null;
+  provider: string;
 }) {
-=======
-export default function Chat(props: { provider: string }) {
->>>>>>> b935d462
   const modelService = useContext<ModelService | null>(ModelServiceContext);
   const { predictSentiment } = useSentimentClassification(sentimentWorkflowId);  // Use new hook for sentiment classification
 
@@ -216,9 +214,19 @@
   const scrollableAreaRef = useRef<HTMLElement | null>(null);
 
   useEffect(() => {
-<<<<<<< HEAD
-    modelService?.getChatHistory().then(setChatHistory);
-  }, [modelService]);
+    if (modelService && provider) {
+      // Set the chat settings based on the provider
+      modelService
+        .setChat(provider)
+        .then(() => {
+          // After setting chat settings, fetch chat history
+          modelService.getChatHistory(provider).then(setChatHistory);
+        })
+        .catch((e) => {
+          console.error('Failed to update chat settings:', e);
+        });
+    }
+  }, [modelService, provider]);
 
   const performPIIDetection = (messageContent: string): Promise<string[][]> => {
     if (!modelService) {
@@ -250,21 +258,6 @@
         if (currentSentence) {
           transformed.push([currentSentence.trim(), currentTag]);
         }
-=======
-    if (modelService && props.provider) {
-      // Set the chat settings based on the provider
-      modelService
-        .setChat(props.provider)
-        .then(() => {
-          // After setting chat settings, fetch chat history
-          modelService.getChatHistory(props.provider).then(setChatHistory);
-        })
-        .catch((e) => {
-          console.error('Failed to update chat settings:', e);
-        });
-    }
-  }, [modelService, props.provider]);
->>>>>>> b935d462
 
         return transformed;
       })
@@ -307,20 +300,7 @@
   const handleEnterPress = async (e: any) => {
     if (e.keyCode === 13 && e.shiftKey === false) {
       e.preventDefault();
-<<<<<<< HEAD
       if (aiLoading || !textInput.trim()) return;
-=======
-      if (aiLoading) {
-        return;
-      }
-      if (!textInput.trim()) {
-        return;
-      }
-      console.log(scrollableAreaRef.current?.scrollTop);
-      if (scrollableAreaRef.current) {
-        scrollableAreaRef.current.scrollTop = 0;
-      }
->>>>>>> b935d462
 
       const lastTextInput = textInput;
       const lastChatHistory = chatHistory;
@@ -330,7 +310,6 @@
       setChatHistory((history) => [...history, { sender: 'human', content: textInput }]);
       setTextInput('');
 
-<<<<<<< HEAD
       // Trigger sentiment classification if classifier exists
       if (sentimentClassifierExists) {
         classifySentiment(lastTextInput, currentIndex); // Run sentiment classification
@@ -344,14 +323,9 @@
       }));
 
       // Simulate AI response
-      modelService?.chat(lastTextInput)
+      modelService?.chat(lastTextInput, provider)
         .then(async ({ response }) => {
           const aiIndex = chatHistory.length + 1;
-=======
-      modelService
-        ?.chat(textInput, props.provider)
-        .then(({ response }) => {
->>>>>>> b935d462
           setChatHistory((history) => [...history, { sender: 'AI', content: response }]);
 
           // Perform PII detection on the AI's response
