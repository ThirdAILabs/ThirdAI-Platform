--- conflicted
+++ resolved
@@ -152,15 +152,13 @@
     null
   );
 
-<<<<<<< HEAD
   // Go to Chat page in case of ChatBot use case
   useEffect(() => {
     const isChatMode = searchParams.get('chatMode') === 'true';
     setChatMode(isChatMode);
   }, []);
 
-=======
->>>>>>> 7bd19e5d
+
   useEffect(() => {
     const receievedWorkflowId = searchParams.get('workflowId');
     const generationOn = searchParams.get('ifGenerationOn') === 'true';
