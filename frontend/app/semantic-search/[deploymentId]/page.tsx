--- conflicted
+++ resolved
@@ -294,133 +294,6 @@
   const [abortController, setAbortController] = useState<AbortController | null>(null);
 
   async function submit(query: string, genaiPrompt: string, bypassCache = false) {
-<<<<<<< HEAD
-=======
-    function replacePlaceholdersWithOriginal(
-      text: string,
-      piiMap: Map<string, PiiMapValue>
-    ): string {
-      const placeholderPattern = /\[([A-Z]+) #(\d+)\]/g;
-      return text.replace(placeholderPattern, (match, tag, id) => {
-        // Find the original value in piiMap by ID
-        for (const [originalSentence, value] of piiMap.entries()) {
-          if (value.id.toString() === id && value.tag === tag) {
-            return originalSentence;
-          }
-        }
-        return match; // Return the placeholder if no match is found (should not happen)
-      });
-    }
-
-    async function replacePIIWithPlaceholders(
-      content: string,
-      piiMap: Map<string, PiiMapValue>
-    ): Promise<string> {
-      function getSubstringOverlap(str1: string, str2: string): number {
-        const len1 = str1.length;
-        const len2 = str2.length;
-
-        let maxOverlap = 0;
-        for (let i = 0; i < len1; i++) {
-          for (let j = 0; j < len2; j++) {
-            let overlap = 0;
-            while (
-              i + overlap < len1 &&
-              j + overlap < len2 &&
-              str1[i + overlap] === str2[j + overlap]
-            ) {
-              overlap++;
-            }
-            maxOverlap = Math.max(maxOverlap, overlap);
-          }
-        }
-        return maxOverlap;
-      }
-
-      const prediction = await modelService!.piiDetect(content);
-      const { tokens, predicted_tags } = prediction;
-
-      // Step 1: Concatenate tokens into sentences
-      let sentences: string[] = [];
-      let sentenceTags: string[] = [];
-      let currentSentence = '';
-      let currentTag = '';
-
-      for (let i = 0; i < tokens.length; i++) {
-        const word = tokens[i];
-        if (!(predicted_tags && predicted_tags[i])) {
-          continue;
-        }
-        const tag = predicted_tags[i][0];
-        // console.log('tag:', tag)
-
-        if (tag === currentTag) {
-          currentSentence += ` ${word}`;
-        } else {
-          if (currentSentence) {
-            sentences.push(currentSentence.trim());
-            sentenceTags.push(currentTag);
-          }
-          currentSentence = word;
-          currentTag = tag;
-        }
-      }
-
-      // Push the last sentence and tag
-      if (currentSentence) {
-        sentences.push(currentSentence.trim());
-        sentenceTags.push(currentTag);
-      }
-
-      // console.log('sentences:', sentences)
-      // console.log('sentenceTags:', sentenceTags)
-
-      // Step 2: Operate on the level of sentences
-      let currentId = piiMap.size + 1;
-      const processedSentences = sentences.map((sentence, index) => {
-        const tag = sentenceTags[index];
-
-        if (tag !== 'O') {
-          // Filter existing entries in piiMap by the same tag
-          const filteredMapEntries = Array.from(piiMap.entries()).filter(
-            ([_, value]) => value.tag === tag
-          );
-
-          let matchedEntry: [string, PiiMapValue] | undefined;
-
-          // Check for substring overlap
-          for (const [existingToken, value] of filteredMapEntries) {
-            if (getSubstringOverlap(sentence, value.originalToken) > 5) {
-              matchedEntry = [existingToken, value];
-              break;
-            }
-          }
-
-          if (matchedEntry) {
-            return `[${tag} #${matchedEntry[1].id}]`;
-          } else {
-            piiMap.set(sentence, {
-              id: currentId,
-              originalToken: sentence,
-              tag,
-            });
-            currentId++;
-            return `[${tag} #${piiMap.get(sentence)?.id}]`;
-          }
-        } else {
-          return sentence;
-        }
-      });
-
-      return processedSentences.join(' ');
-    }
-
-    // If a generation is already in progress, abort it
-    if (abortController) {
-      abortController.abort();
-    }
-
->>>>>>> 48c83a13
     if (websocketRef.current) {
       websocketRef.current.close();
     }
@@ -438,14 +311,20 @@
         c.numReferencesFirstLoad + 1 * c.numReferencesLoadMore
       );
 
-<<<<<<< HEAD
       if (results && ifGenerationOn) {
+        if (abortController) {
+          abortController.abort();
+        }
+
         console.log('processedQuery:', results.query);
         console.log('piiMap:', results.pii_entities);
         console.log('processedReferences:');
         results.references.forEach((reference) => {
           console.log(reference.content);
         });
+
+        const controller = new AbortController();
+        setAbortController(controller); // Store it in state
 
         modelService!.generateAnswer(
           results.query,
@@ -460,141 +339,14 @@
             });
           },
           genAiProvider || undefined, // Convert null to undefined
-          workflowId || undefined
-        );
-=======
-        if (results && ifGenerationOn) {
-          const processedReferences = await Promise.all(
-            results.references.map(async (reference) => {
-              const processedContent = await replacePIIWithPlaceholders(reference.content, piiMap);
-              return { ...reference, content: processedContent };
-            })
-          );
-
-          const processedQuery = await replacePIIWithPlaceholders(query, piiMap);
-
-          console.log('processedQuery:', processedQuery);
-          console.log('piiMap:', piiMap);
-          console.log('processedReferences:');
-          processedReferences.forEach((reference) => {
-            console.log(reference.content);
-          });
-
-          // Create a new AbortController instance
-          const controller = new AbortController();
-          setAbortController(controller); // Store it in state
-
-          modelService!
-            .generateAnswer(
-              processedQuery,
-              `${genaiPrompt}. [TAG #id] is sensitive information replaced as a placeholder, use them in your response for consistency.`,
-              processedReferences,
-              (next) => {
-                setAnswer((prev) => {
-                  // Concatenate previous answer and the new part
-                  const fullAnswer = prev + next;
-
-                  // Replace placeholders in the concatenated string
-                  const replacedAnswer = replacePlaceholdersWithOriginal(fullAnswer, piiMap);
-
-                  // Return the final processed answer to update the state
-                  return replacedAnswer;
-                });
-              },
-              genAiProvider || undefined, // Convert null to undefined
-              workflowId || undefined,
-              undefined,
-              controller.signal // Pass the signal here
-            )
-            .finally(() => {
-              // Cleanup after generation completes or is aborted
-              setAbortController(null);
-            });
-        }
-      } else {
-        // Case 2: Guardrail is OFF (Normal generation)
-        const results = await getResults(
-          query,
-          c.numReferencesFirstLoad + 1 * c.numReferencesLoadMore
-        );
-
-        if (results && ifGenerationOn) {
-          const modelId = modelService?.getModelID();
-
-          // If we don't want to bypassCache AND cache generation is enabled
-          if (!bypassCache && cacheEnabled) {
-            try {
-              const cachedResult = await fetchCachedGeneration(modelId!, query);
-              console.log('cachedResult', cachedResult);
-
-              if (cachedResult && cachedResult.llm_res) {
-                console.log('cached query is', cachedResult.query);
-                console.log('cached generation is', cachedResult.llm_res);
-
-                // Set up an AbortController for cached generation
-                const cacheAbortController = new AbortController();
-                setAbortController(cacheAbortController);
-
-                const sleep = (ms: number) => new Promise((r) => setTimeout(r, ms));
-                setQueryInfo(null);
-                // Initialize the stopping index
-                let currentStoppingIndex = 0;
-                const tokens = cachedResult.llm_res.split(' ');
-
-                for (let i = 0; i < tokens.length; i++) {
-                  if (cacheAbortController.signal.aborted) {
-                    console.log('Cached generation paused');
-                    // Set the answer up to the current stopping index
-                    setAnswer(tokens.slice(0, currentStoppingIndex).join(' '));
-                    break;
-                  }
-
-                  currentStoppingIndex = i + 1; // Update stopping index to current position
-                  setAnswer(tokens.slice(0, currentStoppingIndex).join(' '));
-                  await sleep(20); // Mimic streaming response with a delay
-                }
-
-                setAbortController(null);
-
-                // Set the query information including whether they differ
-                setQueryInfo({
-                  cachedQuery: cachedResult.query,
-                  userQuery: query,
-                  isDifferent: cachedResult.query !== query,
-                });
-
-                return; // Stop further execution since the answer was found in cache
-              }
-            } catch (error) {
-              console.error('Failed to retrieve cached result:', error);
-              // Continue to generate a new answer if there's an error in fetching from the cache
-            }
-          }
-
-          // No cache hit or cache not used, proceed with generation
-          setQueryInfo(null); // Indicates no cached data was used
-
-          // Create a new AbortController instance
-          const controller = new AbortController();
-          setAbortController(controller); // Store it in state
-
-          modelService!
-            .generateAnswer(
-              query,
-              genaiPrompt,
-              results.references,
-              (next) => setAnswer((prev) => prev + next),
-              genAiProvider || undefined, // Convert null to undefined
-              workflowId || undefined,
-              undefined,
-              controller.signal // Pass the signal here
-            )
-            .finally(() => {
-              // Cleanup after generation completes or is aborted
-              setAbortController(null);
-            });
-        }
->>>>>>> 48c83a13
+          workflowId || undefined,
+          undefined,
+          controller.signal
+        )
+          .finally(() => {
+            // Cleanup after generation completes or is aborted
+            setAbortController(null);
+          });;
       }
     } else {
       setResults(null);
