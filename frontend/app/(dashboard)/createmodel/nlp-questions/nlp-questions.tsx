--- conflicted
+++ resolved
@@ -106,11 +106,7 @@
           answer.includes('Sentence classification') ? (
             <SCQQuestions question={question} answer={answer} />
           ) : answer.includes('Token classification') ? (
-<<<<<<< HEAD
-            <NERQuestions modelGoal={question} />
-=======
-            <NERQuestions workflowNames = {workflowNames}/>
->>>>>>> 1758ecc3
+            <NERQuestions workflowNames={workflowNames} modelGoal={question} />
           ) : null
         )
       }
