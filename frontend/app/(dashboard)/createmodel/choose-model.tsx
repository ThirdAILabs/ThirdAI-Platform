--- conflicted
+++ resolved
@@ -7,7 +7,7 @@
 import { fetchWorkflows, Workflow } from '@/lib/backend';
 import { Typography, Box, Divider, Select, MenuItem, FormControl } from '@mui/material';
 
-const USE_CASES = [
+let USE_CASES = [
   {
     name: 'Enterprise Search',
     value: 'enterprise-search',
@@ -18,13 +18,18 @@
     value: 'chatbot',
     description:
       'Create an AI assistant that can engage in conversations and answer questions using your data',
-  },
-  {
-    name: 'NLP / Text Analytics',
-    value: 'nlp-text-analytics',
-    description: 'Extract insights, classify content, and analyze unstructured text data at scale',
-  },
+  }
 ];
+
+if (process.env.NEXT_PUBLIC_AIRGAPPED !== 'true') {
+  USE_CASES.push(
+    {
+      name: 'NLP / Text Analytics',
+      value: 'nlp-text-analytics',
+      description: 'Extract insights, classify content, and analyze unstructured text data at scale',
+    }
+  );
+}
 
 export default function ChooseProblem() {
   const [modelType, setModelType] = useState('');
@@ -51,26 +56,8 @@
 
   const workflowNames = workflows.map((workflow) => workflow.model_name);
 
-<<<<<<< HEAD
-  // Updated Use Case names
-  const ENTERPRISE_SEARCH = 'Enterprise Search';
-  const NLP_TEXT_ANALYSIS = 'NLP / Text Analytics';
-  const CHATBOT = 'Chatbot';
-
-  // const DOC_CLASSIFICATION = "Document Classification";
-  // const TABULAR_CLASSIFICATION = "Tabular Classification";
-
-  // Update the useCases array with new names
-  let useCases = [{ name: ENTERPRISE_SEARCH }, { name: CHATBOT }];
-  if (process.env.NEXT_PUBLIC_AIRGAPPED !== 'true') {
-    useCases.push({ name: NLP_TEXT_ANALYSIS });
-  }
-  const handleSetModelType = (model: string) => {
-    setModelType(model);
-=======
   const handleChange = (event: any) => {
     setModelType(event.target.value);
->>>>>>> 80610a46
   };
 
   return (
