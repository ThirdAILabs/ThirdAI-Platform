import React, { useState, useEffect } from 'react';
import { SelectModel } from '@/lib/db';
import NERQuestions from './nlp-questions/ner-questions';
import SemanticSearchQuestions from './semantic-search-questions';
import { CardDescription } from '@/components/ui/card';
import { Button, TextField } from '@mui/material';
import { useRouter } from 'next/navigation';
import { Tooltip, TooltipContent, TooltipTrigger } from '@/components/ui/tooltip';
import DropdownMenu from '@/components/ui/dropDownMenu';
import { create_enterprise_search_workflow, EnterpriseSearchOptions } from '@/lib/backend';

interface RAGQuestionsProps {
  models: SelectModel[];
  workflowNames: string[];
}

const RAGQuestions = ({ models, workflowNames }: RAGQuestionsProps) => {
  const [currentStep, setCurrentStep] = useState(0);

  // Begin state variables & func for source
  const [ifUseExistingSS, setUseExistingSS] = useState<string | null>(null);
  const [existingSSmodels, setExistingSSmodels] = useState<SelectModel[]>([]);
  const [ssIdentifier, setSsIdentifier] = useState<string | null>(null);
  const [ssModelId, setSsModelId] = useState<string | null>(null);
  const [createdSS, setCreatedSS] = useState<boolean>(false);

  useEffect(() => {
    setExistingSSmodels(models.filter((model) => model.type === 'ndb'));
  }, [models]);

  // End state variables & func for source

  // Begin state variables & func for LLM guardrail

  const [ifUseLGR, setIfUseLGR] = useState('');
  const [ifUseExistingLGR, setIfUseExistingLGR] = useState<string | null>(null);
  const [existingNERModels, setExistingNERModels] = useState<SelectModel[]>([]);
  const [grIdentifier, setGrIdentifier] = useState<string | null>(null);
  const [grModelId, setGrModelId] = useState<string | null>(null);
  const [createdGR, setCreatedGR] = useState<boolean>(false);

  useEffect(() => {
    setExistingNERModels(
      models.filter((model) => model.type === 'udt' && model.sub_type === 'token')
    );
  }, [models]);

  // NLP Classifier state variables
  const [ifUseNLPClassifier, setIfUseNLPClassifier] = useState<string | null>(null);
  const [nlpClassifierIdentifier, setNlpClassifierIdentifier] = useState<string | null>(null);
  const [nlpClassifierModelId, setNlpClassifierModelId] = useState<string | null>(null);
  const [existingNLPClassifierModels, setExistingNLPClassifierModels] = useState<SelectModel[]>([]);

  useEffect(() => {
    setExistingNLPClassifierModels(
      models.filter((model) => model.type === 'udt' && model.sub_type === 'text')
    );
  }, [models]);

  // End state variables & func for LLM guardrail

  const [modelName, setModelName] = useState('');

  // Begin state variables & func for LLM

  const [llmType, setLlmType] = useState<string | null>(null);

  // End state variables & func for LLM

  const router = useRouter();

  const [isLoading, setIsLoading] = useState(false);

  const handleSubmit = async () => {
    setIsLoading(true);

    const workflowName = modelName;
<<<<<<< HEAD
=======
    const workflowTypeName = 'chatbot';
>>>>>>> 48c83a13

    try {
      // Prepare options
      let options: EnterpriseSearchOptions = {
        retrieval_id: ssModelId || '',
        guardrail_id: grModelId || '',
        nlp_classifier_id: nlpClassifierModelId || '',
        llm_provider: '',
      };

      // Set llm_provider based on llmType
      switch (llmType) {
        case 'OpenAI':
          options.llm_provider = 'openai';
          break;
        case 'On-prem':
          options.llm_provider = 'on-prem';
          break;
        case 'Self-host':
          options.llm_provider = 'self-host';
          break;
        default:
          console.error('Invalid LLM type selected');
          alert('Invalid LLM type selected');
          setIsLoading(false);
          return;
      }

      // Clean up options by removing undefined or empty values
      options = Object.fromEntries(
        Object.entries(options).filter(([_, v]) => v !== undefined && v !== '')
      ) as EnterpriseSearchOptions;

      // Call create_workflow
      const workflowResponse = await create_enterprise_search_workflow({
        workflow_name: workflowName,
        options,
      });
      const workflowId = workflowResponse.data.model_id;
      console.log('Workflow created:', workflowId);

      // Go back home page
      router.push('/');
    } catch (error) {
      console.error('Error during workflow creation:', error);
      alert('Error during workflow creation: ' + error);
      setIsLoading(false);
    }
  };
  // Creating drop-down list for choosing model....
  const modelDropDownList = existingSSmodels.map((model) => {
    return {
      id: model.user_id,
      name: model.username + '/' + model.model_name,
    };
  });

  const grDropDownList = existingNERModels.map((model) => {
    return {
      id: model.user_id,
      name: model.username + '/' + model.model_name,
    };
  });

  const handleSSIdentifier = (ssID: string) => {
    setSsIdentifier(ssID);
    const ssModel = existingSSmodels.find(
      (model) => `${model.username}/${model.model_name}` === ssID
    );
    if (ssModel) {
      setSsModelId(ssModel.model_id);
    }
  };

  const handleGrIdentifier = (grID: string) => {
    setGrIdentifier(grID);
    const grModel = existingNERModels.find(
      (model) => `${model.username}/${model.model_name}` === grID
    );
    if (grModel) {
      setGrModelId(grModel.model_id);
    }
  };

  const [warningMessage, setWarningMessage] = useState('');

  const steps = [
    {
      title: 'App Name',
      content: (
        <div>
          <span className="block text-lg font-semibold">App Name</span>
          <TextField
            className="text-md w-full"
            value={modelName}
            onChange={(e) => {
              const name = e.target.value;
              const regexPattern = /^[\w-]+$/;
              let warningMessage = '';

              // Check if the name contains spaces
              if (name.includes(' ')) {
                warningMessage = 'The app name cannot contain spaces. Please remove the spaces.';
              }
              // Check if the name contains periods
              else if (name.includes('.')) {
                warningMessage =
                  "The app name cannot contain periods ('.'). Please remove the periods.";
              }
              // Check if the name contains invalid characters (doesn't match the regex pattern)
              else if (!regexPattern.test(name)) {
                warningMessage =
                  'The app name can only contain letters, numbers, underscores, and hyphens. Please modify the name.';
              }
              // Check if the name is already in use
              else if (workflowNames.includes(name)) {
                warningMessage =
                  'An app with the same name already exists. Please choose a different name.';
              }

              // Set the warning message or clear it if the name is valid
              setWarningMessage(warningMessage);
              setModelName(name);
            }}
            placeholder="Enter app name"
            style={{ marginTop: '10px' }}
          />
          {warningMessage && (
            <span style={{ color: 'red', marginTop: '10px' }}>{warningMessage}</span>
          )}
        </div>
      ),
    },
    {
      title: 'Retrieval App',
      content: (
        <div>
          <span className="block text-lg font-semibold">Retrieval App</span>
          {!createdSS && (
            <>
              <CardDescription>Use an existing retrieval app?</CardDescription>
              <div
                style={{
                  display: 'flex',
                  flexDirection: 'row',
                  gap: '10px',
                  marginTop: '10px',
                }}
              >
                <Button
                  variant={ifUseExistingSS === 'Yes' ? 'contained' : 'outlined'}
                  onClick={() => {
                    setUseExistingSS('Yes');
                    setCreatedSS(false);
                  }}
                >
                  Yes
                </Button>
                <Button
                  variant={ifUseExistingSS === 'No' ? 'contained' : 'outlined'}
                  onClick={() => {
                    setUseExistingSS('No');
                    setCreatedSS(false);
                  }}
                >
                  No, create a new one
                </Button>
              </div>
            </>
          )}

          {ifUseExistingSS === 'Yes' && (
            <div className="mb-4 mt-2">
              <CardDescription>Choose from existing semantic search model(s)</CardDescription>
              <div className="mt-2">
                <DropdownMenu
                  title=" Please choose a model  "
                  handleSelectedTeam={handleSSIdentifier}
                  teams={modelDropDownList}
                />
              </div>
            </div>
          )}

          {ifUseExistingSS === 'No' && (
            <>
              {createdSS ? (
                <div>Semantic search model created.</div>
              ) : (
                <div>
                  <SemanticSearchQuestions
                    models={models}
                    workflowNames={workflowNames}
                    onCreateModel={(modelID) => {
                      setSsModelId(modelID);
                      setCreatedSS(true);
                    }}
                    stayOnPage={true}
                    appName={`${modelName}-Retrieval`}
                  />
                </div>
              )}
            </>
          )}
        </div>
      ),
    },
    {
      title: 'LLM',
      content: (
        <div>
          {/* LLM selection */}
          <div>
            <span className="block text-lg font-semibold" style={{ marginTop: '20px' }}>
              LLM
            </span>
            <div>
              <CardDescription>Choose an LLM option</CardDescription>
              <div
                style={{
                  display: 'flex',
                  flexDirection: 'row',
                  gap: '10px',
                  marginTop: '10px',
                }}
              >
                <Button
                  variant={llmType === 'OpenAI' ? 'contained' : 'outlined'}
                  onClick={() => setLlmType('OpenAI')}
                >
                  OpenAI
                </Button>
                <Button
                  variant={llmType === 'On-prem' ? 'contained' : 'outlined'}
                  onClick={() => setLlmType('On-prem')}
                >
                  On-prem
                </Button>
                <Button
                  variant={llmType === 'Self-host' ? 'contained' : 'outlined'}
                  onClick={() => setLlmType('Self-host')}
                >
                  Self-host
                </Button>
              </div>
            </div>
          </div>

          {/* LLM Guardrail (Optional) */}
          <div>
            <span className="block text-lg font-semibold" style={{ marginTop: '20px' }}>
              LLM Guardrail (Optional)
            </span>
            {!createdGR && (
              <>
                <CardDescription>
                  Would you like to reduce PII (Personally identifiable information) from your
                  reference?
                </CardDescription>
                <div
                  style={{
                    display: 'flex',
                    flexDirection: 'row',
                    gap: '10px',
                    marginTop: '10px',
                  }}
                >
                  <Button
                    variant={ifUseLGR === 'Yes' ? 'contained' : 'outlined'}
                    onClick={() => {
                      setIfUseLGR('Yes');
                      setCreatedGR(false);
                    }}
                  >
                    Yes
                  </Button>
                  <Button
                    variant={ifUseLGR === 'No' ? 'contained' : 'outlined'}
                    onClick={() => {
                      setGrIdentifier(null);
                      setIfUseLGR('No');
                      setCreatedGR(false);
                    }}
                  >
                    No
                  </Button>
                </div>

                {ifUseLGR === 'Yes' && (
                  <>
                    <div style={{ marginTop: '20px' }}>
                      <CardDescription>
                        Use an existing NER model to reduce PII from your reference?
                      </CardDescription>
                      <div
                        style={{
                          display: 'flex',
                          flexDirection: 'row',
                          gap: '10px',
                          marginTop: '10px',
                        }}
                      >
                        <Button
                          variant={ifUseExistingLGR === 'Yes' ? 'contained' : 'outlined'}
                          onClick={() => {
                            setIfUseExistingLGR('Yes');
                            setCreatedGR(false);
                          }}
                        >
                          Yes
                        </Button>
                        <Button
                          variant={ifUseExistingLGR === 'No' ? 'contained' : 'outlined'}
                          onClick={() => {
                            setIfUseExistingLGR('No');
                            setCreatedGR(false);
                          }}
                        >
                          No
                        </Button>
                      </div>
                    </div>

                    {ifUseExistingLGR === 'Yes' && (
                      <div style={{ marginTop: '20px' }}>
                        <div className="mb-4 mt-2">
                          <CardDescription>Choose from existing NLP App(s)</CardDescription>
                          <div className="mt-2">
                            <DropdownMenu
                              title=" Please choose a model  "
                              handleSelectedTeam={handleGrIdentifier}
                              teams={grDropDownList}
                            />
                          </div>
                        </div>
                      </div>
                    )}

                    {ifUseExistingLGR === 'No' && (
                      <>
                        {createdGR ? (
                          <div>Guardrail model created.</div>
                        ) : (
                          <div>
                            <NERQuestions
                              workflowNames={workflowNames}
                              modelGoal="Model to detect sensitive PII"
                              onCreateModel={(modelID) => {
                                setGrModelId(modelID);
                                setCreatedGR(true);
                              }}
                              stayOnPage={true}
                              appName={`${modelName}-NER`}
                            />
                          </div>
                        )}
                      </>
                    )}
                  </>
                )}
              </>
            )}
          </div>

          {/* Sentiment Analysis (Optional) */}
          <div>
            <div style={{ display: 'flex', alignItems: 'center', marginTop: '20px' }}>
              <span className="block text-lg font-semibold">Sentiment Analysis (Optional)</span>
              <Tooltip>
                <TooltipTrigger asChild>
                  <span style={{ marginLeft: '8px', cursor: 'pointer' }}>
                    <svg
                      xmlns="http://www.w3.org/2000/svg"
                      viewBox="0 0 24 24"
                      fill="none"
                      stroke="currentColor"
                      strokeWidth="2"
                      strokeLinecap="round"
                      strokeLinejoin="round"
                      className="w-5 h-5"
                    >
                      <circle cx="12" cy="12" r="10" />
                      <line x1="12" y1="8" x2="12" y2="8" />
                      <line x1="12" y1="12" x2="12" y2="16" />
                    </svg>
                  </span>
                </TooltipTrigger>
                <TooltipContent side="right" style={{ maxWidth: '250px' }}>
                  A sentiment analysis model can determine the emotional tone behind a user&apos;s
                  query, providing insights into their attitude and emotional state.
                </TooltipContent>
              </Tooltip>
            </div>

            <CardDescription>Would you like to detect sentiment of user query?</CardDescription>
            <div style={{ display: 'flex', flexDirection: 'row', gap: '10px', marginTop: '10px' }}>
              <Button
                variant={ifUseNLPClassifier === 'Yes' ? 'contained' : 'outlined'}
                color={ifUseNLPClassifier === 'Yes' ? 'secondary' : 'primary'}
                onClick={() => setIfUseNLPClassifier('Yes')}
              >
                Yes
              </Button>
              <Button
                variant={ifUseNLPClassifier === 'No' ? 'contained' : 'outlined'}
                color={ifUseNLPClassifier === 'No' ? 'secondary' : 'primary'}
                onClick={() => {
                  setNlpClassifierIdentifier(null);
                  setIfUseNLPClassifier('No');
                }}
              >
                No
              </Button>
            </div>

            {ifUseNLPClassifier === 'Yes' && (
              <div style={{ marginTop: '20px' }}>
                <CardDescription>Choose from existing sentiment analysis models</CardDescription>
                <select
                  className="mt-1 block w-full pl-3 pr-10 py-2 text-base border-gray-300 focus:outline-none focus:ring-indigo-500 focus:border-indigo-500 sm:text-sm rounded-md"
                  value={nlpClassifierIdentifier || ''}
                  onChange={(e) => {
                    const classifierID = e.target.value;
                    setNlpClassifierIdentifier(classifierID);
                    const classifierModel = existingNLPClassifierModels.find(
                      (model) => `${model.username}/${model.model_name}` === classifierID
                    );
                    if (classifierModel) {
                      setNlpClassifierModelId(classifierModel.model_id);
                    }
                  }}
                >
                  <option value="">-- Please choose a model --</option>
                  {existingNLPClassifierModels.map((model) => (
                    <option key={model.id} value={`${model.username}/${model.model_name}`}>
                      {`${model.username}/${model.model_name}`}
                    </option>
                  ))}
                </select>
              </div>
            )}
          </div>
        </div>
      ),
    },
  ];

  // This is for displaying message in case user missed requirements
  const missingRequirements = [];

  if (!modelName) missingRequirements.push('App Name is not specified (Step 1)');
  if (!ssModelId) missingRequirements.push('Retrieval app is not specified (Step 2)');
  if (!llmType) missingRequirements.push('LLM Type is not specified (Step 3)');

  const errorMessage = missingRequirements.length > 0 && (
    <div>
      {`Please go back and specify the following:`}
      <br />
      {missingRequirements.map((requirement, index) => (
        <span key={index}>
          {'• '}
          {requirement}
          <br />
        </span>
      ))}
    </div>
  );

  return (
    <div>
      {/* Step Navigation */}
      <div
        className="mb-4"
        style={{
          display: 'flex',
          flexWrap: 'wrap',
          alignItems: 'flex-start',
          rowGap: '15px',
          columnGap: '15px',
        }}
      >
        {steps.map((step, index) => (
          <Button
            key={index}
            variant={index === currentStep ? 'contained' : 'outlined'}
            onClick={() => setCurrentStep(index)}
            style={{
              marginBottom: '10px',
              width: '140px',
              height: '40px',
              display: 'flex',
              alignItems: 'center',
              justifyContent: 'center',
              textTransform: 'none',
              lineHeight: '1.2',
            }}
          >
            {step.title}
          </Button>
        ))}
      </div>

      {/* Step Content */}
      <div>{steps[currentStep].content}</div>

      {/* Step Controls */}
      <div style={{ marginTop: '50px', display: 'flex', justifyContent: 'space-between' }}>
        {/* Previous Button */}
        {currentStep > 0 ? (
          <Button onClick={() => setCurrentStep(currentStep - 1)}>Previous</Button>
        ) : (
          <div></div>
        )}

        {/* Next Button or Create/Deploy Button */}
        {currentStep < steps.length - 1 ? (
          <Button onClick={() => setCurrentStep(currentStep + 1)}>Next</Button>
        ) : (
          <>
            {ssModelId && modelName && llmType ? (
              <div>
                <Tooltip>
                  <TooltipTrigger asChild>
                    <div>
                      <Button
                        onClick={handleSubmit}
                        style={{ width: '100%' }}
                        disabled={isLoading || !(ssModelId && modelName && llmType)}
                      >
                        {isLoading ? (
                          <div className="flex items-center justify-center">
                            <div className="animate-spin rounded-full h-4 w-4 border-t-2 border-b-2 border-blue-500 mr-2"></div>
                            <span>Creating...</span>
                          </div>
                        ) : (
                          'Create'
                        )}
                      </Button>
                    </div>
                  </TooltipTrigger>
                  {!(ssModelId && modelName && llmType) && (
                    <TooltipContent side="bottom">Requirements not met</TooltipContent>
                  )}
                </Tooltip>
              </div>
            ) : (
              <div style={{ color: 'red' }}>{errorMessage}</div>
            )}
          </>
        )}
      </div>
    </div>
  );
};

export default RAGQuestions;<|MERGE_RESOLUTION|>--- conflicted
+++ resolved
@@ -75,10 +75,6 @@
     setIsLoading(true);
 
     const workflowName = modelName;
-<<<<<<< HEAD
-=======
-    const workflowTypeName = 'chatbot';
->>>>>>> 48c83a13
 
     try {
       // Prepare options
