import React, { useState, useEffect } from 'react';
import { SelectModel } from '@/lib/db';
import NERQuestions from './nlp-questions/ner-questions';
import SemanticSearchQuestions from './semantic-search-questions';
import { create_workflow, add_models_to_workflow, set_gen_ai_provider } from '@/lib/backend';
import { CardDescription } from '@/components/ui/card';
import { Button, TextField } from '@mui/material';
import { useRouter } from 'next/navigation';
import { Tooltip, TooltipContent, TooltipTrigger } from '@/components/ui/tooltip';
import DropdownMenu from '@/components/ui/dropDownMenu';

interface RAGQuestionsProps {
  models: SelectModel[];
  workflowNames: string[];
}

const RAGQuestions = ({ models, workflowNames }: RAGQuestionsProps) => {
  const [currentStep, setCurrentStep] = useState(0);

  // Begin state variables & func for source
  const [ifUseExistingSS, setUseExistingSS] = useState<string | null>(null);
  const [existingSSmodels, setExistingSSmodels] = useState<SelectModel[]>([]);
  const [ssIdentifier, setSsIdentifier] = useState<string | null>(null);
  const [ssModelId, setSsModelId] = useState<string | null>(null);
  const [createdSS, setCreatedSS] = useState<boolean>(false);

  useEffect(() => {
    setExistingSSmodels(models.filter((model) => model.type === 'ndb'));
  }, [models]);

  // End state variables & func for source

  // Begin state variables & func for LLM guardrail

  const [ifUseLGR, setIfUseLGR] = useState('');
  const [ifUseExistingLGR, setIfUseExistingLGR] = useState<string | null>(null);
  const [existingNERModels, setExistingNERModels] = useState<SelectModel[]>([]);
  const [grIdentifier, setGrIdentifier] = useState<string | null>(null);
  const [grModelId, setGrModelId] = useState<string | null>(null);
  const [createdGR, setCreatedGR] = useState<boolean>(false);

  useEffect(() => {
    setExistingNERModels(
      models.filter((model) => model.type === 'udt' && model.sub_type === 'token')
    );
  }, [models]);

  // NLP Classifier state variables
  const [ifUseNLPClassifier, setIfUseNLPClassifier] = useState<string | null>(null);
  const [nlpClassifierIdentifier, setNlpClassifierIdentifier] = useState<string | null>(null);
  const [nlpClassifierModelId, setNlpClassifierModelId] = useState<string | null>(null);
  const [existingNLPClassifierModels, setExistingNLPClassifierModels] = useState<SelectModel[]>([]);

  useEffect(() => {
    setExistingNLPClassifierModels(
      models.filter((model) => model.type === 'udt' && model.sub_type === 'text')
    );
  }, [models]);

  // End state variables & func for LLM guardrail

  const [modelName, setModelName] = useState('');

  // Begin state variables & func for LLM

  const [llmType, setLlmType] = useState<string | null>(null);

  // End state variables & func for LLM

  const router = useRouter();

  const [isLoading, setIsLoading] = useState(false);

  const handleSubmit = async () => {
    setIsLoading(true);

    const workflowName = modelName;
    const workflowTypeName = 'rag';

    try {
      // Step 1: Create the workflow
      const workflowResponse = await create_workflow({
        name: workflowName,
        typeName: workflowTypeName,
      });
      const workflowId = workflowResponse.data.workflow_id;
      console.log('Workflow created:', workflowId);

      // Step 2: Prepare the models to be added
      const modelIdentifiers = [];
      const components = [];

      // Find and add the semantic search model
      if (ssModelId) {
        modelIdentifiers.push(ssModelId);
        components.push('search');
      } else {
        console.error(`Semantic search model with identifier ${ssIdentifier} not found.`);
        alert(`Semantic search model with identifier ${ssIdentifier} not found.`);
      }

      // Find and add the NER model if it exists
      if (grModelId) {
        modelIdentifiers.push(grModelId);
        components.push('nlp');
      } else {
        console.error(`NER model with identifier ${grIdentifier} not found.`);
        // alert(`NER model with identifier ${grIdentifier} not found.`)
      }

      // Add the NLP classifier model if it exists
      if (nlpClassifierModelId) {
        modelIdentifiers.push(nlpClassifierModelId);
        components.push('nlp-classifier');
      }

      // Step 3: Add the models to the workflow
      if (modelIdentifiers.length > 0) {
        const addModelsResponse = await add_models_to_workflow({
          workflowId,
          modelIdentifiers,
          components,
        });
        console.log('Models added to workflow:', addModelsResponse);
      } else {
        console.error('No models to add to the workflow');
        alert('No models to add to the workflow');
      }

      // Step 4: Set the generation AI provider based on the selected LLM type
      let provider = '';
      switch (llmType) {
        case 'OpenAI':
          provider = 'openai';
          break;
        case 'On-prem':
          provider = 'on-prem';
          break;
        case 'Self-host':
          provider = 'self-host';
          break;
        default:
        // handle
      }

      if (provider) {
        const setProviderResponse = await set_gen_ai_provider({
          workflowId,
          provider,
        });
        console.log('Generation AI provider set:', setProviderResponse);
      } else {
        console.error('Invalid LLM type selected');
        alert('Invalid LLM type selected');
      }

      // Go back home page
      router.push('/');
    } catch (error) {
      console.error('Error during workflow creation or model addition:', error);
      alert('Error during workflow creation or model addition:' + error);
      setIsLoading(false);
    }
  };
  //creting dropDownList for choosing model....
<<<<<<< HEAD
  const modelDropDownList = models.map((model) => {
=======
  const modelDropDownList = existingSSmodels.map((model) => {
>>>>>>> 4c57de48
    return {
      id: model.user_id,
      name: model.username + '/' + model.model_name,
    };
  });

  const grDropDownList = existingNERModels.map((model) => {
    return {
      id: model.user_id,
      name: model.username + '/' + model.model_name,
    };
  });

  const handleSSIdentifier = (ssID: string) => {
    setSsIdentifier(ssID);
    const ssModel = existingSSmodels.find(
      (model) => `${model.username}/${model.model_name}` === ssID
    );
    if (ssModel) {
      setSsModelId(ssModel.model_id);
    }
  };

  const handleGrIdentifier = (grID: string) => {
    setGrIdentifier(grID);
    const grModel = existingNERModels.find(
      (model) => `${model.username}/${model.model_name}` === grID
    );
    if (grModel) {
      setGrModelId(grModel.model_id);
    }
  };

  const [warningMessage, setWarningMessage] = useState('');

  const steps = [
    {
      title: 'App Name',
      content: (
        <div>
          <span className="block text-lg font-semibold">App Name</span>
          <TextField
            className="text-md w-full"
            value={modelName}
            onChange={(e) => {
              const name = e.target.value;
              const regexPattern = /^[\w-]+$/;
              let warningMessage = '';

              // Check if the name contains spaces
              if (name.includes(' ')) {
                warningMessage = 'The app name cannot contain spaces. Please remove the spaces.';
              }
              // Check if the name contains periods
              else if (name.includes('.')) {
                warningMessage =
                  "The app name cannot contain periods ('.'). Please remove the periods.";
              }
              // Check if the name contains invalid characters (doesn't match the regex pattern)
              else if (!regexPattern.test(name)) {
                warningMessage =
                  'The app name can only contain letters, numbers, underscores, and hyphens. Please modify the name.';
              }
              // Check if the name is already in use
              else if (workflowNames.includes(name)) {
                warningMessage =
                  'An app with the same name already exists. Please choose a different name.';
              }

              // Set the warning message or clear it if the name is valid
              setWarningMessage(warningMessage);
              setModelName(name);
            }}
            placeholder="Enter app name"
            style={{ marginTop: '10px' }}
          />
          {warningMessage && (
            <span style={{ color: 'red', marginTop: '10px' }}>{warningMessage}</span>
          )}
        </div>
      ),
    },
    {
      title: 'Retrieval App',
      content: (
        <div>
          <span className="block text-lg font-semibold">Retrieval App</span>
          {!createdSS && (
            <>
              <CardDescription>Use an existing retrieval app?</CardDescription>
              <div
                style={{
                  display: 'flex',
                  flexDirection: 'row',
                  gap: '10px',
                  marginTop: '10px',
                }}
              >
                <Button
                  variant={ifUseExistingSS === 'Yes' ? 'contained' : 'outlined'}
                  onClick={() => {
                    setUseExistingSS('Yes');
                    setCreatedSS(false);
                  }}
                >
                  Yes
                </Button>
                <Button
                  variant={ifUseExistingSS === 'No' ? 'contained' : 'outlined'}
                  onClick={() => {
                    setUseExistingSS('No');
                    setCreatedSS(false);
                  }}
                >
                  No, create a new one
                </Button>
              </div>
            </>
          )}

          {ifUseExistingSS === 'Yes' && (
            <div className="mb-4 mt-2">
              <CardDescription>Choose from existing semantic search model(s)</CardDescription>
              <div className="mt-2">
                <DropdownMenu
                  title=" Please choose a model  "
                  handleSelectedTeam={handleSSIdentifier}
                  teams={modelDropDownList}
                />
              </div>
            </div>
          )}

          {ifUseExistingSS === 'No' && (
            <>
              {createdSS ? (
                <div>Semantic search model created.</div>
              ) : (
                <div>
                  <SemanticSearchQuestions
                    workflowNames={workflowNames}
                    onCreateModel={(modelID) => {
                      setSsModelId(modelID);
                      setCreatedSS(true);
                    }}
                    stayOnPage={true}
                    appName={`${modelName}-Retrieval`}
                  />
                </div>
              )}
            </>
          )}
        </div>
      ),
    },
    {
      title: 'LLM Guardrail',
      content: (
        <div>
          <span className="block text-lg font-semibold" style={{ marginTop: '20px' }}>
            LLM Guardrail
          </span>
          {!createdGR && (
            <>
              <CardDescription>Would you like to add LLM guardrail?</CardDescription>
              <div
                style={{
                  display: 'flex',
                  flexDirection: 'row',
                  gap: '10px',
                  marginTop: '10px',
                }}
              >
                <Button
                  variant={ifUseLGR === 'Yes' ? 'contained' : 'outlined'}
                  onClick={() => {
                    setIfUseLGR('Yes');
                    setCreatedGR(false);
                  }}
                >
                  Yes
                </Button>
                <Button
                  variant={ifUseLGR === 'No' ? 'contained' : 'outlined'}
                  onClick={() => {
                    setGrIdentifier(null);
                    setIfUseLGR('No');
                    setCreatedGR(false);
                  }}
                >
                  No
                </Button>
              </div>

              {ifUseLGR === 'Yes' && (
                <>
                  <div style={{ marginTop: '20px' }}>
                    <CardDescription>Use an existing NER model for LLM guardrail?</CardDescription>
                    <div
                      style={{
                        display: 'flex',
                        flexDirection: 'row',
                        gap: '10px',
                        marginTop: '10px',
                      }}
                    >
                      <Button
                        variant={ifUseExistingLGR === 'Yes' ? 'contained' : 'outlined'}
                        onClick={() => {
                          setIfUseExistingLGR('Yes');
                          setCreatedGR(false);
                        }}
                      >
                        Yes
                      </Button>
                      <Button
                        variant={ifUseExistingLGR === 'No' ? 'contained' : 'outlined'}
                        onClick={() => {
                          setIfUseExistingLGR('No');
                          setCreatedGR(false);
                        }}
                      >
                        No
                      </Button>
                    </div>
                  </div>

                  {ifUseExistingLGR === 'Yes' && (
                    <div style={{ marginTop: '20px' }}>
                      <div className="mb-4 mt-2">
                        <CardDescription>Choose from existing NLP App(s)</CardDescription>
                        <div className="mt-2">
                          <DropdownMenu
                            title=" Please choose a model  "
                            handleSelectedTeam={handleGrIdentifier}
                            teams={grDropDownList}
                          />
                        </div>
                      </div>
                    </div>
                  )}

                  {ifUseExistingLGR === 'No' && (
                    <>
                      {createdGR ? (
                        <div>Guardrail model created.</div>
                      ) : (
                        <div>
                          <NERQuestions
                            workflowNames={workflowNames}
                            modelGoal="Model to detect sensitive PII"
                            onCreateModel={(modelID) => {
                              setGrModelId(modelID);
                              setCreatedGR(true);
                            }}
                            stayOnPage={true}
                            appName={`${modelName}-NER`}
                          />
                        </div>
                      )}
                    </>
                  )}
                </>
              )}
            </>
          )}
        </div>
      ),
    },
    {
      title: 'NLP Classifier',
      content: (
        <div>
          <div style={{ display: 'flex', alignItems: 'center', marginTop: '20px' }}>
            <span className="block text-lg font-semibold">NLP Classifier</span>
            <Tooltip>
              <TooltipTrigger asChild>
                <span style={{ marginLeft: '8px', cursor: 'pointer' }}>
                  <svg
                    xmlns="http://www.w3.org/2000/svg"
                    viewBox="0 0 24 24"
                    fill="none"
                    stroke="currentColor"
                    strokeWidth="2"
                    strokeLinecap="round"
                    strokeLinejoin="round"
                    className="w-5 h-5"
                  >
                    <circle cx="12" cy="12" r="10" />
                    <line x1="12" y1="8" x2="12" y2="8" />
                    <line x1="12" y1="12" x2="12" y2="16" />
                  </svg>
                </span>
              </TooltipTrigger>
              <TooltipContent side="right" style={{ maxWidth: '250px' }}>
                A classification model, such as a sentiment analyzer, can categorize the user&apos;s
                query into different labels, providing deeper insights into the intent or tone of
                the input.
              </TooltipContent>
            </Tooltip>
          </div>

          <CardDescription>Would you like to add NLP Classifier?</CardDescription>
          <div style={{ display: 'flex', flexDirection: 'row', gap: '10px', marginTop: '10px' }}>
            <Button
              variant={ifUseNLPClassifier === 'Yes' ? 'contained' : 'outlined'}
              color={ifUseNLPClassifier === 'Yes' ? 'secondary' : 'primary'}
              onClick={() => setIfUseNLPClassifier('Yes')}
            >
              Yes
            </Button>
            <Button
              variant={ifUseNLPClassifier === 'No' ? 'contained' : 'outlined'}
              color={ifUseNLPClassifier === 'No' ? 'secondary' : 'primary'}
              onClick={() => {
                setNlpClassifierIdentifier(null);
                setIfUseNLPClassifier('No');
              }}
            >
              No
            </Button>
          </div>

          {ifUseNLPClassifier === 'Yes' && (
            <div style={{ marginTop: '20px' }}>
              <CardDescription>Choose from existing NLP classifier models</CardDescription>
              <select
                className="mt-1 block w-full pl-3 pr-10 py-2 text-base border-gray-300 focus:outline-none focus:ring-indigo-500 focus:border-indigo-500 sm:text-sm rounded-md"
                value={nlpClassifierIdentifier || ''}
                onChange={(e) => {
                  const classifierID = e.target.value;
                  setNlpClassifierIdentifier(classifierID);
                  const classifierModel = existingNLPClassifierModels.find(
                    (model) => `${model.username}/${model.model_name}` === classifierID
                  );
                  if (classifierModel) {
                    setNlpClassifierModelId(classifierModel.model_id);
                  }
                }}
              >
                <option value="">-- Please choose a model --</option>
                {existingNLPClassifierModels.map((model) => (
                  <option key={model.id} value={`${model.username}/${model.model_name}`}>
                    {`${model.username}/${model.model_name}`}
                  </option>
                ))}
              </select>
            </div>
          )}
        </div>
      ),
    },
    {
      title: 'Chat',
      content: (
        <div>
          <span className="block text-lg font-semibold" style={{ marginTop: '20px' }}>
            Chat
          </span>
          <div>
            <CardDescription>Choose an LLM option</CardDescription>
            <div
              style={{
                display: 'flex',
                flexDirection: 'row',
                gap: '10px',
                marginTop: '10px',
              }}
            >
              <Button
                variant={llmType === 'OpenAI' ? 'contained' : 'outlined'}
                onClick={() => setLlmType('OpenAI')}
              >
                OpenAI
              </Button>
              <Button
                variant={llmType === 'On-prem' ? 'contained' : 'outlined'}
                onClick={() => setLlmType('On-prem')}
              >
                On-prem
              </Button>
              <Button
                variant={llmType === 'Self-host' ? 'contained' : 'outlined'}
                onClick={() => setLlmType('Self-host')}
              >
                Self-host
              </Button>
            </div>
          </div>
        </div>
      ),
    },
  ];

  // This is for displaying message in case user missed requirements
  const missingRequirements = [];

  if (!modelName) missingRequirements.push('App Name is not specified (Step 1)');
  if (!ssModelId) missingRequirements.push('Retrieval app is not specified (Step 2)');
  if (!(ifUseLGR === 'No' || grModelId))
    missingRequirements.push('LLM Guardrail is not specified (Step 3)');
  if (!(ifUseNLPClassifier === 'No' || nlpClassifierModelId))
    missingRequirements.push('NLP Classifier is not specified (Step 4)');
  if (!llmType) missingRequirements.push('LLM Type is not specified (Step 5)');

  const errorMessage = missingRequirements.length > 0 && (
    <div>
      {`Please go back and specify the following:`}
      <br />
      {missingRequirements.map((requirement, index) => (
        <span key={index}>
          {'• '}
          {requirement}
          <br />
        </span>
      ))}
    </div>
  );

  return (
    <div>
      {/* Step Navigation */}
      <div
        className="mb-4"
        style={{
          display: 'flex',
          flexWrap: 'wrap',
          alignItems: 'flex-start',
          rowGap: '15px',
          columnGap: '15px',
        }}
      >
        {steps.map((step, index) => (
          <Button
            key={index}
            variant={index === currentStep ? 'contained' : 'outlined'}
            onClick={() => setCurrentStep(index)}
            style={{
              marginBottom: '10px',
              width: '140px',
              height: '40px',
              display: 'flex',
              alignItems: 'center',
              justifyContent: 'center',
              textTransform: 'none',
              lineHeight: '1.2',
            }}
          >
            {step.title}
          </Button>
        ))}
      </div>

      {/* Step Content */}
      <div>{steps[currentStep].content}</div>

      {/* Step Controls */}
      <div style={{ marginTop: '50px', display: 'flex', justifyContent: 'space-between' }}>
        {/* Previous Button */}
        {currentStep > 0 ? (
          <Button onClick={() => setCurrentStep(currentStep - 1)}>Previous</Button>
        ) : (
          <div></div>
        )}

        {/* Next Button or Create/Deploy Button */}
        {currentStep < steps.length - 1 ? (
          <Button onClick={() => setCurrentStep(currentStep + 1)}>Next</Button>
        ) : (
          <>
            {ssModelId &&
            (ifUseLGR === 'No' || grModelId) &&
            modelName &&
            (ifUseNLPClassifier === 'No' || nlpClassifierModelId) ? (
              <div>
                <Tooltip>
                  <TooltipTrigger asChild>
                    <div>
                      <Button
                        onClick={handleSubmit}
                        style={{ width: '100%' }}
                        disabled={
                          isLoading ||
                          !(
                            ssModelId &&
                            (ifUseLGR === 'No' || grModelId) &&
                            llmType &&
                            modelName &&
                            (ifUseNLPClassifier === 'No' || nlpClassifierModelId)
                          )
                        }
                      >
                        {isLoading ? (
                          <div className="flex items-center justify-center">
                            <div className="animate-spin rounded-full h-4 w-4 border-t-2 border-b-2 border-blue-500 mr-2"></div>
                            <span>Creating...</span>
                          </div>
                        ) : (
                          'Create'
                        )}
                      </Button>
                    </div>
                  </TooltipTrigger>
                  {!(
                    ssModelId &&
                    (ifUseLGR === 'No' || grModelId) &&
                    llmType &&
                    modelName &&
                    (ifUseNLPClassifier === 'No' || nlpClassifierModelId)
                  ) && <TooltipContent side="bottom">Requirements not met</TooltipContent>}
                </Tooltip>
              </div>
            ) : (
              <div style={{ color: 'red' }}>{errorMessage}</div>
            )}
          </>
        )}
      </div>
    </div>
  );
};

export default RAGQuestions;<|MERGE_RESOLUTION|>--- conflicted
+++ resolved
@@ -163,11 +163,7 @@
     }
   };
   //creting dropDownList for choosing model....
-<<<<<<< HEAD
-  const modelDropDownList = models.map((model) => {
-=======
   const modelDropDownList = existingSSmodels.map((model) => {
->>>>>>> 4c57de48
     return {
       id: model.user_id,
       name: model.username + '/' + model.model_name,
