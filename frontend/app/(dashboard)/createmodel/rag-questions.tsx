--- conflicted
+++ resolved
@@ -437,14 +437,6 @@
           <Button onClick={() => setCurrentStep(currentStep + 1)}>Next</Button>
         ) : (
           <>
-<<<<<<< HEAD
-            {(ssModelId && (ifUseLGR === 'No' || grModelId) && llmType && modelName) ? (
-              <Link href="/">
-                <Button onClick={handleSubmit} style={{ width: '100%' }}>
-                  {`${ifUseExistingSS === 'No' || (ifUseLGR === 'Yes' && ifUseExistingLGR === 'No') ? 'Create' : 'Create and Deploy'}`}
-                </Button>
-              </Link>
-=======
             {(ssModelId && (ifUseLGR === 'No' || grModelId) && modelName) ? (
               <div>
                 <Tooltip>
@@ -466,7 +458,6 @@
                   )}
                 </Tooltip>
               </div>
->>>>>>> 7c7d39c4
             ) : (
               <div style={{ color: 'red' }}>{errorMessage}</div>
             )}
