import React, { useState, useEffect } from 'react';
import { Button } from '@mui/material';
<<<<<<< HEAD
import { fetchAllUsers, deleteUserAccount, verifyUser } from '@/lib/backend';
=======
import { fetchAllUsers, deleteUserAccount, promoteUserToGlobalAdmin } from '@/lib/backend';
>>>>>>> 1e3d58a8
import { UserContext } from '../../user_wrapper';
import { getUsers, User } from '@/utils/apiRequests';
import UserCreationForm from './UserCreationForm';

export default function Users() {
  const { user } = React.useContext(UserContext);
  const isGlobalAdmin = user?.global_admin;
  const [users, setUsers] = useState<User[]>([]);

  useEffect(() => {
    getUsersData();
  }, []);

  async function getUsersData() {
    const userData = await getUsers();
    if (userData) setUsers(userData);
  }

  const deleteUser = async (userName: string) => {
    try {
      const user = users.find((u) => u.name === userName);
      if (!user) {
        console.error('User not found');
        return;
      }

      const isConfirmed = window.confirm(`Are you sure you want to delete the user "${userName}"?`);
      if (!isConfirmed) return;

      await deleteUserAccount(user.email);
      await getUsersData();
    } catch (error) {
      console.error('Failed to delete user', error);
      alert('Failed to delete user: ' + error);
    }
  };

<<<<<<< HEAD
  const handleVerifyUser = async (email: string) => {
    try {
      await verifyUser(email);
      await getUsersData();
    } catch (error: any) {
      console.error('Failed to verify user', error);
      alert(error.response?.data?.message || 'Failed to verify user');
    }
  };

=======
  const handlePromotion = async (userName: string) => {
    try {
      const user = users.find((u) => u.name === userName);
      if (!user) {
        console.error('User not found');
        return;
      }

      const isConfirmed = window.confirm(
        `Are you sure you want to promote the "${userName}" to Global Admin?`
      );
      if (!isConfirmed) return;

      await promoteUserToGlobalAdmin(user.email);
      await getUsers();
    } catch (error) {
      console.error('Failed to promote user', error);
      alert('Failed to promote user: ' + error);
    }
  };
>>>>>>> 1e3d58a8
  return (
    <div className="mb-12">
      {isGlobalAdmin && <UserCreationForm onUserCreated={getUsersData} />}

      <h3 className="text-xl font-semibold text-gray-800 mb-4">Users</h3>
      {users.map((user, index) => (
        <div key={index} className="bg-gray-100 p-4 rounded-lg shadow-md mb-8">
          <div className="flex justify-between items-start">
            <div>
              <h4 className="text-lg font-semibold text-gray-800">{user.name}</h4>
              <div className="text-gray-700 mb-2">Role: {user.role}</div>
              <div className="text-gray-700 mb-2">
                Status: {user.verified ? 'Verified' : 'Not Verified'}
              </div>
              {user.teams.filter((team) => team.role === 'team_admin').length > 0 && (
                <div className="text-gray-700 mb-2">
                  Admin Teams:{' '}
                  {user.teams
                    .filter((team) => team.role === 'team_admin')
                    .map((team) => team.name)
                    .join(', ')}
                </div>
              )}
              {user.ownedModels.length > 0 && (
                <div className="text-gray-700">Owned Models: {user.ownedModels.join(', ')}</div>
              )}
            </div>
<<<<<<< HEAD
            {isGlobalAdmin && (
              <div className="flex gap-2">
                {!user.verified && (
                  <Button
                    onClick={() => handleVerifyUser(user.email)}
                    variant="contained"
                    color="primary"
                  >
                    Verify User
                  </Button>
                )}
                <Button onClick={() => deleteUser(user.name)} variant="contained" color="error">
                  Delete User
                </Button>
              </div>
            )}
          </div>
=======
          )}
          {user.ownedModels.length > 0 && (
            <div className="text-gray-700">Owned Models: {user.ownedModels.join(', ')}</div>
          )}
          {isGlobalAdmin && (
            <div style={{ display: 'flex', flexDirection: 'column', gap: '16px', width: '30%' }}>
              <Button onClick={() => deleteUser(user.name)} variant="contained" color="error">
                Delete user
              </Button>
              {user.role !== 'Global Admin' && (
                <Button
                  onClick={() => handlePromotion(user.name)}
                  variant="contained"
                  color="success"
                >
                  Promote user to Global Admin
                </Button>
              )}
            </div>
          )}
>>>>>>> 1e3d58a8
        </div>
      ))}
    </div>
  );
}<|MERGE_RESOLUTION|>--- conflicted
+++ resolved
@@ -1,10 +1,6 @@
 import React, { useState, useEffect } from 'react';
 import { Button } from '@mui/material';
-<<<<<<< HEAD
-import { fetchAllUsers, deleteUserAccount, verifyUser } from '@/lib/backend';
-=======
-import { fetchAllUsers, deleteUserAccount, promoteUserToGlobalAdmin } from '@/lib/backend';
->>>>>>> 1e3d58a8
+import { fetchAllUsers, deleteUserAccount, promoteUserToGlobalAdmin, verifyUser } from '@/lib/backend';
 import { UserContext } from '../../user_wrapper';
 import { getUsers, User } from '@/utils/apiRequests';
 import UserCreationForm from './UserCreationForm';
@@ -42,7 +38,6 @@
     }
   };
 
-<<<<<<< HEAD
   const handleVerifyUser = async (email: string) => {
     try {
       await verifyUser(email);
@@ -53,7 +48,6 @@
     }
   };
 
-=======
   const handlePromotion = async (userName: string) => {
     try {
       const user = users.find((u) => u.name === userName);
@@ -74,7 +68,6 @@
       alert('Failed to promote user: ' + error);
     }
   };
->>>>>>> 1e3d58a8
   return (
     <div className="mb-12">
       {isGlobalAdmin && <UserCreationForm onUserCreated={getUsersData} />}
@@ -102,7 +95,6 @@
                 <div className="text-gray-700">Owned Models: {user.ownedModels.join(', ')}</div>
               )}
             </div>
-<<<<<<< HEAD
             {isGlobalAdmin && (
               <div className="flex gap-2">
                 {!user.verified && (
@@ -120,8 +112,6 @@
               </div>
             )}
           </div>
-=======
-          )}
           {user.ownedModels.length > 0 && (
             <div className="text-gray-700">Owned Models: {user.ownedModels.join(', ')}</div>
           )}
@@ -141,7 +131,6 @@
               )}
             </div>
           )}
->>>>>>> 1e3d58a8
         </div>
       ))}
     </div>
