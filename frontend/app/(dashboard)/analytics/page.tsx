--- conflicted
+++ resolved
@@ -4,10 +4,7 @@
 import UpdateButton from './updateButton';
 import UpdateButtonNDB from './updateButtonNDB';
 import UsageStats from './usageStats';
-<<<<<<< HEAD
 import { UsageDurationChart, UsageFrequencyChart, ReformulatedQueriesChart } from './charts';
-=======
->>>>>>> 5a0ed4c0
 import { useEffect, useState, Suspense } from 'react';
 import { useSearchParams } from 'next/navigation';
 import { getWorkflowDetails, deploymentBaseUrl } from '@/lib/backend';
@@ -32,8 +29,6 @@
 
           console.log('workflowDetails', workflowDetails);
           setWorkflowType(workflowDetails.data.type);
-<<<<<<< HEAD
-          
           if (workflowDetails.data.type === 'enterprise-search' && workflowDetails.data.dependencies?.length > 0) {
             // For enterprise-search, use the first dependency's details
             const firstDependency = workflowDetails.data.dependencies[0];
@@ -49,12 +44,6 @@
             setModelName(workflowDetails.data.model_name);
             setUsername(workflowDetails.data.username);
           }
-=======
-          console.log(`here is: ${deploymentBaseUrl}/${workflowDetails.data.model_id}`);
-          setDeploymentUrl(`${deploymentBaseUrl}/${workflowDetails.data.model_id}`);
-          setModelName(workflowDetails.data.model_name);
-          setUsername(workflowDetails.data.username);
->>>>>>> 5a0ed4c0
         } catch (err) {
           console.error('Error fetching workflow details:', err);
         }
@@ -74,20 +63,12 @@
         {modelName && <UpdateButton modelName={modelName} />}
       </div>
     );
-<<<<<<< HEAD
   else if (workflowtype == 'ndb' || workflowtype == 'enterprise-search') {
-=======
-  else if (workflowtype == 'ndb') {
->>>>>>> 5a0ed4c0
     console.log('update button, ', modelName);
     return (
       <>
         <UsageStats />
-<<<<<<< HEAD
         <RecentFeedbacks username={username} modelName={modelName} />
-=======
-        <RecentFeedbacks />
->>>>>>> 5a0ed4c0
         {modelName && <UpdateButtonNDB modelName={modelName} />}
       </>
     );
