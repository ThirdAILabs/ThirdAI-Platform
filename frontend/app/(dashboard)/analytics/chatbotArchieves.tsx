import React, { useState, useEffect } from 'react';
import { getAllChatHistory } from '@/lib/backend';
import { Card, CardContent, CardDescription, CardHeader, CardTitle } from '@/components/ui/card';
import { Button, Divider } from '@mui/material';
interface ConversationData {
  query_time: string;
  query_text: string;
  user_input: string,
  response_time: string;
  response_text: string;
}

interface Data {
  [sessionId: string]: ConversationData[]; // Maps session IDs to an array of conversations
}
function min(a: number, b: number) {
  if (a < b) return a;
  return b;
}
function getUrlParams() {
  const url = new URL(window.location.href);
  const params = new URLSearchParams(url.search);
  const userName = params.get('username');
  const modelName = params.get('model_name');
  const model_id = params.get('old_model_id');
  const default_mode = params.get('default');
  return { userName, modelName, model_id, default_mode };
}
function convertAndSortDataByQueryTime(data: Data): ConversationData[] {
  const conversationList: ConversationData[] = [];
  for (const [sessionId, conversations] of Object.entries(data)) {
    conversations.forEach((conversation) => {
      conversationList.push({ ...conversation });
    });
  }
  // Sort the list by query_time
  conversationList.sort(
    (a, b) => new Date(b.query_time).getTime() - new Date(a.query_time).getTime()
  );
  return conversationList;
}

const Conversations: React.FC = () => {
  // State variable for storing chat history
  const [chatHistory, setChatHistory] = useState<ConversationData[]>([]);
  const [numberOfQuestions, setNumberOfQuestions] = useState<number>(0);

  const handleShowMore = () => {
    setNumberOfQuestions(min(numberOfQuestions + 50, chatHistory.length));
  };

  // Extract parameters from the URL
  const { model_id, default_mode } = getUrlParams();
  useEffect(() => {
    if (default_mode === 'chat' && model_id !== null) {
      const getChatData = async () => {
        try {
          const data = await getAllChatHistory(model_id);
          const convertedData = convertAndSortDataByQueryTime(data);
          setChatHistory(convertedData);
          setNumberOfQuestions(min(50, convertedData.length));
        } catch (error) {
          console.error('Error fetching chat history:', error);
        }
      };
      getChatData();
    }
  }, [model_id, default_mode]);
  console.log('ChatHistory: ', chatHistory);
  // State for tracking expanded session

  if (!chatHistory) {
    return <div className="p-4 text-center">Loading chat history...</div>;
  }
  const categoryList = [
    'Category-1',
    'Category-2',
    'Category-3',
    'Category-4',
    'Category-5',
    'Category-6',
    'Category-7',
    'Category-8',
    'Category-9',
    'Category-10',
    'Category-11',
    'Category-12',
  ];
  const [selectedCategories, setSelectedCategories] = useState(
    Object.fromEntries(categoryList.map((category) => [category, false]))
  );

  // Toggle handler for category selection
  const handleCategoryToggle = (category: string) => {
    setSelectedCategories((prev) => ({
      ...prev,
      [category]: !prev[category],
    }));
  };

  // Get list of currently selected categories
  const getSelectedCategories = () => {
    return Object.entries(selectedCategories)
      .filter(([_, isSelected]) => isSelected)
      .map(([category]) => category);
  };
  return (
    <div className="p-4">
      <Card style={{ width: '70%', maxHeight: '65rem' }} className="pb-4">
        <CardHeader className="bg-blue-900 text-white mb-3">
          <CardTitle>Query Archive</CardTitle>
          <CardDescription className="text-white">
            Quick access to your asked questions
          </CardDescription>
        </CardHeader>
        <CardContent style={{ overflowY: 'auto', maxHeight: '45rem' }}>
<<<<<<< HEAD
          <>
            <div className="mb-2 justify-start ml-[5%] mr-[5%]">
              <div className="space-y-4">
                <div className="flex flex-wrap gap-2">
                  {categoryList.map((category, index) => (
                    <button
                      key={`${category}-${index}`}
                      onClick={() => handleCategoryToggle(category)}
                      className={`border rounded-3xl p-1 px-4 transition-colors
              ${
                selectedCategories[category]
                  ? 'bg-blue-900 text-white'
                  : 'hover:bg-green-500 hover:text-white'
              }`}
                    >
                      {category}
                    </button>
                  ))}
                </div>

                <div className="text-sm text-gray-600">
                  Selected categories: {getSelectedCategories().join(', ') || 'None'}
=======
          {(chatHistory).map((conversation, index) => {
            return (index < numberOfQuestions) && <div key={`${conversation.query_time}-${conversation.response_time}`}
              className="mb-1">
              <div className="flex flex-col">
                {/* Query Section */}
                <div className="flex justify-center">
                  <div className="border py-2 px-4 rounded-lg w-[90%]">
                    <div className="text-gray-700">{conversation.user_input}/{conversation.query_text}</div>
                    <div className="text-xs text-gray-500">{conversation.query_time}</div>
                  </div>
>>>>>>> a0cebb31
                </div>
              </div>
              <Divider />
            </div>
            {chatHistory.map((conversation, index) => {
              return (
                index < numberOfQuestions && (
                  <div
                    key={`${conversation.query_time}-${conversation.response_time}`}
                    className="mb-1"
                  >
                    <div className="flex flex-col">
                      {/* Query Section */}
                      <div className="flex justify-center">
                        <div className="border py-2 px-4 rounded-lg w-[90%]">
                          <div className="text-gray-700">{conversation.query_text}</div>
                          <div className="text-xs text-gray-500">{conversation.query_time}</div>
                        </div>
                      </div>
                    </div>
                  </div>
                )
              );
            })}
            {numberOfQuestions < chatHistory.length && (
              <div className="flex justify-center mt-2">
                <Button variant="contained" onClick={handleShowMore}>
                  Show More
                </Button>
              </div>
            )}
          </>
        </CardContent>
      </Card>
    </div>
  );
};

export default Conversations;<|MERGE_RESOLUTION|>--- conflicted
+++ resolved
@@ -114,7 +114,6 @@
           </CardDescription>
         </CardHeader>
         <CardContent style={{ overflowY: 'auto', maxHeight: '45rem' }}>
-<<<<<<< HEAD
           <>
             <div className="mb-2 justify-start ml-[5%] mr-[5%]">
               <div className="space-y-4">
@@ -124,11 +123,10 @@
                       key={`${category}-${index}`}
                       onClick={() => handleCategoryToggle(category)}
                       className={`border rounded-3xl p-1 px-4 transition-colors
-              ${
-                selectedCategories[category]
-                  ? 'bg-blue-900 text-white'
-                  : 'hover:bg-green-500 hover:text-white'
-              }`}
+              ${selectedCategories[category]
+                          ? 'bg-blue-900 text-white'
+                          : 'hover:bg-green-500 hover:text-white'
+                        }`}
                     >
                       {category}
                     </button>
@@ -137,18 +135,6 @@
 
                 <div className="text-sm text-gray-600">
                   Selected categories: {getSelectedCategories().join(', ') || 'None'}
-=======
-          {(chatHistory).map((conversation, index) => {
-            return (index < numberOfQuestions) && <div key={`${conversation.query_time}-${conversation.response_time}`}
-              className="mb-1">
-              <div className="flex flex-col">
-                {/* Query Section */}
-                <div className="flex justify-center">
-                  <div className="border py-2 px-4 rounded-lg w-[90%]">
-                    <div className="text-gray-700">{conversation.user_input}/{conversation.query_text}</div>
-                    <div className="text-xs text-gray-500">{conversation.query_time}</div>
-                  </div>
->>>>>>> a0cebb31
                 </div>
               </div>
               <Divider />
