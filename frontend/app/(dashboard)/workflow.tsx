import Link from 'next/link';
import { useEffect, useState } from 'react';

import Image from 'next/image';
import { Badge } from '@/components/ui/badge';
import { Button } from '@/components/ui/button';
import {
  DropdownMenu,
  DropdownMenuContent,
  DropdownMenuItem,
  DropdownMenuLabel,
  DropdownMenuTrigger
} from '@/components/ui/dropdown-menu';
import { MoreHorizontal } from 'lucide-react';
import { TableCell, TableRow } from '@/components/ui/table';
import { Workflow, validate_workflow, start_workflow, stop_workflow, delete_workflow } from '@/lib/backend';
import { useRouter } from 'next/navigation';
import { Modal } from '@/components/ui/Modal'
import { InformationCircleIcon } from '@heroicons/react/solid';

export function WorkFlow({ workflow }: { workflow: Workflow }) {
  const router = useRouter();
  const [deployStatus, setDeployStatus] = useState<string>('');
  // Deploystatus can be one of following:
    // Inactive
    // Failed
    // Starting
    // Active
    // Starting
    // Error: Underlying model not present
    // Training failed
    // Training...
  const [isTrainingIncomplete, setIsTrainingIncomplete] = useState<boolean>(false);
  const [deployType, setDeployType] = useState<string>('');

  function goToEndpoint() {
    switch (workflow.type) {
      case "semantic_search": {
        let ifGenerationOn = false; // false if semantic search, true if RAG
        const newUrl = `/semantic-search/${workflow.id}?workflowId=${workflow.id}&ifGenerationOn=${ifGenerationOn}`;
        window.open(newUrl, '_blank');
        break;
      }
      case "nlp": {
        const prefix = workflow.models[0].sub_type === "token" ? "/token-classification" : "/text-classification";
        window.open(`${prefix}/${workflow.id}`, '_blank');  
        break;
      }
      case "rag": {
        let ifGenerationOn = true; // false if semantic search, true if RAG
        const genAiProvider = `${workflow.gen_ai_provider}`;
        // TODO don't use url params
        const newUrl = `/semantic-search/${workflow.id}?workflowId=${workflow.id}&ifGenerationOn=${ifGenerationOn}&genAiProvider=${genAiProvider}`;
        window.open(newUrl, '_blank');
        break;
      }
      default:
        throw new Error(`Invalid workflow type ${workflow.type}`);
        break;
    }
  }

  const [isValid, setIsValid] = useState(false);

  useEffect(() => {
    const validateWorkflow = async () => {
      try {
        const validationResponse = await validate_workflow(workflow.id);
        if (validationResponse.status == 'success') {
          setIsValid(true);
          console.log('Validation passed.');
        } else {
          setIsValid(false);
          console.log('Validation failed.');
        }
      } catch (e) {
        setIsValid(false);
        setDeployStatus('Starting')
        console.error('Validation failed.', e);
      }
    };

    // Call the validation function immediately
    validateWorkflow();

    const validateInterval = setInterval(validateWorkflow, 3000); // Adjust the interval as needed

    return () => clearInterval(validateInterval);
  }, [workflow.id]);

  const handleDeploy = async () => {
    try {
      if (isValid) {
        setDeployStatus('Starting'); // set to starting because user intends to start workflow
        await start_workflow(workflow.id);
      }
    } catch (e) {
      setDeployStatus('Starting'); // set to starting because user intends to start workflow
      console.error('Failed to start workflow.', e);
    }
  };

  useEffect(() => {
    if (workflow.models && workflow.models.length > 0) {
      let hasFailed = false;
      let isInProgress = false;
      let allComplete = true;
      let trainingIncomplete = false;
      let trainingFailed = false; // New variable to track training failure
  
      for (const model of workflow.models) {
        if (model.train_status === 'failed') {
          trainingFailed = true; // At least one model has a failed training status
          break; // No need to check further
        }
        if (model.train_status !== 'complete') {
          trainingIncomplete = true; // Training is still ongoing for at least one model
        }
        
        if (model.deploy_status === 'failed') {
          hasFailed = true;
          break; // If any model has failed deployment, no need to check further
        } else if (model.deploy_status === 'in_progress') {
          isInProgress = true;
          allComplete = false; // If any model is in progress, not all can be complete
        } else if (model.deploy_status !== 'complete') {
          allComplete = false; // If any model is not complete, mark allComplete as false

          // if user previously has specified they want to start workflow
          if (workflow.status == 'active') {
            console.log('user previously specified they want to start workflow, automatically deploy model.')
            handleDeploy(); // automatically deploy model
          }
        }
      }
  
      setIsTrainingIncomplete(trainingIncomplete);
  
      if (trainingFailed) {
        setDeployStatus('Training failed'); // Set the new deploy status for failed training
      } else if (trainingIncomplete) {
        setDeployStatus('Training...');
      } else if (hasFailed) {
        setDeployStatus('Failed');
      } else if (isInProgress) {
        setDeployStatus('Starting');
        return;
      } else if (workflow.status === 'inactive' && deployStatus != 'Starting') {
        // if user hasn't chosen to start the workflow, we want to set it to Inactive
        setDeployStatus('Inactive');
        return;
      } else if (allComplete) {
        setDeployStatus('Active'); // Models are complete and workflow is active
<<<<<<< HEAD
      } else if (deployStatus !== 'Starting') {
        // if user hasn't chosen to start the workflow, we want to set it to Inactive
        setDeployStatus('Inactive');
=======
>>>>>>> ab2b6a49
      }
    } else {
      // If no models are present, the workflow is ready to deploy
      setDeployStatus('Error: Underlying model not present');
    }
  }, [workflow.models, workflow.status, deployStatus]);

  useEffect(()=>{
    if (workflow.type === 'semantic_search') {
      setDeployType('Semantic Search')
    } else if (workflow.type === 'nlp') {
      setDeployType('Natural Language Processing')
    } else if (workflow.type === 'rag') {
      setDeployType('Retrieval Augmented Generation')
    }
  },[workflow.type])

  const getBadgeColor = (status: string) => {
    switch (status) {
      case 'Active':
        return 'bg-green-500 text-white'; // Green for good status
      case 'Starting':
        return 'bg-yellow-500 text-white'; // Yellow for in-progress status
      case 'Inactive':
        return 'bg-gray-500 text-white'; // Gray for inactive status
      case 'Training...':
        return 'bg-blue-500 text-white';
      case 'Training failed': // New case for training failed
        return 'bg-red-500 text-white';
      case 'Failed':
      case 'Error: Underlying model not present':
        return 'bg-red-500 text-white'; // Red for error statuses
      default:
        return 'bg-gray-500 text-white'; // Default to gray if status is unknown
    }
  };  

  const [showModal, setShowModal] = useState(false);

  const toggleModal = () => {
    setShowModal(!showModal);
  };

  const formatBytesToMB = (bytes: string) => {
    return (parseInt(bytes) / (1024 * 1024)).toFixed(2) + ' MB';
  };

  return (
    <TableRow>
      <TableCell className="hidden sm:table-cell">
        <Image
          alt="workflow image"
          className="aspect-square rounded-md object-cover"
          height="64"
          src={'/thirdai-small.png'}
          width="64"
        />
      </TableCell>
      <TableCell className="font-medium text-center">{workflow.name}</TableCell>
      <TableCell className="text-center font-medium">
        <Badge variant="outline" className={`capitalize ${getBadgeColor(deployStatus)}`}>
          {deployStatus}
        </Badge>
      </TableCell>
      <TableCell className="hidden md:table-cell text-center font-medium">{deployType}</TableCell>
      <TableCell className="hidden md:table-cell text-center font-medium">
        {new Date(workflow.publish_date).toLocaleDateString('en-US', {
          year: 'numeric',
          month: 'long',
          day: 'numeric',
        })}
      </TableCell>
      <TableCell className="hidden md:table-cell text-center font-medium">
        <Button
          onClick={deployStatus === 'Active' ? goToEndpoint : handleDeploy}
          className="text-white focus:ring-4 focus:outline-none font-medium text-sm p-2.5 text-center inline-flex items-center me-2"
          style={{ width: '100px' }}
          disabled={isTrainingIncomplete || ['Failed', 'Starting', 'Error: Underlying model not present', 'Training failed'].includes(deployStatus)}
        >
          {deployStatus === 'Training failed' // Check explicitly for 'Training failed'
            ? 'Training Failed' // Show 'Training Failed' text
            : isTrainingIncomplete
            ? 'Training...'
            : deployStatus === 'Active'
            ? 'Endpoint'
            : deployStatus === 'Inactive'
            ? 'Start'
            : ['Failed', 'Error: Underlying model not present'].includes(deployStatus)
            ? 'Start'
            : 'Endpoint'}
        </Button>
      </TableCell>
      <TableCell className="text-center font-medium">
        <button 
          onClick={toggleModal} 
          className="text-gray-400 hover:text-gray-600 text-sm"
        >
          <InformationCircleIcon className="h-6 w-6" />
        </button>
      </TableCell>
      <TableCell className='text-center font-medium'>
        <DropdownMenu>
          <DropdownMenuTrigger asChild>
            <Button aria-haspopup="true" size="icon" variant="ghost">
              <MoreHorizontal className="h-4 w-4" />
              <span className="sr-only">Toggle menu</span>
            </Button>
          </DropdownMenuTrigger>
          <DropdownMenuContent align="end">
            <DropdownMenuLabel>Actions</DropdownMenuLabel>
            <DropdownMenuItem>Edit</DropdownMenuItem>
            {
              deployStatus === 'Active'
              &&
              <>
              <DropdownMenuItem>
                <form>
                  <button type="button"
                    onClick={async () => {
                      try {
                        const response = await stop_workflow(workflow.id);
                        console.log('Workflow undeployed successfully:', response);
                        // Optionally, update the UI state to reflect the undeployment
                        setDeployStatus('Inactive');
                      } catch (error) {
                        console.error('Error undeploying workflow:', error);
                        alert('Error undeploying workflow:' + error)
                      }
                    }}
                  >
                    Stop App
                  </button>
                </form>
              </DropdownMenuItem>
              </>
            }
            <DropdownMenuItem>
              <form>
                <button type="button"
                  onClick={async () => {
                    if (window.confirm('Are you sure you want to delete this workflow?')) {
                      try {
                        const response = await delete_workflow(workflow.id);
                        console.log('Workflow deleted successfully:', response);
                      } catch (error) {
                        console.error('Error deleting workflow:', error);
                        alert('Error deleting workflow:' + error)
                      }
                    }
                  }}
                >
                  Delete App
                </button>
              </form>
            </DropdownMenuItem>
            <Link href={`/analytics?id=${encodeURIComponent(`${workflow.id}`)}`}>
              <DropdownMenuItem>
                  <button type="button">Usage stats</button>
              </DropdownMenuItem>
            </Link>
          </DropdownMenuContent>
        </DropdownMenu>
      </TableCell>

      {/* Modal for displaying model details */}
      {showModal && (
        <Modal onClose={toggleModal}>
          <div className="p-4">
            <h2 className="text-lg font-bold mb-4">App Details</h2>
<<<<<<< HEAD
            {workflow.models.map((model, index) => (
              <div key={index} className="mb-4">
                <p><strong>Model Name:</strong> {model.model_name}</p>
                <p><strong>Size on Disk:</strong> {formatBytesToMB(model.size)}</p>
                <p><strong>Size in Memory:</strong> {formatBytesToMB(model.size_in_memory)}</p>
              </div>
            ))}
=======
            <div className="overflow-x-auto">
              <table className="min-w-full table-auto border-collapse border border-gray-300">
                <thead>
                  <tr className="bg-gray-200">
                    <th className="border px-4 py-2 text-left">Model Name</th>
                    <th className="border px-4 py-2 text-left">Size on Disk (MB)</th>
                    <th className="border px-4 py-2 text-left">Size in Memory (MB)</th>
                  </tr>
                </thead>
                <tbody>
                  {workflow.models.map((model, index) => (
                    <tr key={index} className="hover:bg-gray-100">
                      <td className="border px-4 py-2">{model.model_name}</td>
                      <td className="border px-4 py-2">{formatBytesToMB(model.size)}</td>
                      <td className="border px-4 py-2">{formatBytesToMB(model.size_in_memory)}</td>
                    </tr>
                  ))}
                </tbody>
              </table>
            </div>
>>>>>>> ab2b6a49
          </div>
        </Modal>
      )}
    </TableRow>
  );
}<|MERGE_RESOLUTION|>--- conflicted
+++ resolved
@@ -151,12 +151,6 @@
         return;
       } else if (allComplete) {
         setDeployStatus('Active'); // Models are complete and workflow is active
-<<<<<<< HEAD
-      } else if (deployStatus !== 'Starting') {
-        // if user hasn't chosen to start the workflow, we want to set it to Inactive
-        setDeployStatus('Inactive');
-=======
->>>>>>> ab2b6a49
       }
     } else {
       // If no models are present, the workflow is ready to deploy
@@ -326,15 +320,6 @@
         <Modal onClose={toggleModal}>
           <div className="p-4">
             <h2 className="text-lg font-bold mb-4">App Details</h2>
-<<<<<<< HEAD
-            {workflow.models.map((model, index) => (
-              <div key={index} className="mb-4">
-                <p><strong>Model Name:</strong> {model.model_name}</p>
-                <p><strong>Size on Disk:</strong> {formatBytesToMB(model.size)}</p>
-                <p><strong>Size in Memory:</strong> {formatBytesToMB(model.size_in_memory)}</p>
-              </div>
-            ))}
-=======
             <div className="overflow-x-auto">
               <table className="min-w-full table-auto border-collapse border border-gray-300">
                 <thead>
@@ -355,7 +340,6 @@
                 </tbody>
               </table>
             </div>
->>>>>>> ab2b6a49
           </div>
         </Modal>
       )}
