--- conflicted
+++ resolved
@@ -27,12 +27,9 @@
 import { Model, getModels } from '@/utils/apiRequests';
 import { UserContext } from '../user_wrapper';
 import { ContentCopy, Download } from '@mui/icons-material'; // MUI icons instead of SVG paths
-<<<<<<< HEAD
 import ExpandMoreIcon from '@mui/icons-material/ExpandMore';
 import ExpandLessIcon from '@mui/icons-material/ExpandLess';
-=======
 import { color } from 'framer-motion';
->>>>>>> 9caffbe2
 
 enum DeployStatus {
   None = '',
@@ -54,16 +51,13 @@
   messages: string[];
 }
 
-<<<<<<< HEAD
-export function WorkFlow({ workflow, handleCollapse, index }: { workflow: Workflow, handleCollapse: (index: number) => void, index: number }) {
-=======
+
 interface WarningState {
   type: 'training' | 'deployment';
   messages: string[];
 }
 
-export function WorkFlow({ workflow }: { workflow: Workflow }) {
->>>>>>> 9caffbe2
+export function WorkFlow({ workflow, handleCollapse, index }: { workflow: Workflow, handleCollapse: (index: number) => void, index: number }) {
   const { user } = useContext(UserContext);
   const [deployStatus, setDeployStatus] = useState<DeployStatus>(DeployStatus.None);
   const [deployType, setDeployType] = useState<string>('');
@@ -458,7 +452,7 @@
                     <Tooltip
                       title={
                         deployStatus === DeployStatus.Failed ||
-                        deployStatus === DeployStatus.TrainingFailed
+                          deployStatus === DeployStatus.TrainingFailed
                           ? 'Access restricted: model failed'
                           : ''
                       }
@@ -474,7 +468,7 @@
                           style={{
                             cursor:
                               deployStatus === DeployStatus.Failed ||
-                              deployStatus === DeployStatus.TrainingFailed
+                                deployStatus === DeployStatus.TrainingFailed
                                 ? 'not-allowed'
                                 : 'pointer',
                           }}
@@ -486,81 +480,91 @@
                   </DropdownMenuItem>
                 </Link>
               )}
-<<<<<<< HEAD
+
+              {workflow.type === 'udt' && (
+                <Link
+                  href={`/analytics?id=${encodeURIComponent(workflow.model_id)}&username=${encodeURIComponent(workflow.username)}&model_name=${encodeURIComponent(workflow.model_name)}&old_model_id=${encodeURIComponent(workflow.model_id)}`}
+                >
+                  <DropdownMenuItem>
+                    <Tooltip
+                      title={
+                        deployStatus === DeployStatus.Failed ||
+                          deployStatus === DeployStatus.TrainingFailed
+                          ? 'Access restricted: model failed'
+                          : ''
+                      }
+                      arrow
+                    >
+                      <span>
+                        <button
+                          type="button"
+                          disabled={
+                            deployStatus === DeployStatus.Failed ||
+                            deployStatus === DeployStatus.TrainingFailed
+                          }
+                          style={{
+                            cursor:
+                              deployStatus === DeployStatus.Failed ||
+                                deployStatus === DeployStatus.TrainingFailed
+                                ? 'not-allowed'
+                                : 'pointer',
+                          }}
+                        >
+                          Usage Dashboard
+                        </button>
+                      </span>
+                    </Tooltip>
+                  </DropdownMenuItem>
+                </Link>
+              )}
             </DropdownMenuContent>
           </DropdownMenu>
         </TableCell>
-        {/* Add error notification icon in the last cell */}
+
+        {/* Single TableCell for both error and warning icons */}
         <TableCell className="text-right pr-4">
-=======
-
-            {workflow.type === 'udt' && (
-              <Link
-                href={`/analytics?id=${encodeURIComponent(workflow.model_id)}&username=${encodeURIComponent(workflow.username)}&model_name=${encodeURIComponent(workflow.model_name)}&old_model_id=${encodeURIComponent(workflow.model_id)}`}
+          <div className="flex items-center justify-end space-x-2">
+            {/* Error icon */}
+            {error && (
+              <Button
+                variant="contained"
+                color="error"
+                onClick={() => setShowErrorModal(true)}
+                size="small"
+                sx={{
+                  minWidth: 'unset',
+                  padding: '8px',
+                  borderRadius: '50%',
+                }}
               >
-                <DropdownMenuItem>
-                  <Tooltip
-                    title={
-                      deployStatus === DeployStatus.Failed ||
-                      deployStatus === DeployStatus.TrainingFailed
-                        ? 'Access restricted: model failed'
-                        : ''
-                    }
-                    arrow
-                  >
-                    <span>
-                      <button
-                        type="button"
-                        disabled={
-                          deployStatus === DeployStatus.Failed ||
-                          deployStatus === DeployStatus.TrainingFailed
-                        }
-                        style={{
-                          cursor:
-                            deployStatus === DeployStatus.Failed ||
-                            deployStatus === DeployStatus.TrainingFailed
-                              ? 'not-allowed'
-                              : 'pointer',
-                        }}
-                      >
-                        Usage Dashboard
-                      </button>
-                    </span>
-                  </Tooltip>
-                </DropdownMenuItem>
-              </Link>
+                <AlertCircle className="h-5 w-5" />
+              </Button>
             )}
-          </DropdownMenuContent>
-        </DropdownMenu>
-      </TableCell>
-
-      {/* Single TableCell for both error and warning icons */}
-      <TableCell className="text-right pr-4">
-        <div className="flex items-center justify-end space-x-2">
-          {/* Error icon */}
->>>>>>> 9caffbe2
-          {error && (
-            <Button
-              variant="contained"
-              color="error"
-              onClick={() => setShowErrorModal(true)}
-              size="small"
-              sx={{
-<<<<<<< HEAD
-                minWidth: 'unset', // To maintain the circular shape
-=======
-                minWidth: 'unset',
->>>>>>> 9caffbe2
-                padding: '8px',
-                borderRadius: '50%',
-              }}
-            >
-              <AlertCircle className="h-5 w-5" />
-            </Button>
-          )}
-<<<<<<< HEAD
+
+            {/* Warning icon */}
+            {warning && (
+              <Button
+                variant="contained"
+                color="warning"
+                onClick={() => setShowErrorModal(true)}
+                size="small"
+                sx={{
+                  minWidth: 'unset',
+                  padding: '8px',
+                  borderRadius: '50%',
+                  backgroundColor: '#f59e0b',
+                  '&:hover': {
+                    backgroundColor: '#d97706',
+                  },
+                }}
+              >
+                <AlertCircle className="h-5 w-5" />
+              </Button>
+            )}
+          </div>
         </TableCell>
-        {/* Collapsable button */}
+
+        {/* Collapsible button */}
         {workflow.type === 'enterprise-search' && (
           <TableCell className="text-center font-medium">
             <button
@@ -571,195 +575,57 @@
             </button>
           </TableCell>
         )}
-        {/* Error Modal */}
-        {showErrorModal && error && (
+
+        {/* Error/Warning Modal */}
+        {showErrorModal && (error || warning) && (
           <Modal onClose={() => setShowErrorModal(false)}>
             <div className="p-6 max-h-[80vh] flex flex-col">
               <div className="flex justify-between items-center mb-4">
                 <h2 className="text-xl font-semibold">
-                  {error.type === 'training' ? 'Training Failed' : 'Deployment Failed'}
+                  {error?.type === 'training' || warning?.type === 'training'
+                    ? 'Training Status'
+                    : 'Deployment Status'}
                 </h2>
                 <Button
                   variant="outlined"
                   size="small"
                   startIcon={<ContentCopy />}
-                  onClick={() => {
-                    const errorText = error.messages.join('\n');
-                    navigator.clipboard.writeText(errorText).then(() => {
-                      const notification = document.createElement('div');
-                      notification.className =
-                        'fixed bottom-4 right-4 bg-gray-800 text-white px-4 py-2 rounded-md shadow-lg';
-                      notification.textContent = 'Error copied to clipboard';
-                      document.body.appendChild(notification);
-                      setTimeout(() => {
-                        document.body.removeChild(notification);
-                      }, 2000);
-                    });
-                  }}
+                  onClick={copyContentToClipboard}
                 >
-                  Copy Error
+                  Copy Content
                 </Button>
               </div>
               <div className="flex-1 overflow-y-auto min-h-0">
-                <div className="space-y-2">
-                  <h3 className="font-medium text-gray-700 sticky top-0 bg-white py-2">
-                    Error Details:
-                  </h3>
-=======
-
-          {/* Warning icon */}
-          {warning && (
-            <Button
-              variant="contained"
-              color="warning"
-              onClick={() => setShowErrorModal(true)}
-              size="small"
-              sx={{
-                minWidth: 'unset',
-                padding: '8px',
-                borderRadius: '50%',
-                backgroundColor: '#f59e0b',
-                '&:hover': {
-                  backgroundColor: '#d97706',
-                },
-              }}
-            >
-              <AlertCircle className="h-5 w-5" />
-            </Button>
-          )}
-        </div>
-      </TableCell>
-
-      {/* Error/Warning Modal */}
-      {showErrorModal && (error || warning) && (
-        <Modal onClose={() => setShowErrorModal(false)}>
-          <div className="p-6 max-h-[80vh] flex flex-col">
-            <div className="flex justify-between items-center mb-4">
-              <h2 className="text-xl font-semibold">
-                {error?.type === 'training' || warning?.type === 'training'
-                  ? 'Training Status'
-                  : 'Deployment Status'}
-              </h2>
-              <Button
-                variant="outlined"
-                size="small"
-                startIcon={<ContentCopy />}
-                onClick={copyContentToClipboard}
-              >
-                Copy Content
-              </Button>
-            </div>
-            <div className="flex-1 overflow-y-auto min-h-0">
-              {/* Show errors if any */}
-              {error && error.messages.length > 0 && (
-                <div className="space-y-2 mb-4">
-                  <h3 className="font-medium text-red-600 sticky top-0 bg-white py-2">Errors:</h3>
->>>>>>> 9caffbe2
-                  <ul className="list-disc pl-5 space-y-2">
-                    {error.messages.map((message, index) => (
-                      <li key={index} className="text-gray-600">
-                        {message}
-                      </li>
-                    ))}
-                  </ul>
-                </div>
-<<<<<<< HEAD
+                {/* Show errors if any */}
+                {error && error.messages.length > 0 && (
+                  <div className="space-y-2 mb-4">
+                    <h3 className="font-medium text-red-600 sticky top-0 bg-white py-2">Errors:</h3>
+                    <ul className="list-disc pl-5 space-y-2">
+                      {error.messages.map((message, index) => (
+                        <li key={index} className="text-gray-600">
+                          {message}
+                        </li>
+                      ))}
+                    </ul>
+                  </div>
+                )}
+
+                {/* Show warnings if any */}
+                {warning && warning.messages.length > 0 && (
+                  <div className="space-y-2">
+                    <h3 className="font-medium text-amber-600 sticky top-0 bg-white py-2">
+                      Warnings:
+                    </h3>
+                    <ul className="list-disc pl-5 space-y-2">
+                      {warning.messages.map((message, index) => (
+                        <li key={index} className="text-gray-600">
+                          {message}
+                        </li>
+                      ))}
+                    </ul>
+                  </div>
+                )}
               </div>
-              <div className="mt-6 flex justify-end pt-4 border-t sticky bottom-0 bg-white">
-                <Button
-                  variant="contained"
-                  color="primary"
-                  startIcon={<Download />}
-                  onClick={async () => {
-                    try {
-                      const modelIdentifier = `${workflow.username}/${workflow.model_name}`;
-                      const logs = await (error.type === 'training'
-                        ? getTrainingLogs(modelIdentifier)
-                        : getDeploymentLogs(modelIdentifier));
-
-                      // Create base content with metadata
-                      const contentParts = [
-                        `Error Type: ${error.type}`,
-                        `Time: ${new Date().toISOString()}`,
-                        `Model: ${modelIdentifier}`,
-                        '',
-                        'Error Messages:',
-                        error.messages.join('\n'),
-                        '',
-                      ];
-
-                      // Add each log entry with index
-                      logs.data.forEach((log, index) => {
-                        contentParts.push(
-                          `Log Entry ${index + 1}:`,
-                          '----------------',
-                          'Standard Output:',
-                          log.stdout,
-                          '',
-                          'Standard Error:',
-                          log.stderr,
-                          ''
-                        );
-                      });
-
-                      const content = contentParts.join('\n').trim();
-
-                      const blob = new Blob([content], { type: 'text/plain' });
-                      const url = window.URL.createObjectURL(blob);
-                      const a = document.createElement('a');
-                      a.href = url;
-                      a.download = `${error.type}_logs_${workflow.model_name}_${new Date().toISOString()}.txt`;
-                      document.body.appendChild(a);
-                      a.click();
-                      window.URL.revokeObjectURL(url);
-                      document.body.removeChild(a);
-
-                      const notification = document.createElement('div');
-                      notification.className =
-                        'fixed bottom-4 right-4 bg-gray-800 text-white px-4 py-2 rounded-md shadow-lg';
-                      notification.textContent = 'Bug report downloaded successfully';
-                      document.body.appendChild(notification);
-                      setTimeout(() => {
-                        document.body.removeChild(notification);
-                      }, 2000);
-
-                      setShowErrorModal(false);
-                    } catch (err) {
-                      console.error('Failed to download logs:', err);
-                      const notification = document.createElement('div');
-                      notification.className =
-                        'fixed bottom-4 right-4 bg-red-600 text-white px-4 py-2 rounded-md shadow-lg';
-                      notification.textContent = 'Failed to generate bug report';
-                      document.body.appendChild(notification);
-                      setTimeout(() => {
-                        document.body.removeChild(notification);
-                      }, 2000);
-                    }
-                  }}
-                  className="inline-flex items-center px-6 py-3 space-x-2 text-sm bg-blue-600 hover:bg-blue-700 rounded-md text-white font-medium transition-colors"
-                >
-                  Cannot figure out the bug? Download the bug report and send to us
-                </Button>
-              </div>
-=======
-              )}
-
-              {/* Show warnings if any */}
-              {warning && warning.messages.length > 0 && (
-                <div className="space-y-2">
-                  <h3 className="font-medium text-amber-600 sticky top-0 bg-white py-2">
-                    Warnings:
-                  </h3>
-                  <ul className="list-disc pl-5 space-y-2">
-                    {warning.messages.map((message, index) => (
-                      <li key={index} className="text-gray-600">
-                        {message}
-                      </li>
-                    ))}
-                  </ul>
-                </div>
-              )}
->>>>>>> 9caffbe2
             </div>
           </Modal>
         )}
