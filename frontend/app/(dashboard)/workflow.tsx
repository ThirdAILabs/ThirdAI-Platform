--- conflicted
+++ resolved
@@ -156,13 +156,6 @@
     return (parseInt(bytes) / (1024 * 1024)).toFixed(2) + ' MB';
   };
 
-<<<<<<< HEAD
-=======
-  // Find the model where component === "search"
-  const searchModel = workflow.models.find((model) => model.component === 'search');
-  const nlpModel = workflow.models.find((model) => model.component === 'nlp');
-
->>>>>>> c5215802
   return (
     <TableRow>
       <TableCell className="font-bold text-center">{workflow.model_name}</TableCell>
@@ -276,9 +269,9 @@
               </Link>
             )}
 
-            {nlpModel && (
+            {workflow.type === 'udt' && (
               <Link
-                href={`/analytics?id=${encodeURIComponent(workflow.id)}&username=${encodeURIComponent(nlpModel.username)}&model_name=${encodeURIComponent(nlpModel.model_name)}&old_model_id=${encodeURIComponent(nlpModel.model_id)}`}
+                href={`/analytics?id=${encodeURIComponent(workflow.model_id)}&username=${encodeURIComponent(workflow.username)}&model_name=${encodeURIComponent(workflow.model_name)}&old_model_id=${encodeURIComponent(workflow.model_id)}`}
               >
                 <DropdownMenuItem>
                   <button type="button">NLP usage stats</button>
