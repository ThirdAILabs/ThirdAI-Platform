import Link from 'next/link';
import { AlertCircle } from 'lucide-react';
import { useContext, useEffect, useState } from 'react';
import { Badge } from '@/components/ui/badge';
import { Button, RadioGroup, Radio, Tooltip } from '@mui/material';
import {
  DropdownMenu,
  DropdownMenuContent,
  DropdownMenuItem,
  DropdownMenuLabel,
  DropdownMenuTrigger,
} from '@/components/ui/dropdown-menu';
import { MoreHorizontal } from 'lucide-react';
import { TableCell, TableRow } from '@/components/ui/table';
import {
  Workflow,
  start_workflow,
  stop_workflow,
  delete_workflow,
  getTrainingStatus,
  getDeployStatus,
  getTrainingLogs,
  getDeploymentLogs,
} from '@/lib/backend';
import { Modal } from '@/components/ui/Modal';
import { InformationCircleIcon } from '@heroicons/react/solid';
import { Model, getModels } from '@/utils/apiRequests';
import { UserContext } from '../user_wrapper';
import { ContentCopy, Download } from '@mui/icons-material'; // MUI icons instead of SVG paths
import ExpandMoreIcon from '@mui/icons-material/ExpandMore';
import ExpandLessIcon from '@mui/icons-material/ExpandLess';
import { color } from 'framer-motion';

enum DeployStatus {
  None = '',
  TrainingFailed = 'Training failed',
  Training = 'Training',
  Inactive = 'Inactive',
  Starting = 'Starting',
  Active = 'Active',
  Failed = 'Failed',
}

enum DeployMode {
  Dev = 'Dev',
  Production = 'Production',
}

interface ErrorState {
  type: 'training' | 'deployment';
  messages: string[];
}

interface WarningState {
  type: 'training' | 'deployment';
  messages: string[];
}

export function WorkFlow({
  workflow,
  handleCollapse,
  index,
  allowActions
}: {
  workflow: Workflow;
  handleCollapse: (index: number) => void;
  index: number;
  allowActions: boolean
}) {
  const { user } = useContext(UserContext);
  const [deployStatus, setDeployStatus] = useState<DeployStatus>(DeployStatus.None);
  const [deployType, setDeployType] = useState<string>('');
  const [modelOwner, setModelOwner] = useState<{ [key: string]: string }>({});
  const [selectedMode, setSelectedMode] = useState<DeployMode>(DeployMode.Dev);
  const [showDeploymentModal, setShowDeploymentModal] = useState(false);

  useEffect(() => {
    getModelsData();
  }, []);

  async function getModelsData() {
    const modelData = await getModels();
    const tempModelOwner: { [key: string]: string } = {}; // TypeScript object to store name as key and owner as value
    if (modelData) {
      for (let index = 0; index < modelData.length; index++) {
        const name = modelData[index].name;
        const owner = modelData[index].owner;
        tempModelOwner[name] = owner;
      }
    }
    setModelOwner(tempModelOwner);
  }
  function goToEndpoint() {
    switch (workflow.type) {
      case 'enterprise-search': {
        // enterprise-search is rag with generation

        // TODO don't use url params
        const llmProvider = `${workflow.attributes.llm_provider}`;
        const ifGenerationOn = true;
        const chatMode = workflow.attributes.default_mode == 'chat';
        const newUrl = `/semantic-search/${workflow.model_id}?workflowId=${workflow.model_id}&ifGenerationOn=${ifGenerationOn}&genAiProvider=${llmProvider}&chatMode=${chatMode}`;
        window.open(newUrl, '_blank');
        break;
      }
      case 'ndb': {
        // ndb is is rag without generation
        const llmProvider = workflow.attributes.llm_provider
          ? workflow.attributes.llm_provider
          : null;
        // TODO don't use url params
        const ifGenerationOn = llmProvider != null;
        const newUrl = `/semantic-search/${workflow.model_id}?workflowId=${workflow.model_id}&ifGenerationOn=${ifGenerationOn}&genAiProvider=${llmProvider}`;
        window.open(newUrl, '_blank');
        break;
      }
      case 'udt': {
        const prefix =
          workflow.sub_type === 'token' ? '/token-classification' : '/text-classification';
        window.open(`${prefix}/${workflow.model_id}`, '_blank');
        break;
      }
      default:
        throw new Error(`Invalid workflow type ${workflow.type}`);
        break;
    }
  }

  function getButtonValue(status: DeployStatus): string {
    switch (status) {
      case DeployStatus.TrainingFailed:
        return 'Training failed';
      case DeployStatus.Training:
        return 'Training...';
      case DeployStatus.Inactive:
        return 'Start';
      case DeployStatus.Starting:
        return 'Starting...';
      case DeployStatus.Active:
        return 'Endpoint';
      case DeployStatus.Failed:
        return 'Failed';
      default:
        return '-';
    }
  }

  const handleStartWorkflow = () => {
    if (deployStatus === DeployStatus.Active) {
      goToEndpoint();
    } else if (workflow.type === 'ndb' || workflow.type === 'enterprise-search') {
      setShowDeploymentModal(true);
    } else {
      handleDeploy(null); // For 'udt' type, start directly without mode selection
    }
  };

  const handleDeploy = async (mode: DeployMode | null = null) => {
    if (deployStatus == DeployStatus.Inactive) {
      setDeployStatus(DeployStatus.Starting);
      try {
        const autoscalingEnabled = mode === DeployMode.Production;
        await start_workflow(workflow.username, workflow.model_name, autoscalingEnabled);
      } catch (e) {
        console.error('Failed to start workflow.', e);
      }
    }
  };

  const toggleDeploymentModal = () => {
    setShowDeploymentModal(!showDeploymentModal);
  };

  const handleModeSelection = async () => {
    toggleDeploymentModal();
    await handleDeploy();
  };

  useEffect(() => {
    if (workflow.train_status === 'failed') {
      setDeployStatus(DeployStatus.TrainingFailed);
    } else if (workflow.train_status !== 'complete') {
      setDeployStatus(DeployStatus.Training);
    } else if (workflow.deploy_status === 'failed') {
      setDeployStatus(DeployStatus.Failed);
    } else if (workflow.deploy_status === 'starting') {
      setDeployStatus(DeployStatus.Starting);
    } else if (workflow.deploy_status === 'not_started' || workflow.deploy_status === 'stopped') {
      setDeployStatus(DeployStatus.Inactive);
    } else if (workflow.deploy_status === 'complete') {
      setDeployStatus(DeployStatus.Active);
    }
  }, [workflow.train_status, workflow.deploy_status, deployStatus]);

  useEffect(() => {
    if (workflow.type === 'ndb') {
      if (workflow.attributes.default_mode && workflow.attributes.default_mode == 'chat') {
        setDeployType('Chatbot');
      } else {
        setDeployType('Enterprise Search');
      }
    } else if (workflow.type === 'udt') {
      setDeployType('Natural Language Processing');
    } else if (workflow.type === 'enterprise-search') {
      setDeployType('Enterprise Search & Summarizer');
    }
  }, [workflow.type]);

  const getBadgeColor = (status: DeployStatus) => {
    switch (status) {
      case DeployStatus.Active:
        return 'bg-green-500 text-white'; // Green for good status
      case DeployStatus.Starting:
        return 'bg-yellow-500 text-white'; // Yellow for in-progress status
      case DeployStatus.Inactive:
        return 'bg-gray-500 text-white'; // Gray for inactive status
      case DeployStatus.Training:
        return 'bg-blue-500 text-white';
      case DeployStatus.TrainingFailed: // New case for training failed
        return 'bg-red-500 text-white';
      case DeployStatus.Failed:
        return 'bg-red-500 text-white'; // Red for error statuses
      default:
        return 'bg-gray-500 text-white'; // Default to gray if status is unknown
    }
  };

  // Add new state for error handling
  const [error, setError] = useState<ErrorState | null>(null);
  const [warning, setWarning] = useState<WarningState | null>(null);
  const [showErrorModal, setShowErrorModal] = useState(false);

  useEffect(() => {
    const fetchStatuses = async () => {
      try {
        if (workflow.username && workflow.model_name) {
          const modelIdentifier = `${workflow.username}/${workflow.model_name}`;
          const [trainStatus, deployStatus] = await Promise.all([
            getTrainingStatus(modelIdentifier),
            getDeployStatus(modelIdentifier),
          ]);

          // Check training status
          if (
            trainStatus.data.train_status === 'failed' &&
            (trainStatus.data.errors?.length > 0 || trainStatus.data.messages?.length > 0)
          ) {
            setError({
              type: 'training',
              messages: [...(trainStatus.data.errors || []), ...(trainStatus.data.messages || [])],
            });
          } else {
            setError(null);
          }

          // Check warnings separately
          if (trainStatus.data.warnings?.length > 0) {
            setWarning({
              type: 'training',
              messages: trainStatus.data.warnings,
            });
          } else {
            setWarning(null);
          }

          // Check deployment
          if (
            deployStatus.data.deploy_status === 'failed' &&
            deployStatus.data.messages?.length > 0
          ) {
            setError({
              type: 'deployment',
              messages: deployStatus.data.messages,
            });
          }
        }
      } catch (error) {
        console.error('Error fetching statuses:', error);
      }
    };

    fetchStatuses();
    const intervalId = setInterval(fetchStatuses, 2000);
    return () => clearInterval(intervalId);
  }, [workflow.username, workflow.model_name]);

  const copyContentToClipboard = () => {
    try {
      // Combine error and warning messages if they exist
      const errorMessages = error?.messages || [];
      const warningMessages = warning?.messages || [];

      // Create a formatted string with headers and messages
      let contentToCopy = '';

      if (errorMessages.length > 0) {
        contentToCopy += 'Errors:\n' + errorMessages.map((msg) => `• ${msg}`).join('\n') + '\n\n';
      }

      if (warningMessages.length > 0) {
        contentToCopy += 'Warnings:\n' + warningMessages.map((msg) => `• ${msg}`).join('\n');
      }

      // Create a temporary textarea element
      const textarea = document.createElement('textarea');
      textarea.value = contentToCopy.trim();
      textarea.style.position = 'fixed';
      textarea.style.left = '-9999px';
      textarea.style.top = '0';
      document.body.appendChild(textarea);

      // Select and copy the text
      textarea.select();
      document.execCommand('copy');

      // Clean up
      document.body.removeChild(textarea);

      // Show success notification
      const toast = document.createElement('div');
      toast.className =
        'fixed bottom-4 right-4 bg-gray-800 text-white px-4 py-2 rounded-md shadow-lg z-50';
      toast.textContent = 'Content copied to clipboard';
      document.body.appendChild(toast);

      setTimeout(() => {
        document.body.removeChild(toast);
      }, 2000);
    } catch (err) {
      console.error('Failed to copy content:', err);
      // Show error notification
      const errorToast = document.createElement('div');
      errorToast.className =
        'fixed bottom-4 right-4 bg-red-600 text-white px-4 py-2 rounded-md shadow-lg z-50';
      errorToast.textContent = 'Failed to copy content';
      document.body.appendChild(errorToast);
      setTimeout(() => document.body.removeChild(errorToast), 2000);
    }
  };

  return (
<<<<<<< HEAD
    <>
      <TableRow>
        <TableCell className="font-bold text-center">{workflow.model_name}</TableCell>
        <TableCell className="text-center font-medium">
          <Badge variant="outline" className={`capitalize ${getBadgeColor(deployStatus)}`}>
            {deployStatus}
          </Badge>
        </TableCell>
        <TableCell className="hidden md:table-cell text-center font-medium">{deployType}</TableCell>
        <TableCell className="hidden md:table-cell text-center font-medium">
          {new Date(workflow.publish_date).toLocaleDateString('en-US', {
            year: 'numeric',
            month: 'long',
            day: 'numeric',
          })}
        </TableCell>
        <TableCell className="hidden md:table-cell text-center font-medium">
          <Button
            onClick={handleStartWorkflow}
            variant="contained"
            style={{ width: '100px' }}
            disabled={
              deployStatus !== DeployStatus.Active && deployStatus !== DeployStatus.Inactive
            }
          >
            {getButtonValue(deployStatus)}
          </Button>
        </TableCell>
        <TableCell className="text-center font-medium">
          <button onClick={toggleModal} className="text-gray-400 hover:text-gray-600 text-sm">
            <InformationCircleIcon className="h-6 w-6" />
          </button>
        </TableCell>
        <TableCell className="text-center font-medium">
          {allowActions && <DropdownMenu>
            <DropdownMenuTrigger asChild>
              <Button
                aria-haspopup="true"
                size="small"
                variant="text" // Using "text" as base variant
                sx={{
                  color: 'inherit', // Default text color
                  '&:hover': {
                    backgroundColor: 'var(--accent)', // Replace with your accent color
                    color: 'var(--accent-foreground)', // Replace with your foreground color for hover
                  },
=======
    <TableRow>
      <TableCell className="font-bold text-center">{workflow.model_name}</TableCell>
      <TableCell className="text-center font-medium">
        <Badge variant="outline" className={`capitalize ${getBadgeColor(deployStatus)}`}>
          {deployStatus}
        </Badge>
      </TableCell>
      <TableCell className="hidden md:table-cell text-center font-medium">{deployType}</TableCell>
      <TableCell className="hidden md:table-cell text-center font-medium">
        {new Date(workflow.publish_date).toLocaleDateString('en-US', {
          year: 'numeric',
          month: 'long',
          day: 'numeric',
        })}
      </TableCell>
      <TableCell className="hidden md:table-cell text-center font-medium">
        <Button
          onClick={handleStartWorkflow}
          variant="contained"
          style={{ width: '100px' }}
          disabled={deployStatus !== DeployStatus.Active && deployStatus !== DeployStatus.Inactive}
        >
          {getButtonValue(deployStatus)}
        </Button>
      </TableCell>
      <TableCell className="text-center font-medium">
        <DropdownMenu>
          <DropdownMenuTrigger asChild>
            <Button
              aria-haspopup="true"
              size="small"
              variant="text" // Using "text" as base variant
              sx={{
                color: 'inherit', // Default text color
                '&:hover': {
                  backgroundColor: 'var(--accent)', // Replace with your accent color
                  color: 'var(--accent-foreground)', // Replace with your foreground color for hover
                },
              }}
            >
              <MoreHorizontal className="h-4 w-4" />
              <span className="sr-only">Toggle menu</span>
            </Button>
          </DropdownMenuTrigger>
          <DropdownMenuContent align="end">
            <DropdownMenuLabel>Actions</DropdownMenuLabel>
            {deployStatus === DeployStatus.Active && (
              <DropdownMenuItem
                onClick={async () => {
                  try {
                    const response = await stop_workflow(workflow.username, workflow.model_name);
                    console.log('Workflow undeployed successfully:', response);
                    // Optionally, update the UI state to reflect the undeployment
                    setDeployStatus(DeployStatus.Inactive);
                  } catch (error) {
                    console.error('Error undeploying workflow:', error);
                    alert('Error undeploying workflow:' + error);
                  }
>>>>>>> d18de154
                }}
              >
                <MoreHorizontal className="h-4 w-4" />
                <span className="sr-only">Toggle menu</span>
              </Button>
            </DropdownMenuTrigger>
            <DropdownMenuContent align="end">
              <DropdownMenuLabel>Actions</DropdownMenuLabel>
              {deployStatus === DeployStatus.Active && (
                <DropdownMenuItem
                  onClick={async () => {
                    try {
                      const response = await stop_workflow(workflow.username, workflow.model_name);
                      console.log('Workflow undeployed successfully:', response);
                      // Optionally, update the UI state to reflect the undeployment
                      setDeployStatus(DeployStatus.Inactive);
                    } catch (error) {
                      console.error('Error undeploying workflow:', error);
                      alert('Error undeploying workflow:' + error);
                    }
                  }}
                >
                  <button type="button">Stop App</button>
                </DropdownMenuItem>
              )}

              {(modelOwner[workflow.model_name] === user?.username || user?.global_admin) && (
                <DropdownMenuItem
                  onClick={async () => {
                    if (window.confirm('Are you sure you want to delete this workflow?')) {
                      try {
                        const response = await delete_workflow(
                          workflow.username,
                          workflow.model_name
                        );
                        console.log('Workflow deleted successfully:', response);
                      } catch (error) {
                        console.error('Error deleting workflow:', error);
                        alert('Error deleting workflow:' + error);
                      }
                    }
                  }}
                >
                  <form>
                    <button type="button">Delete App</button>
                  </form>
                </DropdownMenuItem>
              )}

              {workflow.type === 'enterprise-search' &&
                (modelOwner[workflow.model_name] === user?.username || user?.global_admin) && (
                  <Link
                    href={`/analytics?id=${encodeURIComponent(workflow.model_id)}&username=${encodeURIComponent(workflow.username)}&model_name=${encodeURIComponent(workflow.model_name)}&old_model_id=${encodeURIComponent(workflow.model_id)}`}
                  >
                    <DropdownMenuItem>
                      <button type="button">Usage Dashboard</button>
                    </DropdownMenuItem>
                  </Link>
                )}

              {workflow.type === 'udt' && (
                <Link
                  href={`/analytics?id=${encodeURIComponent(workflow.model_id)}&username=${encodeURIComponent(workflow.username)}&model_name=${encodeURIComponent(workflow.model_name)}&old_model_id=${encodeURIComponent(workflow.model_id)}`}
                >
                  <DropdownMenuItem>
                    <Tooltip
                      title={
                        deployStatus === DeployStatus.Failed ||
                          deployStatus === DeployStatus.TrainingFailed
                          ? 'Access restricted: model failed'
                          : ''
                      }
                      arrow
                    >
                      <span>
                        <button
                          type="button"
                          disabled={
                            deployStatus === DeployStatus.Failed ||
                            deployStatus === DeployStatus.TrainingFailed
                          }
                          style={{
                            cursor:
                              deployStatus === DeployStatus.Failed ||
                                deployStatus === DeployStatus.TrainingFailed
                                ? 'not-allowed'
                                : 'pointer',
                          }}
                        >
                          Usage Dashboard
                        </button>
                      </span>
                    </Tooltip>
                  </DropdownMenuItem>
                </Link>
              )}
            </DropdownMenuContent>
          </DropdownMenu>}
        </TableCell>

        {/* Single TableCell for both error and warning icons */}
        <TableCell className="text-right pr-4">
          <div className="flex items-center justify-end space-x-2">
            {/* Error icon */}
            {error && (
              <Button
                variant="contained"
                color="error"
                onClick={() => setShowErrorModal(true)}
                size="small"
                sx={{
                  minWidth: 'unset',
                  padding: '8px',
                  borderRadius: '50%',
                }}
              >
                <AlertCircle className="h-5 w-5" />
              </Button>
            )}

            {/* Warning icon */}
            {warning && (
              <Button
                variant="contained"
                color="warning"
                onClick={() => setShowErrorModal(true)}
                size="small"
                sx={{
                  minWidth: 'unset',
                  padding: '8px',
                  borderRadius: '50%',
                  backgroundColor: '#f59e0b',
                  '&:hover': {
                    backgroundColor: '#d97706',
                  },
                }}
              >
                <AlertCircle className="h-5 w-5" />
              </Button>
            )}
          </div>
<<<<<<< HEAD
        </TableCell>

        {/* Collapsible button */}
        {workflow.type === 'enterprise-search' && (
          <TableCell className="text-center font-medium">
            <button
              onClick={() => {
                handleCollapse(index);
              }}
              className="p-2 hover:bg-slate-200 rounded-lg"
            >
              {<ExpandMoreIcon />}
            </button>
          </TableCell>
        )}

        {/* Error/Warning Modal */}
        {showErrorModal && (error || warning) && (
          <Modal onClose={() => setShowErrorModal(false)}>
            <div className="p-6 max-h-[80vh] flex flex-col">
              <div className="flex justify-between items-center mb-4">
                <h2 className="text-xl font-semibold">
                  {error?.type === 'training' || warning?.type === 'training'
                    ? 'Training Status'
                    : 'Deployment Status'}
                </h2>
                <Button
                  variant="outlined"
                  size="small"
                  startIcon={<ContentCopy />}
                  onClick={copyContentToClipboard}
                >
                  Copy Content
                </Button>
              </div>
              <div className="flex-1 overflow-y-auto min-h-0">
                {/* Show errors if any */}
                {error && error.messages.length > 0 && (
                  <div className="space-y-2 mb-4">
                    <h3 className="font-medium text-red-600 sticky top-0 bg-white py-2">Errors:</h3>
                    <ul className="list-disc pl-5 space-y-2">
                      {error.messages.map((message, index) => (
                        <li key={index} className="text-gray-600">
                          {message}
                        </li>
                      ))}
                    </ul>
                  </div>
                )}

                {/* Show warnings if any */}
                {warning && warning.messages.length > 0 && (
                  <div className="space-y-2">
                    <h3 className="font-medium text-amber-600 sticky top-0 bg-white py-2">
                      Warnings:
                    </h3>
                    <ul className="list-disc pl-5 space-y-2">
                      {warning.messages.map((message, index) => (
                        <li key={index} className="text-gray-600">
                          {message}
                        </li>
                      ))}
                    </ul>
                  </div>
                )}
              </div>
            </div>
          </Modal>
        )}

        {/* Modal for displaying model details */}
        {showModal && (
          <Modal onClose={toggleModal}>
            <div className="p-4">
              <h2 className="text-lg font-bold mb-4">App Details</h2>
              <div className="overflow-x-auto">
                <table className="min-w-full table-auto border-collapse border border-gray-300">
                  <thead>
                    <tr className="bg-gray-200">
                      <th className="border px-4 py-2 text-left">Model Name</th>
                      <th className="border px-4 py-2 text-left">Size on Disk (MB)</th>
                      <th className="border px-4 py-2 text-left">Size in Memory (MB)</th>
                    </tr>
                  </thead>
                  <tbody>
                    {/* {workflow.models.map((model, index) => (
                    <tr key={index} className="hover:bg-gray-100">
                      <td className="border px-4 py-2">{model.model_name}</td>
                      <td className="border px-4 py-2">{formatBytesToMB(model.size)}</td>
                      <td className="border px-4 py-2">{formatBytesToMB(model.size_in_memory)}</td>
                    </tr>
                  ))} */}
                    {/* {workflow.models.map((model, index) => ( */}
                    <tr className="hover:bg-gray-100">
                      <td className="border px-4 py-2">{workflow.model_name}</td>
                      <td className="border px-4 py-2">{formatBytesToMB(workflow.size)}</td>
                      <td className="border px-4 py-2">
                        {formatBytesToMB(workflow.size_in_memory)}
                      </td>
                    </tr>
                    {/* ))} */}
                  </tbody>
                </table>
              </div>
            </div>
          </Modal>
        )}

        {/* Modal for selecting between Dev mode and Production mode */}
        {showDeploymentModal && (
          <Modal onClose={toggleDeploymentModal}>
            <div className="p-2 max-w-[200px] mx-auto">
              <h2 className="text-sm font-semibold mb-2">Choose Configuration</h2>
              <div>
                <RadioGroup
                  aria-label="mode-selection"
                  value={selectedMode}
                  onChange={(e) => setSelectedMode(e.target.value as DeployMode)}
                  className="space-y-1"
=======
        </Modal>
      )}

      {/* Modal for selecting between Dev mode and Production mode */}
      {showDeploymentModal && (
        <Modal onClose={toggleDeploymentModal}>
          <div className="p-2 max-w-[200px] mx-auto">
            <h2 className="text-sm font-semibold mb-2">Choose Configuration</h2>
            <div>
              <RadioGroup
                aria-label="mode-selection"
                value={selectedMode}
                onChange={(e) => setSelectedMode(e.target.value as DeployMode)}
                className="space-y-1"
              >
                <div className="flex items-center space-x-1">
                  <Radio value={DeployMode.Dev} size="small" />
                  <span className="text-sm">Dev</span>
                </div>
                <div className="flex items-center space-x-1">
                  <Radio value={DeployMode.Production} size="small" />
                  <span className="text-sm">Prod</span>
                </div>
              </RadioGroup>
              <div className="mt-2 flex justify-center">
                <Button
                  onClick={handleModeSelection}
                  variant="contained"
                  size="small"
                  className="text-sm py-1 px-3"
>>>>>>> d18de154
                >
                  <div className="flex items-center space-x-1">
                    <Radio value={DeployMode.Dev} size="small" />
                    <span className="text-sm">Dev</span>
                  </div>
                  <div className="flex items-center space-x-1">
                    <Radio value={DeployMode.Production} size="small" />
                    <span className="text-sm">Prod</span>
                  </div>
                </RadioGroup>
                <div className="mt-2 flex justify-center">
                  <Button
                    onClick={handleModeSelection}
                    variant="contained"
                    size="small"
                    className="text-sm py-1 px-3"
                  >
                    Confirm
                  </Button>
                </div>
              </div>
            </div>
          </Modal>
        )}
      </TableRow>
    </>
  );
}<|MERGE_RESOLUTION|>--- conflicted
+++ resolved
@@ -339,54 +339,6 @@
   };
 
   return (
-<<<<<<< HEAD
-    <>
-      <TableRow>
-        <TableCell className="font-bold text-center">{workflow.model_name}</TableCell>
-        <TableCell className="text-center font-medium">
-          <Badge variant="outline" className={`capitalize ${getBadgeColor(deployStatus)}`}>
-            {deployStatus}
-          </Badge>
-        </TableCell>
-        <TableCell className="hidden md:table-cell text-center font-medium">{deployType}</TableCell>
-        <TableCell className="hidden md:table-cell text-center font-medium">
-          {new Date(workflow.publish_date).toLocaleDateString('en-US', {
-            year: 'numeric',
-            month: 'long',
-            day: 'numeric',
-          })}
-        </TableCell>
-        <TableCell className="hidden md:table-cell text-center font-medium">
-          <Button
-            onClick={handleStartWorkflow}
-            variant="contained"
-            style={{ width: '100px' }}
-            disabled={
-              deployStatus !== DeployStatus.Active && deployStatus !== DeployStatus.Inactive
-            }
-          >
-            {getButtonValue(deployStatus)}
-          </Button>
-        </TableCell>
-        <TableCell className="text-center font-medium">
-          <button onClick={toggleModal} className="text-gray-400 hover:text-gray-600 text-sm">
-            <InformationCircleIcon className="h-6 w-6" />
-          </button>
-        </TableCell>
-        <TableCell className="text-center font-medium">
-          {allowActions && <DropdownMenu>
-            <DropdownMenuTrigger asChild>
-              <Button
-                aria-haspopup="true"
-                size="small"
-                variant="text" // Using "text" as base variant
-                sx={{
-                  color: 'inherit', // Default text color
-                  '&:hover': {
-                    backgroundColor: 'var(--accent)', // Replace with your accent color
-                    color: 'var(--accent-foreground)', // Replace with your foreground color for hover
-                  },
-=======
     <TableRow>
       <TableCell className="font-bold text-center">{workflow.model_name}</TableCell>
       <TableCell className="text-center font-medium">
@@ -445,269 +397,194 @@
                     console.error('Error undeploying workflow:', error);
                     alert('Error undeploying workflow:' + error);
                   }
->>>>>>> d18de154
                 }}
               >
-                <MoreHorizontal className="h-4 w-4" />
-                <span className="sr-only">Toggle menu</span>
-              </Button>
-            </DropdownMenuTrigger>
-            <DropdownMenuContent align="end">
-              <DropdownMenuLabel>Actions</DropdownMenuLabel>
-              {deployStatus === DeployStatus.Active && (
-                <DropdownMenuItem
-                  onClick={async () => {
+                <button type="button">Stop App</button>
+              </DropdownMenuItem>
+            )}
+
+            {(modelOwner[workflow.model_name] === user?.username || user?.global_admin) && (
+              <DropdownMenuItem
+                onClick={async () => {
+                  if (window.confirm('Are you sure you want to delete this workflow?')) {
                     try {
-                      const response = await stop_workflow(workflow.username, workflow.model_name);
-                      console.log('Workflow undeployed successfully:', response);
-                      // Optionally, update the UI state to reflect the undeployment
-                      setDeployStatus(DeployStatus.Inactive);
+                      const response = await delete_workflow(
+                        workflow.username,
+                        workflow.model_name
+                      );
+                      console.log('Workflow deleted successfully:', response);
                     } catch (error) {
-                      console.error('Error undeploying workflow:', error);
-                      alert('Error undeploying workflow:' + error);
+                      console.error('Error deleting workflow:', error);
+                      alert('Error deleting workflow:' + error);
                     }
-                  }}
-                >
-                  <button type="button">Stop App</button>
-                </DropdownMenuItem>
-              )}
-
-              {(modelOwner[workflow.model_name] === user?.username || user?.global_admin) && (
-                <DropdownMenuItem
-                  onClick={async () => {
-                    if (window.confirm('Are you sure you want to delete this workflow?')) {
-                      try {
-                        const response = await delete_workflow(
-                          workflow.username,
-                          workflow.model_name
-                        );
-                        console.log('Workflow deleted successfully:', response);
-                      } catch (error) {
-                        console.error('Error deleting workflow:', error);
-                        alert('Error deleting workflow:' + error);
-                      }
-                    }
-                  }}
-                >
-                  <form>
-                    <button type="button">Delete App</button>
-                  </form>
-                </DropdownMenuItem>
-              )}
-
-              {workflow.type === 'enterprise-search' &&
-                (modelOwner[workflow.model_name] === user?.username || user?.global_admin) && (
-                  <Link
-                    href={`/analytics?id=${encodeURIComponent(workflow.model_id)}&username=${encodeURIComponent(workflow.username)}&model_name=${encodeURIComponent(workflow.model_name)}&old_model_id=${encodeURIComponent(workflow.model_id)}`}
-                  >
-                    <DropdownMenuItem>
-                      <button type="button">Usage Dashboard</button>
-                    </DropdownMenuItem>
-                  </Link>
-                )}
-
-              {workflow.type === 'udt' && (
+                  }
+                }}
+              >
+                <form>
+                  <button type="button">Delete App</button>
+                </form>
+              </DropdownMenuItem>
+            )}
+
+            {workflow.type === 'enterprise-search' &&
+              (modelOwner[workflow.model_name] === user?.username || user?.global_admin) && (
                 <Link
                   href={`/analytics?id=${encodeURIComponent(workflow.model_id)}&username=${encodeURIComponent(workflow.username)}&model_name=${encodeURIComponent(workflow.model_name)}&old_model_id=${encodeURIComponent(workflow.model_id)}`}
                 >
                   <DropdownMenuItem>
-                    <Tooltip
-                      title={
-                        deployStatus === DeployStatus.Failed ||
-                          deployStatus === DeployStatus.TrainingFailed
-                          ? 'Access restricted: model failed'
-                          : ''
-                      }
-                      arrow
-                    >
-                      <span>
-                        <button
-                          type="button"
-                          disabled={
-                            deployStatus === DeployStatus.Failed ||
-                            deployStatus === DeployStatus.TrainingFailed
-                          }
-                          style={{
-                            cursor:
-                              deployStatus === DeployStatus.Failed ||
-                                deployStatus === DeployStatus.TrainingFailed
-                                ? 'not-allowed'
-                                : 'pointer',
-                          }}
-                        >
-                          Usage Dashboard
-                        </button>
-                      </span>
-                    </Tooltip>
+                    <button type="button">Usage Dashboard</button>
                   </DropdownMenuItem>
                 </Link>
               )}
-            </DropdownMenuContent>
-          </DropdownMenu>}
+
+            {workflow.type === 'udt' && (
+              <Link
+                href={`/analytics?id=${encodeURIComponent(workflow.model_id)}&username=${encodeURIComponent(workflow.username)}&model_name=${encodeURIComponent(workflow.model_name)}&old_model_id=${encodeURIComponent(workflow.model_id)}`}
+              >
+                <DropdownMenuItem>
+                  <Tooltip
+                    title={
+                      deployStatus === DeployStatus.Failed ||
+                        deployStatus === DeployStatus.TrainingFailed
+                        ? 'Access restricted: model failed'
+                        : ''
+                    }
+                    arrow
+                  >
+                    <span>
+                      <button
+                        type="button"
+                        disabled={
+                          deployStatus === DeployStatus.Failed ||
+                          deployStatus === DeployStatus.TrainingFailed
+                        }
+                        style={{
+                          cursor:
+                            deployStatus === DeployStatus.Failed ||
+                              deployStatus === DeployStatus.TrainingFailed
+                              ? 'not-allowed'
+                              : 'pointer',
+                        }}
+                      >
+                        Usage Dashboard
+                      </button>
+                    </span>
+                  </Tooltip>
+                </DropdownMenuItem>
+              </Link>
+            )}
+          </DropdownMenuContent>
+        </DropdownMenu>
+      </TableCell>
+
+      {/* Single TableCell for both error and warning icons */}
+      <TableCell className="text-right pr-4">
+        <div className="flex items-center justify-end space-x-2">
+          {/* Error icon */}
+          {error && (
+            <Button
+              variant="contained"
+              color="error"
+              onClick={() => setShowErrorModal(true)}
+              size="small"
+              sx={{
+                minWidth: 'unset',
+                padding: '8px',
+                borderRadius: '50%',
+              }}
+            >
+              <AlertCircle className="h-5 w-5" />
+            </Button>
+          )}
+
+          {/* Warning icon */}
+          {warning && (
+            <Button
+              variant="contained"
+              color="warning"
+              onClick={() => setShowErrorModal(true)}
+              size="small"
+              sx={{
+                minWidth: 'unset',
+                padding: '8px',
+                borderRadius: '50%',
+                backgroundColor: '#f59e0b',
+                '&:hover': {
+                  backgroundColor: '#d97706',
+                },
+              }}
+            >
+              <AlertCircle className="h-5 w-5" />
+            </Button>
+          )}
+        </div>
+      </TableCell>
+
+      {/* Collapsible button */}
+      {workflow.type === 'enterprise-search' && (
+        <TableCell className="text-center font-medium">
+          <button
+            onClick={() => {
+              handleCollapse(index);
+            }}
+            className="p-2 hover:bg-slate-200 rounded-lg"
+          >
+            {<ExpandMoreIcon />}
+          </button>
         </TableCell>
-
-        {/* Single TableCell for both error and warning icons */}
-        <TableCell className="text-right pr-4">
-          <div className="flex items-center justify-end space-x-2">
-            {/* Error icon */}
-            {error && (
+      )}
+
+      {/* Error/Warning Modal */}
+      {showErrorModal && (error || warning) && (
+        <Modal onClose={() => setShowErrorModal(false)}>
+          <div className="p-6 max-h-[80vh] flex flex-col">
+            <div className="flex justify-between items-center mb-4">
+              <h2 className="text-xl font-semibold">
+                {error?.type === 'training' || warning?.type === 'training'
+                  ? 'Training Status'
+                  : 'Deployment Status'}
+              </h2>
               <Button
-                variant="contained"
-                color="error"
-                onClick={() => setShowErrorModal(true)}
+                variant="outlined"
                 size="small"
-                sx={{
-                  minWidth: 'unset',
-                  padding: '8px',
-                  borderRadius: '50%',
-                }}
+                startIcon={<ContentCopy />}
+                onClick={copyContentToClipboard}
               >
-                <AlertCircle className="h-5 w-5" />
+                Copy Content
               </Button>
-            )}
-
-            {/* Warning icon */}
-            {warning && (
-              <Button
-                variant="contained"
-                color="warning"
-                onClick={() => setShowErrorModal(true)}
-                size="small"
-                sx={{
-                  minWidth: 'unset',
-                  padding: '8px',
-                  borderRadius: '50%',
-                  backgroundColor: '#f59e0b',
-                  '&:hover': {
-                    backgroundColor: '#d97706',
-                  },
-                }}
-              >
-                <AlertCircle className="h-5 w-5" />
-              </Button>
-            )}
+            </div>
+            <div className="flex-1 overflow-y-auto min-h-0">
+              {/* Show errors if any */}
+              {error && error.messages.length > 0 && (
+                <div className="space-y-2 mb-4">
+                  <h3 className="font-medium text-red-600 sticky top-0 bg-white py-2">Errors:</h3>
+                  <ul className="list-disc pl-5 space-y-2">
+                    {error.messages.map((message, index) => (
+                      <li key={index} className="text-gray-600">
+                        {message}
+                      </li>
+                    ))}
+                  </ul>
+                </div>
+              )}
+
+              {/* Show warnings if any */}
+              {warning && warning.messages.length > 0 && (
+                <div className="space-y-2">
+                  <h3 className="font-medium text-amber-600 sticky top-0 bg-white py-2">
+                    Warnings:
+                  </h3>
+                  <ul className="list-disc pl-5 space-y-2">
+                    {warning.messages.map((message, index) => (
+                      <li key={index} className="text-gray-600">
+                        {message}
+                      </li>
+                    ))}
+                  </ul>
+                </div>
+              )}
+            </div>
           </div>
-<<<<<<< HEAD
-        </TableCell>
-
-        {/* Collapsible button */}
-        {workflow.type === 'enterprise-search' && (
-          <TableCell className="text-center font-medium">
-            <button
-              onClick={() => {
-                handleCollapse(index);
-              }}
-              className="p-2 hover:bg-slate-200 rounded-lg"
-            >
-              {<ExpandMoreIcon />}
-            </button>
-          </TableCell>
-        )}
-
-        {/* Error/Warning Modal */}
-        {showErrorModal && (error || warning) && (
-          <Modal onClose={() => setShowErrorModal(false)}>
-            <div className="p-6 max-h-[80vh] flex flex-col">
-              <div className="flex justify-between items-center mb-4">
-                <h2 className="text-xl font-semibold">
-                  {error?.type === 'training' || warning?.type === 'training'
-                    ? 'Training Status'
-                    : 'Deployment Status'}
-                </h2>
-                <Button
-                  variant="outlined"
-                  size="small"
-                  startIcon={<ContentCopy />}
-                  onClick={copyContentToClipboard}
-                >
-                  Copy Content
-                </Button>
-              </div>
-              <div className="flex-1 overflow-y-auto min-h-0">
-                {/* Show errors if any */}
-                {error && error.messages.length > 0 && (
-                  <div className="space-y-2 mb-4">
-                    <h3 className="font-medium text-red-600 sticky top-0 bg-white py-2">Errors:</h3>
-                    <ul className="list-disc pl-5 space-y-2">
-                      {error.messages.map((message, index) => (
-                        <li key={index} className="text-gray-600">
-                          {message}
-                        </li>
-                      ))}
-                    </ul>
-                  </div>
-                )}
-
-                {/* Show warnings if any */}
-                {warning && warning.messages.length > 0 && (
-                  <div className="space-y-2">
-                    <h3 className="font-medium text-amber-600 sticky top-0 bg-white py-2">
-                      Warnings:
-                    </h3>
-                    <ul className="list-disc pl-5 space-y-2">
-                      {warning.messages.map((message, index) => (
-                        <li key={index} className="text-gray-600">
-                          {message}
-                        </li>
-                      ))}
-                    </ul>
-                  </div>
-                )}
-              </div>
-            </div>
-          </Modal>
-        )}
-
-        {/* Modal for displaying model details */}
-        {showModal && (
-          <Modal onClose={toggleModal}>
-            <div className="p-4">
-              <h2 className="text-lg font-bold mb-4">App Details</h2>
-              <div className="overflow-x-auto">
-                <table className="min-w-full table-auto border-collapse border border-gray-300">
-                  <thead>
-                    <tr className="bg-gray-200">
-                      <th className="border px-4 py-2 text-left">Model Name</th>
-                      <th className="border px-4 py-2 text-left">Size on Disk (MB)</th>
-                      <th className="border px-4 py-2 text-left">Size in Memory (MB)</th>
-                    </tr>
-                  </thead>
-                  <tbody>
-                    {/* {workflow.models.map((model, index) => (
-                    <tr key={index} className="hover:bg-gray-100">
-                      <td className="border px-4 py-2">{model.model_name}</td>
-                      <td className="border px-4 py-2">{formatBytesToMB(model.size)}</td>
-                      <td className="border px-4 py-2">{formatBytesToMB(model.size_in_memory)}</td>
-                    </tr>
-                  ))} */}
-                    {/* {workflow.models.map((model, index) => ( */}
-                    <tr className="hover:bg-gray-100">
-                      <td className="border px-4 py-2">{workflow.model_name}</td>
-                      <td className="border px-4 py-2">{formatBytesToMB(workflow.size)}</td>
-                      <td className="border px-4 py-2">
-                        {formatBytesToMB(workflow.size_in_memory)}
-                      </td>
-                    </tr>
-                    {/* ))} */}
-                  </tbody>
-                </table>
-              </div>
-            </div>
-          </Modal>
-        )}
-
-        {/* Modal for selecting between Dev mode and Production mode */}
-        {showDeploymentModal && (
-          <Modal onClose={toggleDeploymentModal}>
-            <div className="p-2 max-w-[200px] mx-auto">
-              <h2 className="text-sm font-semibold mb-2">Choose Configuration</h2>
-              <div>
-                <RadioGroup
-                  aria-label="mode-selection"
-                  value={selectedMode}
-                  onChange={(e) => setSelectedMode(e.target.value as DeployMode)}
-                  className="space-y-1"
-=======
         </Modal>
       )}
 
@@ -738,32 +615,14 @@
                   variant="contained"
                   size="small"
                   className="text-sm py-1 px-3"
->>>>>>> d18de154
                 >
-                  <div className="flex items-center space-x-1">
-                    <Radio value={DeployMode.Dev} size="small" />
-                    <span className="text-sm">Dev</span>
-                  </div>
-                  <div className="flex items-center space-x-1">
-                    <Radio value={DeployMode.Production} size="small" />
-                    <span className="text-sm">Prod</span>
-                  </div>
-                </RadioGroup>
-                <div className="mt-2 flex justify-center">
-                  <Button
-                    onClick={handleModeSelection}
-                    variant="contained"
-                    size="small"
-                    className="text-sm py-1 px-3"
-                  >
-                    Confirm
-                  </Button>
-                </div>
+                  Confirm
+                </Button>
               </div>
             </div>
-          </Modal>
-        )}
-      </TableRow>
-    </>
+          </div>
+        </Modal>
+      )}
+    </TableRow>
   );
 }