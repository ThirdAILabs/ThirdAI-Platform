import Link from 'next/link';
import { useEffect, useState } from 'react';

import Image from 'next/image';
import { Badge } from '@/components/ui/badge';
import { Button } from '@/components/ui/button';
import {
  DropdownMenu,
  DropdownMenuContent,
  DropdownMenuItem,
  DropdownMenuLabel,
  DropdownMenuTrigger
} from '@/components/ui/dropdown-menu';
import { MoreHorizontal } from 'lucide-react';
import { TableCell, TableRow } from '@/components/ui/table';
import { Workflow, validate_workflow, start_workflow, stop_workflow, delete_workflow } from '@/lib/backend';
import { useRouter } from 'next/navigation';

export function WorkFlow({ workflow }: { workflow: Workflow }) {
  const router = useRouter();
  const [deployStatus, setDeployStatus] = useState<string>('');
  const [deployType, setDeployType] = useState<string>('');

  function goToEndpoint() {
    switch (workflow.type) {
      case "semantic_search": {
        let ifGenerationOn = false; // false if semantic search, true if RAG
        const newUrl = `/semantic-search/${workflow.id}?workflowId=${workflow.id}&ifGenerationOn=${ifGenerationOn}`;
        window.open(newUrl, '_blank');
        break;
      }
      case "nlp": {
        router.push(`/token-classification/${workflow.id}`);
        break;
      }
      case "rag": {
        let ifGenerationOn = true; // false if semantic search, true if RAG
        const newUrl = `/semantic-search/${workflow.id}?workflowId=${workflow.id}&ifGenerationOn=${ifGenerationOn}`;
        window.open(newUrl, '_blank');
        break;
      }
      default:
        throw new Error(`Invalid workflow type ${workflow.type}`);
        break;
    }
  }

  const [isValid, setIsValid] = useState(false);

  useEffect(() => {
    const validateInterval = setInterval(async () => {
      try {
        const validationResponse = await validate_workflow(workflow.id);
        if (validationResponse.status == 'success') {
          setIsValid(true);
          console.log('Validation passed.');
        } else {
          setIsValid(false);
          console.log('Validation failed.');
        }
      } catch (e) {
        setIsValid(false);
        console.error('Validation failed.', e);
        // alert('Validation failed.' + e)
      }
    }, 3000); // Adjust the interval as needed, e.g., every 5 seconds

    return () => clearInterval(validateInterval);
  }, [workflow.id]);

  const handleDeploy = async () => {
    try {
      if (isValid) {
        await start_workflow(workflow.id);
      } else {
        alert('Cannot deploy. The workflow is not valid.');
      }
    } catch (e) {
      console.error('Failed to start workflow.', e);
      alert('Failed to start the workflow.' + e);
    }
  };

  useEffect(() => {
    if (workflow.status === 'inactive') {
      // If the workflow is inactive, we always say it's inactive regardless of model statuses
      setDeployStatus('Inactive');
    } else if (workflow.models && workflow.models.length > 0) {
      let hasFailed = false;
      let isInProgress = false;
      let allComplete = true;
  
      for (const model of workflow.models) {
        if (model.deploy_status === 'failed') {
          hasFailed = true;
          break; // If any model has failed, no need to check further
        } else if (model.deploy_status === 'in_progress') {
          isInProgress = true;
          allComplete = false; // If any model is in progress, not all can be complete
        } else if (model.deploy_status !== 'complete') {
          allComplete = false; // If any model is not complete, mark allComplete as false
        }
      }
  
      if (hasFailed) {
        setDeployStatus('Failed');
      } else if (isInProgress) {
        setDeployStatus('Starting');
      } else if (allComplete) {
        setDeployStatus('Active'); // Models are complete and workflow is active
      } else {
        setDeployStatus('Starting');
      }
    } else {
<<<<<<< HEAD
      // If no models are present, the workflow should not exist
      setDeployStatus('Error');
=======
      // If no models are present, the workflow is ready to deploy
      setDeployStatus('Error: Underlying model not present');
>>>>>>> 7c7d39c4
    }
  }, [workflow.models, workflow.status]);

  useEffect(()=>{
    if (workflow.type === 'semantic_search') {
      setDeployType('Semantic Search')
    } else if (workflow.type === 'nlp') {
      setDeployType('Natural Language Processing')
    } else if (workflow.type === 'rag') {
      setDeployType('Retrieval Augmented Generation')
    }
  },[workflow.type])


  return (
    <TableRow>
      <TableCell className="hidden sm:table-cell">
        <Image
          alt="workflow image"
          className="aspect-square rounded-md object-cover"
          height="64"
          src={'/thirdai-small.png'}
          width="64"
        />
      </TableCell>
      <TableCell className="font-medium">{workflow.name}</TableCell>
      <TableCell>
        <Badge variant="outline" className="capitalize">
          {deployStatus}
        </Badge>
      </TableCell>
      <TableCell className="hidden md:table-cell">{deployType}</TableCell>
      <TableCell className="hidden md:table-cell">
        {
          new Date(workflow.publish_date).toLocaleDateString('en-US', {
              year: 'numeric',
              month: 'long',
              day: 'numeric',
            })
        }
      </TableCell>
      <TableCell className="hidden md:table-cell">
        <Button
          onClick={deployStatus === 'Active' ? goToEndpoint : handleDeploy}
          className="text-white bg-blue-700 hover:bg-blue-800 focus:ring-4 focus:outline-none focus:ring-blue-300 font-medium text-sm p-2.5 text-center inline-flex items-center me-2 dark:bg-blue-600 dark:hover:bg-blue-700 dark:focus:ring-blue-800"
          style={{ width: '100px' }}
          disabled={['Failed', 'Starting', 'Error: Underlying model not present'].includes(deployStatus)}
        >
          {deployStatus === 'Active' 
            ? 'Endpoint' 
            : deployStatus === 'Inactive' 
            ? 'Start' 
            : deployStatus === 'Failed' || deployStatus === 'Error: Underlying model not present'
            ? 'Start'
            : 'Endpoint'}
        </Button>
      </TableCell>
      <TableCell>
        <DropdownMenu>
          <DropdownMenuTrigger asChild>
            <Button aria-haspopup="true" size="icon" variant="ghost">
              <MoreHorizontal className="h-4 w-4" />
              <span className="sr-only">Toggle menu</span>
            </Button>
          </DropdownMenuTrigger>
          <DropdownMenuContent align="end">
            <DropdownMenuLabel>Actions</DropdownMenuLabel>
            <DropdownMenuItem>Edit</DropdownMenuItem>
            {
              deployStatus === 'Active'
              &&
              <>
              <DropdownMenuItem>
                <form>
                  <button type="button"
                    onClick={async () => {
                      try {
                        const response = await stop_workflow(workflow.id);
                        console.log('Workflow undeployed successfully:', response);
                        // Optionally, update the UI state to reflect the undeployment
                        setDeployStatus('Inactive');
                      } catch (error) {
                        console.error('Error undeploying workflow:', error);
                        alert('Error undeploying workflow:' + error)
                      }
                    }}
                  >
                    Stop App
                  </button>
                </form>
              </DropdownMenuItem>
              </>
            }
            <DropdownMenuItem>
              <form>
                <button type="button"
                  onClick={async () => {
                    if (window.confirm('Are you sure you want to delete this workflow?')) {
                      try {
                        const response = await delete_workflow(workflow.id);
                        console.log('Workflow deleted successfully:', response);
                      } catch (error) {
                        console.error('Error deleting workflow:', error);
                        alert('Error deleting workflow:' + error)
                      }
                    }
                  }}
                >
                  Delete App
                </button>
              </form>
            </DropdownMenuItem>
            <Link href={`/analytics?id=${encodeURIComponent(`${workflow.id}`)}`}>
              <DropdownMenuItem>
                  <button type="button">Usage stats</button>
              </DropdownMenuItem>
            </Link>
          </DropdownMenuContent>
        </DropdownMenu>
      </TableCell>
    </TableRow>
  );
}<|MERGE_RESOLUTION|>--- conflicted
+++ resolved
@@ -112,13 +112,8 @@
         setDeployStatus('Starting');
       }
     } else {
-<<<<<<< HEAD
-      // If no models are present, the workflow should not exist
-      setDeployStatus('Error');
-=======
       // If no models are present, the workflow is ready to deploy
       setDeployStatus('Error: Underlying model not present');
->>>>>>> 7c7d39c4
     }
   }, [workflow.models, workflow.status]);
 
