// /lib/backend.js

import axios, { AxiosError } from 'axios';
import { access } from 'fs';
import _ from 'lodash';
import { useParams } from 'next/navigation';
import { useEffect, useState, useCallback } from 'react';

export const thirdaiPlatformBaseUrl = typeof window !== 'undefined' ? window.location.origin : '';
export const deploymentBaseUrl = typeof window !== 'undefined' ? window.location.origin : '';

export function getAccessToken(throwIfNotFound: boolean = true): string | null {
  const accessToken = localStorage.getItem('accessToken');
  if (!accessToken && throwIfNotFound) {
    throw new Error('Access token is not available');
  }
  return accessToken;
}

export function getUsername(): string {
  const username = localStorage.getItem('username');
  if (!username) {
    throw new Error('Username is not available');
  }
  return username;
}

export interface Deployment {
  name: string;
  deployment_username: string;
  model_name: string;
  model_username: string;
  status: string;
  metadata: any;
  modelID: string;
}

export interface ApiResponse {
  status_code: number;
  message: string;
  data: Deployment[];
}

export async function listDeployments(deployment_id: string): Promise<Deployment[]> {
  const accessToken = getAccessToken(); // Ensure this function is implemented to get the access token
  axios.defaults.headers.common.Authorization = `Bearer ${accessToken}`;

  try {
    const response = await axios.get<ApiResponse>(
      `${thirdaiPlatformBaseUrl}/api/deploy/list-deployments`,
      {
        params: { deployment_id },
      }
    );
    return response.data.data;
  } catch (error) {
    console.error('Error listing deployments:', error);
    alert('Error listing deployments:' + error);
    throw new Error('Failed to list deployments');
  }
}

interface BaseStatusResponse {
  data: {
    model_id: string;
    messages: string[];
  };
}

interface DeployStatusResponse extends BaseStatusResponse {
  data: {
    model_id: string;
    messages: string[];
    deploy_status: string;
  };
}

interface TrainStatusResponse extends BaseStatusResponse {
  data: {
    model_id: string;
    messages: string[];
    train_status: string;
  };
}

export function getDeployStatus(modelIdentifier: string): Promise<DeployStatusResponse> {
  const accessToken = getAccessToken();
  axios.defaults.headers.common.Authorization = `Bearer ${accessToken}`;

  return new Promise((resolve, reject) => {
    axios
      .get(
        `${thirdaiPlatformBaseUrl}/api/deploy/status?model_identifier=${encodeURIComponent(modelIdentifier)}`
      )
      .then((res) => {
        resolve(res.data);
      })
      .catch((err) => {
        reject(err);
      });
  });
}

export function getTrainingStatus(modelIdentifier: string): Promise<TrainStatusResponse> {
  const accessToken = getAccessToken();
  axios.defaults.headers.common.Authorization = `Bearer ${accessToken}`;

  return new Promise((resolve, reject) => {
    axios
      .get(
        `${thirdaiPlatformBaseUrl}/api/train/status?model_identifier=${encodeURIComponent(modelIdentifier)}`
      )
      .then((res) => {
        resolve(res.data);
      })
      .catch((err) => {
        reject(err);
      });
  });
}

interface LogEntry {
  stderr: string;
  stdout: string;
}

interface LogResponse {
  data: LogEntry[]; // Now it's an array of LogEntry objects
}

export function getTrainingLogs(modelIdentifier: string): Promise<LogResponse> {
  const accessToken = getAccessToken();
  axios.defaults.headers.common.Authorization = `Bearer ${accessToken}`;

  return new Promise((resolve, reject) => {
    axios
      .get(
        `${thirdaiPlatformBaseUrl}/api/train/logs?model_identifier=${encodeURIComponent(modelIdentifier)}`
      )
      .then((res) => {
        resolve(res.data);
      })
      .catch((err) => {
        reject(err);
      });
  });
}

export function getDeploymentLogs(modelIdentifier: string): Promise<LogResponse> {
  const accessToken = getAccessToken();
  axios.defaults.headers.common.Authorization = `Bearer ${accessToken}`;

  return new Promise((resolve, reject) => {
    axios
      .get(
        `${thirdaiPlatformBaseUrl}/api/deploy/logs?model_identifier=${encodeURIComponent(modelIdentifier)}`
      )
      .then((res) => {
        resolve(res.data);
      })
      .catch((err) => {
        reject(err);
      });
  });
}

interface StopResponse {
  data: {
    deployment_id: string;
  };
  status: string;
}

export function stopDeploy(values: {
  deployment_identifier: string;
  model_identifier: string;
}): Promise<StopResponse> {
  // Retrieve the access token from local storage
  const accessToken = getAccessToken();

  // Set the default authorization header for axios
  axios.defaults.headers.common.Authorization = `Bearer ${accessToken}`;

  return new Promise((resolve, reject) => {
    axios
      .post(
        `${thirdaiPlatformBaseUrl}/api/deploy/stop?deployment_identifier=${encodeURIComponent(values.deployment_identifier)}&model_identifier=${encodeURIComponent(values.model_identifier)}`
      )
      .then((res) => {
        resolve(res.data);
      })
      .catch((err) => {
        reject(err);
      });
  });
}

interface DeploymentData {
  model_id: string;
  model_identifier: string;
  status: string;
}

interface DeploymentResponse {
  data: DeploymentData;
  message: string;
  status: string;
}

export function deployModel(values: {
  deployment_name: string;
  model_identifier: string;
  use_llm_guardrail?: boolean;
  token_model_identifier?: string;
}): Promise<DeploymentResponse> {
  const accessToken = getAccessToken();

  // Set the default authorization header for axios
  axios.defaults.headers.common.Authorization = `Bearer ${accessToken}`;

  let params;

  if (values.token_model_identifier) {
    params = new URLSearchParams({
      deployment_name: values.deployment_name,
      model_identifier: values.model_identifier,
      use_llm_guardrail: values.use_llm_guardrail ? 'true' : 'false',
      token_model_identifier: values.token_model_identifier,
    });
  } else {
    params = new URLSearchParams({
      deployment_name: values.deployment_name,
      model_identifier: values.model_identifier,
      use_llm_guardrail: values.use_llm_guardrail ? 'true' : 'false',
    });
  }

  return new Promise((resolve, reject) => {
    axios
      .post(`${thirdaiPlatformBaseUrl}/api/deploy/run?${params.toString()}`)
      .then((res) => {
        resolve(res.data);
      })
      .catch((err) => {
        reject(err);
      });
  });
}

interface TrainNdbParams {
  name: string;
  formData: FormData;
}

export function train_ndb({ name, formData }: TrainNdbParams): Promise<any> {
  // Retrieve the access token from local storage
  const accessToken = getAccessToken();

  // Set the default authorization header for axios
  axios.defaults.headers.common.Authorization = `Bearer ${accessToken}`;

  return new Promise((resolve, reject) => {
    axios
      .post(`${thirdaiPlatformBaseUrl}/api/train/ndb?model_name=${name}`, formData)
      .then((res) => {
        resolve(res.data);
      })
      .catch((err) => {
        if (err.response && err.response.data) {
          reject(new Error(err.response.data.detail || 'Failed to run model'));
        } else {
          reject(new Error('Failed to run model'));
        }
      });
  });
}

// src/interfaces/TrainNdbParams.ts
export interface JobOptions {
  allocation_cores: number;
  allocation_memory: number;
  // Add other JobOptions fields as necessary
}

export interface RetrainNdbParams {
  model_name: string;
  base_model_identifier: string;
  job_options: JobOptions;
}

export function retrain_ndb({
  model_name,
  base_model_identifier,
  job_options,
}: RetrainNdbParams): Promise<any> {
  // Retrieve the access token from local storage or any other storage mechanism
  const accessToken = getAccessToken();

  // Set the default authorization header for axios
  axios.defaults.headers.common.Authorization = `Bearer ${accessToken}`;

  // Initialize URLSearchParams with model_name and base_model_identifier
  const params = new URLSearchParams({
    model_name: model_name,
    base_model_identifier: base_model_identifier,
  });

  // Append job_options fields to the URLSearchParams
  Object.entries(job_options).forEach(([key, value]) => {
    params.append(key, value.toString());
  });

  return new Promise((resolve, reject) => {
    axios
      .post(`${thirdaiPlatformBaseUrl}/api/train/ndb-retrain?${params.toString()}`)
      .then((res) => {
        resolve(res.data);
      })
      .catch((err) => {
        if (err.response && err.response.data) {
          reject(new Error(err.response.data.message || 'Failed to retrain model'));
        } else {
          reject(new Error('Failed to retrain model'));
        }
      });
  });
}

interface RetrainTokenClassifierParams {
  model_name: string;
  base_model_identifier?: string;
}

export function retrainTokenClassifier({
  model_name,
  base_model_identifier,
}: RetrainTokenClassifierParams): Promise<any> {
  const accessToken = getAccessToken();
  axios.defaults.headers.common.Authorization = `Bearer ${accessToken}`;

  const params = new URLSearchParams({
    model_name,
    llm_provider: 'openai',
  });

  if (base_model_identifier) {
    params.append('base_model_identifier', base_model_identifier);
  }

  return new Promise((resolve, reject) => {
    axios
      .post(`${thirdaiPlatformBaseUrl}/api/train/retrain-udt?${params.toString()}`)
      .then((res) => {
        resolve(res.data);
      })
      .catch((err) => {
        if (axios.isAxiosError(err)) {
          const axiosError = err as AxiosError;
          if (axiosError.response && axiosError.response.data) {
            reject(
              new Error((axiosError.response.data as any).detail || 'Failed to retrain UDT model')
            );
          } else {
            reject(new Error('Failed to retrain UDT model'));
          }
        } else {
          reject(new Error('Failed to retrain UDT model'));
        }
      });
  });
}

export interface EnterpriseSearchOptions {
  retrieval_id: string;
  guardrail_id?: string;
  nlp_classifier_id?: string;
  llm_provider?: string;
  default_mode?: string;
}

interface CreateWorkflowParams {
  workflow_name: string;
  options: EnterpriseSearchOptions;
}

export function create_enterprise_search_workflow({
  workflow_name,
  options,
}: CreateWorkflowParams): Promise<any> {
  const accessToken = getAccessToken();

  axios.defaults.headers.common.Authorization = `Bearer ${accessToken}`;

  // Prepare URLSearchParams to pass workflow_name as a query parameter
  const params = new URLSearchParams({
    workflow_name,
  });

  return new Promise((resolve, reject) => {
    axios
      .post(
        `${thirdaiPlatformBaseUrl}/api/workflow/enterprise-search?${params.toString()}`,
        options // Pass the options object as the request body
      )
      .then((res) => {
        resolve(res.data);
      })
      .catch((err) => {
        if (err.response && err.response.data) {
          reject(new Error(err.response.data.message || 'Failed to create workflow'));
        } else {
          reject(new Error('Failed to create workflow'));
        }
      });
  });
}

export interface Attributes {
  llm_provider?: string;
  default_mode?: string;
  retrieval_id?: string;
  guardrail_id?: string;
  nlp_classifier_id?: string;
}

interface Dependency {
  model_id: string;
  model_name: string;
  type: string;
  sub_type: string;
  username: string;
}

export interface Workflow {
  model_id: string;
  model_name: string;
  type: string;
  sub_type: string;
  train_status: string;
  deploy_status: string;
  publish_date: string;
  username: string;
  user_email: string;
  attributes: Attributes;
  dependencies: Dependency[];
  size: string;
  size_in_memory: string;
}

export function fetchWorkflows(): Promise<Workflow[]> {
  const accessToken = getAccessToken();

  axios.defaults.headers.common.Authorization = `Bearer ${accessToken}`;

  return new Promise((resolve, reject) => {
    axios
      .get(`${thirdaiPlatformBaseUrl}/api/model/list`)
      .then((res) => {
        resolve(res.data.data); // Assuming the data is inside `data` field
      })
      .catch((err) => {
        if (err.response && err.response.data) {
          reject(new Error(err.response.data.detail || 'Failed to fetch workflows'));
        } else {
          reject(new Error('Failed to fetch workflows'));
        }
      });
  });
}

interface ValidateWorkflowResponse {
  status: string;
  message: string;
  data: {
    models: { id: string; name: string }[];
  };
}

function createModelIdentifier(username: string, model_name: string): string {
  return `${username}/${model_name}`;
}

interface StartWorkflowResponse {
  status_code: number;
  message: string;
  data: {
    models: { id: string; name: string }[];
  };
}

export function start_workflow(
  username: string,
  model_name: string,
  autoscalingEnabled: boolean
): Promise<StartWorkflowResponse> {
  const accessToken = getAccessToken();

  axios.defaults.headers.common.Authorization = `Bearer ${accessToken}`;

  const params = new URLSearchParams({
    model_identifier: createModelIdentifier(username, model_name),
    autoscaling_enabled: autoscalingEnabled.toString(), // Convert boolean to string for URL param
  });

  return new Promise((resolve, reject) => {
    axios
      .post<StartWorkflowResponse>(`${thirdaiPlatformBaseUrl}/api/deploy/run?${params.toString()}`)
      .then((res) => {
        resolve(res.data);
      })
      .catch((err) => {
        if (err.response && err.response.data) {
          reject(new Error(err.response.data.detail || 'Failed to start workflow'));
        } else {
          reject(new Error('Failed to start workflow'));
        }
      });
  });
}

interface StopWorkflowResponse {
  status_code: number;
  message: string;
}

export function stop_workflow(username: string, model_name: string): Promise<StopWorkflowResponse> {
  const accessToken = getAccessToken();

  axios.defaults.headers.common.Authorization = `Bearer ${accessToken}`;

  return new Promise((resolve, reject) => {
    axios
      .post(`${thirdaiPlatformBaseUrl}/api/deploy/stop`, null, {
        params: { model_identifier: createModelIdentifier(username, model_name) },
      })
      .then((res) => {
        resolve(res.data);
      })
      .catch((err) => {
        if (err.response && err.response.data) {
          reject(new Error(err.response.data.detail || 'Failed to stop workflow'));
        } else {
          reject(new Error('Failed to stop workflow'));
        }
      });
  });
}

interface DeleteWorkflowResponse {
  status_code: number;
  message: string;
}

export async function delete_workflow(
  username: string,
  model_name: string
): Promise<DeleteWorkflowResponse> {
  const accessToken = getAccessToken();
  axios.defaults.headers.common.Authorization = `Bearer ${accessToken}`;

  const params = new URLSearchParams({
    model_identifier: createModelIdentifier(username, model_name),
  });

  return new Promise((resolve, reject) => {
    axios
      .post<DeleteWorkflowResponse>(
        `${thirdaiPlatformBaseUrl}/api/model/delete?${params.toString()}`
      )
      .then((res) => {
        resolve(res.data);
      })
      .catch((err) => {
        console.error('Error deleting workflow:', err);
        alert('Error deleting workflow:' + err);
        reject(new Error('Failed to delete workflow'));
      });
  });
}

interface WorkflowDetailsResponse {
  status_code: number;
  message: string;
  data: Workflow;
}

export async function getWorkflowDetails(workflow_id: string): Promise<WorkflowDetailsResponse> {
  const accessToken = getAccessToken();
  axios.defaults.headers.common.Authorization = `Bearer ${accessToken}`;

  const params = new URLSearchParams({ model_id: workflow_id });

  return new Promise((resolve, reject) => {
    axios
      .get<WorkflowDetailsResponse>(
        `${thirdaiPlatformBaseUrl}/api/model/details?${params.toString()}`
      )
      .then((res) => {
        resolve(res.data);
      })
      .catch((err) => {
        console.error('Error fetching model details:', err);
        alert('Error fetching model details:' + err);
        reject(new Error('Failed to fetch model details'));
      });
  });
}

export function userEmailLogin(
  email: string,
  password: string,
  setAccessToken: (token: string) => void
): Promise<any> {
  return new Promise((resolve, reject) => {
    axios
      .get(`${thirdaiPlatformBaseUrl}/api/user/email-login`, {
        headers: {
          Authorization: `Basic ${window.btoa(`${email}:${password}`)}`,
        },
      })
      .then((res) => {
        const accessToken = res.data.data.access_token;

        if (accessToken) {
          // Store accessToken into local storage, replacing any existing one.
          localStorage.setItem('accessToken', accessToken);
          setAccessToken(accessToken);
        }

        const username = res.data.data.user.username;

        if (username) {
          localStorage.setItem('username', username);
        }

        resolve(res.data);
      })
      .catch((err) => {
        reject(err);
      });
  });
}

export function userEmailLoginWithAccessToken(
  accessToken: string,
  setAccessToken: (token: string) => void
): Promise<any> {
  console.debug('userEmailLogin called with accessToken:', accessToken);

  return new Promise((resolve, reject) => {
    console.debug('Sending request to /api/user/email-login-with-keycloak with payload:', {
      access_token: accessToken,
    });

    axios
      .post(`${thirdaiPlatformBaseUrl}/api/user/email-login-with-keycloak`, {
        access_token: accessToken,
      })
      .then((res) => {
        console.debug('Response from email-login-with-keycloak:', res);

        const accessToken = res.data.data.access_token;
        const username = res.data.data.user.username;

        if (accessToken) {
          console.debug('Access token received from backend:', accessToken);
          // Store accessToken into local storage, replacing any existing one.
          localStorage.setItem('accessToken', accessToken);
          setAccessToken(accessToken);
        } else {
          console.warn('No access token returned from backend response.');
        }

        if (username) {
          console.debug('Username received from backend:', username);
          localStorage.setItem('username', username);
        } else {
          console.warn('No username found in backend response.');
        }

        resolve(res.data);
      })
      .catch((err) => {
        if (axios.isAxiosError(err)) {
          console.error('Axios error during login:', {
            message: err.message,
            status: err.response?.status,
            data: err.response?.data,
            headers: err.response?.headers,
          });
          console.error('Validation details from backend:', err.response?.data?.detail);
        } else {
          console.error('Unexpected error during login:', err);
        }

        reject(err);
      });
  });
}

export function userRegister(email: string, password: string, username: string) {
  return new Promise((resolve, reject) => {
    axios
      .post(`${thirdaiPlatformBaseUrl}/api/user/email-signup-basic`, {
        email,
        password,
        username,
      })
      .then((res) => {
        resolve(res.data);
      })
      .catch((err) => {
        reject(err);
      });
  });
}

interface TokenClassificationExample {
  name: string;
  example: string;
  description: string;
}

function tokenClassifierDatagenForm(modelGoal: string, categories: Category[]) {
  const tags = categories.map((category) => ({
    name: category.name,
    examples: category.examples.map((ex) => ex.text),
    description: category.description,
  }));
  return {
    sub_type: 'token',
    task_prompt: modelGoal,
    tags: tags,
  };
}

interface TrainTokenClassifierResponse {
  status_code: number;
  message: string;
  data: {
    model_id: string;
    user_id: string;
  };
}

type Example = {
  text: string;
};

type Category = {
  name: string;
  examples: Example[];
  description: string;
};

export function trainTokenClassifier(
  modelName: string,
  modelGoal: string,
  categories: Category[]
): Promise<TrainTokenClassifierResponse> {
  // Retrieve the access token from local storage
  const accessToken = getAccessToken();

  // Set the default authorization header for axios
  axios.defaults.headers.common.Authorization = `Bearer ${accessToken}`;

  const formData = new FormData();
  formData.append(
    'datagen_options',
    JSON.stringify({
      task_prompt: modelGoal,
      datagen_options: tokenClassifierDatagenForm(modelGoal, categories),
    })
  );

  return new Promise((resolve, reject) => {
    axios
      .post(`${thirdaiPlatformBaseUrl}/api/train/nlp-datagen?model_name=${modelName}`, formData)
      .then((res) => {
        resolve(res.data);
      })
      .catch((err) => {
        if (err.response && err.response.data) {
          reject(new Error(err.response.data.detail || 'Failed to run model'));
        } else {
          reject(new Error('Failed to run model'));
        }
      });
  });
}

interface SentenceClassificationExample {
  name: string;
  example: string;
  description: string;
}

function sentenceClassifierDatagenForm(examples: SentenceClassificationExample[]) {
  const labels = examples.map((example) => ({
    name: example.name,
    examples: [example.example],
    description: example.description,
  }));

  const numSentences = 10_000;
  return {
    sub_type: 'text',
    samples_per_label: Math.max(Math.ceil(numSentences / labels.length), 50),
    target_labels: labels,
  };
}

interface TrainSentenceClassifierResponse {
  status_code: number;
  message: string;
  data: {
    model_id: string;
    user_id: string;
  };
}

export function trainSentenceClassifier(
  modelName: string,
  modelGoal: string,
  examples: SentenceClassificationExample[]
): Promise<TrainSentenceClassifierResponse> {
  // Retrieve the access token from local storage
  const accessToken = getAccessToken();

  // Set the default authorization header for axios
  axios.defaults.headers.common.Authorization = `Bearer ${accessToken}`;

  const formData = new FormData();
  formData.append(
    'datagen_options',
    JSON.stringify({
      task_prompt: modelGoal,
      datagen_options: sentenceClassifierDatagenForm(examples),
    })
  );

  return new Promise((resolve, reject) => {
    axios
      .post(`${thirdaiPlatformBaseUrl}/api/train/nlp-datagen?model_name=${modelName}`, formData)
      .then((res) => {
        console.log(res);
        resolve(res.data);
      })
      .catch((err) => {
        if (err.response && err.response.data) {
          reject(new Error(err.response.data.detail || 'Failed to run model'));
        } else {
          reject(new Error('Failed to run model'));
        }
      });
  });
}

function useAccessToken() {
  const [accessToken, setAccessToken] = useState<string | undefined>();
  useEffect(() => {
    const accessToken = localStorage.getItem('accessToken');
    if (!accessToken) {
      throw new Error('Access token is not available');
    }
    setAccessToken(accessToken);
  }, []);

  return accessToken;
}

interface UseLabelsOptions {
  deploymentUrl: string;
  pollingInterval?: number;
  maxRecentLabels?: number;
}

interface UseLabelsResult {
  allLabels: Set<string>;
  recentLabels: string[];
  error: Error | null;
}

export function useLabels({
  deploymentUrl,
  pollingInterval = 5000,
  maxRecentLabels = 5,
}: UseLabelsOptions): UseLabelsResult {
  const [allLabels, setAllLabels] = useState<Set<string>>(new Set());
  const [recentLabels, setRecentLabels] = useState<string[]>([]);
  const [error, setError] = useState<Error | null>(null);

  const fetchLabels = useCallback(async () => {
    try {
      const accessToken = getAccessToken();
      axios.defaults.headers.common.Authorization = `Bearer ${accessToken}`;

      const response = await axios.get<{ data: string[] }>(`${deploymentUrl}/get_labels`);
      const labels = response.data.data;

      setAllLabels((prevLabels) => {
        const newLabels = new Set(prevLabels);
        labels.forEach((label: string) => {
          if (!prevLabels.has(label)) {
            newLabels.add(label);
            setRecentLabels((prev) => [label, ...prev].slice(0, maxRecentLabels));
          }
        });
        return newLabels;
      });

      setError(null);
    } catch (err) {
      console.error('Error fetching labels:', err);
      setError(err instanceof Error ? err : new Error('An unknown error occurred'));
    }
  }, [deploymentUrl, maxRecentLabels]);

  useEffect(() => {
    fetchLabels(); // Fetch labels immediately on mount

    const intervalId = setInterval(fetchLabels, pollingInterval);

    return () => clearInterval(intervalId); // Clean up on unmount
  }, [fetchLabels, pollingInterval]);

  return { allLabels, recentLabels, error };
}

interface Sample {
  tokens: string[];
  tags: string[];
}

interface UseRecentSamplesOptions {
  deploymentUrl: string;
  pollingInterval?: number;
  maxRecentSamples?: number;
}

interface UseRecentSamplesResult {
  recentSamples: Sample[];
  error: Error | null;
}

export function useRecentSamples({
  deploymentUrl,
  pollingInterval = 5000,
  maxRecentSamples = 5,
}: UseRecentSamplesOptions): UseRecentSamplesResult {
  const [recentSamples, setRecentSamples] = useState<Sample[]>([]);
  const [error, setError] = useState<Error | null>(null);

  const fetchRecentSamples = useCallback(async () => {
    try {
      const accessToken = getAccessToken();
      axios.defaults.headers.common.Authorization = `Bearer ${accessToken}`;

      const response = await axios.get<{ data: Sample[] }>(`${deploymentUrl}/get_recent_samples`);
      setRecentSamples(response.data.data.slice(0, maxRecentSamples));
      setError(null);
    } catch (err) {
      console.error('Error fetching recent samples:', err);
      setError(err instanceof Error ? err : new Error('An unknown error occurred'));
    }
  }, [deploymentUrl, maxRecentSamples]);

  useEffect(() => {
    fetchRecentSamples();
    const intervalId = setInterval(fetchRecentSamples, pollingInterval);
    return () => clearInterval(intervalId);
  }, [fetchRecentSamples, pollingInterval]);

  return { recentSamples, error };
}

export interface TokenClassificationResult {
  query_text: string;
  tokens: string[];
  predicted_tags: string[][];
}

interface InsertSamplePayload {
  tokens: string[];
  tags: string[];
}

export function useTokenClassificationEndpoints() {
  const accessToken = useAccessToken();
  const params = useParams();
  // console.log(params);
  const workflowId = params.deploymentId as string;
  const [workflowName, setWorkflowName] = useState<string>('');
  const [deploymentUrl, setDeploymentUrl] = useState<string | undefined>();

  // console.log('PARAMS', params);

  useEffect(() => {
    const init = async () => {
      const accessToken = getAccessToken();
      axios.defaults.headers.common.Authorization = `Bearer ${accessToken}`;

      const params = new URLSearchParams({ model_id: workflowId });

      axios
        .get<WorkflowDetailsResponse>(
          `${thirdaiPlatformBaseUrl}/api/model/details?${params.toString()}`
        )
        .then((res) => {
          setWorkflowName(res.data.data.model_name);
          if (res.data.data.model_id) {
            setDeploymentUrl(`${deploymentBaseUrl}/${res.data.data.model_id}`);
          }
        })
        .catch((err) => {
          console.error('Error fetching workflow details:', err);
          alert('Error fetching workflow details:' + err);
        });
    };
    init();
  }, []);

  const predict = async (query: string): Promise<TokenClassificationResult> => {
    // Set the default authorization header for axios
    axios.defaults.headers.common.Authorization = `Bearer ${accessToken}`;
    try {
      const response = await axios.post(`${deploymentUrl}/predict`, {
        text: query,
        top_k: 1,
      });
      return response.data.data;
    } catch (error) {
      console.error('Error predicting tokens:', error);
      alert('Error predicting tokens:' + error);
      throw new Error('Failed to predict tokens');
    }
  };

  const formatTime = (timeSeconds: number) => {
    const timeMinutes = Math.floor(timeSeconds / 60);
    const timeHours = Math.floor(timeMinutes / 60);
    const timeDays = Math.floor(timeHours / 24);
    return `${timeDays} days ${timeHours % 24} hours ${timeMinutes % 60} minutes ${timeSeconds % 60} seconds`;
  };

  const formatAmount = (amount: number) => {
    if (amount < 1000) {
      return amount.toString();
    }
    let suffix = '';
    if (amount >= 1000000000) {
      amount /= 1000000000;
      suffix = ' B';
    } else if (amount >= 1000000) {
      amount /= 1000000;
      suffix = ' M';
    } else {
      amount /= 1000;
      suffix = ' K';
    }
    let amountstr = amount.toString();
    if (amountstr.includes('.')) {
      const [wholes, decimals] = amountstr.split('.');
      const decimalsLength = 3 - Math.min(3, wholes.length);
      amountstr = decimalsLength ? wholes + '.' + decimals.substring(0, decimalsLength) : wholes;
    }
    return amountstr + suffix;
  };

  const getStats =
    deploymentUrl &&
    (async (): Promise<DeploymentStats> => {
      axios.defaults.headers.common.Authorization = `Bearer ${getAccessToken()}`;
      try {
        console.log(deploymentUrl);
        const response = await axios.get(`${deploymentUrl}/stats`);
        return {
          system: {
            header: ['Name', 'Description'],
            rows: [
              ['CPU', '12 vCPUs'],
              ['CPU Model', 'Intel(R) Xeon(R) CPU E5-2680 v3 @ 2.50GHz'],
              ['Memory', '64 GB RAM'],
              ['System Uptime', formatTime(response.data.data.uptime)],
            ],
          },
          throughput: {
            header: [
              'Time Period',
              'Tokens Identified',
              'Queries Ingested',
              'Queries Ingested Size',
            ],
            rows: [
              [
                'Past hour',
                formatAmount(response.data.data.past_hour.tokens_identified),
                formatAmount(response.data.data.past_hour.queries_ingested),
                formatAmount(response.data.data.past_hour.queries_ingested_bytes) + 'B',
              ],
              [
                'Total',
                formatAmount(response.data.data.total.tokens_identified),
                formatAmount(response.data.data.total.queries_ingested),
                formatAmount(response.data.data.total.queries_ingested_bytes) + 'B',
              ],
            ],
          },
        };
      } catch (error) {
        console.error('Error fetching stats:', error);
        alert('Error fetching stats:' + error);
        throw new Error('Error fetching stats.');
      }
    });

  const insertSample = async (sample: InsertSamplePayload): Promise<void> => {
    axios.defaults.headers.common.Authorization = `Bearer ${accessToken}`;
    try {
      await axios.post(`${deploymentUrl}/insert_sample`, sample);
    } catch (error) {
      console.error('Error inserting sample:', error);
      alert('Error inserting sample:' + error);
      throw new Error('Failed to insert sample');
    }
  };

  const addLabel = async (labels: {
    tags: { name: string; description: string }[];
  }): Promise<void> => {
    axios.defaults.headers.common.Authorization = `Bearer ${accessToken}`;
    try {
      await axios.post(`${deploymentUrl}/add_labels`, labels);
    } catch (error) {
      console.error('Error adding label:', error);
      alert('Error adding label:' + error);
      throw new Error('Failed to add label');
    }
  };

  const getLabels = async (): Promise<string[]> => {
    axios.defaults.headers.common.Authorization = `Bearer ${accessToken}`;
    try {
      const response = await axios.get(`${deploymentUrl}/get_labels`);
      return response.data.data;
    } catch (error) {
      console.error('Error fetching labels:', error);
      alert('Error fetching labels:' + error);
      throw new Error('Failed to fetch labels');
    }
  };

  const getTextFromFile = async (file: File): Promise<string[]> => {
    axios.defaults.headers.common.Authorization = `Bearer ${accessToken}`;
    const formData = new FormData();
    formData.append('file', file);

    try {
      const response = await axios.post(`${deploymentUrl}/get-text`, formData, {
        headers: {
          'Content-Type': 'multipart/form-data',
        },
      });
      return response.data.data;
    } catch (error) {
      console.error('Error parsing file:', error);
      alert('Error parsing file:' + error);
      throw new Error('Failed to parse file');
    }
  };

  return {
    workflowName,
    predict,
    insertSample,
    addLabel,
    getLabels,
    getTextFromFile,
    getStats,
  };
}

interface TextClassificationResult {
  query_text: string;
  predicted_classes: [string, number][];
}

export function useTextClassificationEndpoints() {
  const accessToken = useAccessToken();
  const params = useParams();
  const workflowId = params.deploymentId as string;
  const [workflowName, setWorkflowName] = useState<string>('');
  const [deploymentUrl, setDeploymentUrl] = useState<string | undefined>();

  console.log('PARAMS', params);

  useEffect(() => {
    const init = async () => {
      const accessToken = getAccessToken();
      axios.defaults.headers.common.Authorization = `Bearer ${accessToken}`;

      const params = new URLSearchParams({ model_id: workflowId });

      axios
        .get<WorkflowDetailsResponse>(
          `${thirdaiPlatformBaseUrl}/api/model/details?${params.toString()}`
        )
        .then((res) => {
          setWorkflowName(res.data.data.model_name);
          setDeploymentUrl(`${deploymentBaseUrl}/${res.data.data.model_id}`);
        })
        .catch((err) => {
          console.error('Error fetching workflow details:', err);
          alert('Error fetching workflow details:' + err);
        });
    };
    init();
  }, []);

  const predict = async (query: string): Promise<TextClassificationResult> => {
    // Set the default authorization header for axios
    axios.defaults.headers.common.Authorization = `Bearer ${accessToken}`;
    try {
      const response = await axios.post(`${deploymentUrl}/predict`, {
        text: query,
        top_k: 5,
      });
      return response.data.data;
    } catch (error) {
      console.error('Error predicting tokens:', error);
      alert('Error predicting tokens:' + error);
      throw new Error('Failed to predict tokens');
    }
  };

  return {
    workflowName,
    predict,
  };
}

export function useSentimentClassification(workflowId: string | null) {
  const accessToken = useAccessToken(); // Assuming this function exists
  const [deploymentUrl, setDeploymentUrl] = useState<string | undefined>();

  useEffect(() => {
    if (!workflowId) return;

    const init = async () => {
      try {
        setDeploymentUrl(`${deploymentBaseUrl}/${workflowId}`);
      } catch (error) {
        console.error('Error fetching sentiment model details:', error);
        alert('Error fetching sentiment model details: ' + error);
      }
    };

    init();
  }, [workflowId, accessToken]);

  // Function to predict sentiment based on the input query
  const predictSentiment = async (query: string): Promise<TextClassificationResult> => {
    if (!deploymentUrl) {
      throw new Error('Sentiment classifier deployment URL not set');
    }

    try {
      // Corrected the key from 'query' to 'text'
      const response = await axios.post(`${deploymentUrl}/predict`, { text: query, top_k: 5 });
      return response.data.data;
    } catch (error) {
      console.error('Error predicting sentiment:', error);
      alert('Error predicting sentiment: ' + error);
      throw new Error('Failed to predict sentiment');
    }
  };

  // Return the predict function
  return {
    predictSentiment,
  };
}

export async function piiDetect(
  query: string,
  workflowId: string
): Promise<TokenClassificationResult> {
  try {
    // Corrected the key from 'query' to 'text'
    const response = await axios.post(`${deploymentBaseUrl}/${workflowId}/predict`, {
      text: query,
      top_k: 1,
    });
    return response.data.data;
  } catch (error) {
    console.error('Error performing pii detection:', error);
    alert('Error performing pii detection: ' + error);
    throw new Error('Failed to perform pii detection');
  }
}

export interface DeploymentStatsTable {
  header: string[];
  rows: string[][];
}

export interface DeploymentStats {
  system: DeploymentStatsTable;
  throughput: DeploymentStatsTable;
}

//// Admin access dashboard functions /////

// Define the response types for models, teams, and users
interface ModelResponse {
  access_level: string;
  domain: string;
  latency: string;
  model_id: string;
  model_name: string;
  num_params: string;
  publish_date: string;
  size: string;
  size_in_memory: string;
  sub_type: string;
  team_id: string;
  thirdai_version: string;
  training_time: string;
  type: string;
  user_email: string;
  username: string;
}

interface UserTeamInfo {
  team_id: string;
  team_name: string;
  role: 'Member' | 'team_admin' | 'Global Admin';
}

interface UserResponse {
  email: string;
  global_admin: boolean;
  id: string;
  teams: UserTeamInfo[];
  username: string;
}

interface TeamResponse {
  id: string;
  name: string;
}

export async function fetchAllModels(): Promise<{ data: ModelResponse[] }> {
  const accessToken = getAccessToken(); // Make sure this function is implemented elsewhere in your codebase

  axios.defaults.headers.common.Authorization = `Bearer ${accessToken}`;

  return new Promise((resolve, reject) => {
    axios
      .get(`${thirdaiPlatformBaseUrl}/api/model/list`)
      .then((res) => {
        resolve(res.data);
      })
      .catch((err) => {
        reject(err);
      });
  });
}

export async function fetchAllTeams(): Promise<{ data: TeamResponse[] }> {
  const accessToken = getAccessToken();

  axios.defaults.headers.common.Authorization = `Bearer ${accessToken}`;

  return new Promise((resolve, reject) => {
    axios
      .get(`${thirdaiPlatformBaseUrl}/api/team/list`)
      .then((res) => {
        resolve(res.data);
      })
      .catch((err) => {
        reject(err);
      });
  });
}

export async function fetchAllUsers(): Promise<{ data: UserResponse[] }> {
  const accessToken = getAccessToken();

  axios.defaults.headers.common.Authorization = `Bearer ${accessToken}`;

  return new Promise((resolve, reject) => {
    axios
      .get(`${thirdaiPlatformBaseUrl}/api/user/list`)
      .then((res) => {
        resolve(res.data);
      })
      .catch((err) => {
        reject(err);
      });
  });
}

// MODEL //

export async function updateModelAccessLevel(
  model_identifier: string,
  access_level: 'private' | 'protected' | 'public',
  team_id?: string
): Promise<void> {
  const accessToken = getAccessToken(); // Ensure this function is implemented elsewhere in your codebase

  axios.defaults.headers.common.Authorization = `Bearer ${accessToken}`;

  const params = new URLSearchParams({ model_identifier, access_level });

  if (access_level === 'protected' && team_id) {
    params.append('team_id', team_id);
  }

  return new Promise((resolve, reject) => {
    axios
      .post(`${thirdaiPlatformBaseUrl}/api/model/update-access-level?${params.toString()}`)
      .then(() => {
        resolve();
      })
      .catch((err) => {
        console.error('Error updating model access level:', err);
        alert('Error updating model access level:' + err);
        reject(err);
      });
  });
}

export async function deleteModel(model_identifier: string): Promise<void> {
  const accessToken = getAccessToken(); // Ensure this function is implemented elsewhere in your codebase

  axios.defaults.headers.common.Authorization = `Bearer ${accessToken}`;

  const params = new URLSearchParams({ model_identifier });

  return new Promise((resolve, reject) => {
    axios
      .post(`${thirdaiPlatformBaseUrl}/api/model/delete?${params.toString()}`)
      .then(() => {
        resolve();
      })
      .catch((err) => {
        console.error('Error deleting model:', err);
        alert('Error deleting model:' + err);
        reject(err);
      });
  });
}

// TEAM //

interface CreateTeamResponse {
  status_code: number;
  message: string;
  data: {
    team_id: string;
    team_name: string;
  };
}

export async function createTeam(name: string): Promise<CreateTeamResponse> {
  const accessToken = getAccessToken(); // Make sure this function is implemented elsewhere in your codebase

  axios.defaults.headers.common.Authorization = `Bearer ${accessToken}`;

  const params = new URLSearchParams({ name });

  return new Promise((resolve, reject) => {
    axios
      .post(`${thirdaiPlatformBaseUrl}/api/team/create-team?${params.toString()}`)
      .then((res) => {
        resolve(res.data as CreateTeamResponse);
      })
      .catch((err) => {
        reject(err);
      });
  });
}

export async function addUserToTeam(email: string, team_id: string, role: string = 'user') {
  const accessToken = getAccessToken();

  axios.defaults.headers.common.Authorization = `Bearer ${accessToken}`;

  const params = new URLSearchParams({ email, team_id, role });

  return new Promise((resolve, reject) => {
    axios
      .post(`${thirdaiPlatformBaseUrl}/api/team/add-user-to-team?${params.toString()}`)
      .then((res) => {
        resolve(res.data);
      })
      .catch((err) => {
        reject(err);
      });
  });
}

export async function assignTeamAdmin(email: string, team_id: string) {
  const accessToken = getAccessToken();

  axios.defaults.headers.common.Authorization = `Bearer ${accessToken}`;

  const params = new URLSearchParams({ email, team_id });

  return new Promise((resolve, reject) => {
    axios
      .post(`${thirdaiPlatformBaseUrl}/api/team/assign-team-admin?${params.toString()}`)
      .then((res) => {
        resolve(res.data);
      })
      .catch((err) => {
        reject(err);
      });
  });
}

export async function removeTeamAdmin(email: string, team_id: string) {
  const accessToken = getAccessToken();

  axios.defaults.headers.common.Authorization = `Bearer ${accessToken}`;

  const params = new URLSearchParams({ email, team_id });

  return new Promise((resolve, reject) => {
    axios
      .post(`${thirdaiPlatformBaseUrl}/api/team/remove-team-admin?${params.toString()}`)
      .then((res) => {
        resolve(res.data);
      })
      .catch((err) => {
        reject(err);
      });
  });
}

export async function deleteUserFromTeam(email: string, team_id: string): Promise<void> {
  const accessToken = getAccessToken();

  axios.defaults.headers.common.Authorization = `Bearer ${accessToken}`;

  const params = new URLSearchParams({ email, team_id });

  return new Promise((resolve, reject) => {
    axios
      .post(`${thirdaiPlatformBaseUrl}/api/team/remove-user-from-team?${params.toString()}`)
      .then(() => {
        resolve();
      })
      .catch((err) => {
        console.error('Error removing user from team:', err);
        alert('Error removing user from team:' + err);
        reject(err);
      });
  });
}

export async function deleteTeamById(team_id: string): Promise<void> {
  const accessToken = getAccessToken();

  axios.defaults.headers.common.Authorization = `Bearer ${accessToken}`;

  const params = new URLSearchParams({ team_id });

  return new Promise((resolve, reject) => {
    axios
      .delete(`${thirdaiPlatformBaseUrl}/api/team/delete-team?${params.toString()}`)
      .then(() => {
        resolve();
      })
      .catch((err) => {
        console.error('Error deleting team:', err);
        alert('Error deleting team:' + err);
        reject(err);
      });
  });
}

// USER //

export async function deleteUserAccount(email: string): Promise<void> {
  const accessToken = getAccessToken(); // Ensure this function is implemented elsewhere in your codebase

  axios.defaults.headers.common.Authorization = `Bearer ${accessToken}`;

  return new Promise((resolve, reject) => {
    axios
      .delete(`${thirdaiPlatformBaseUrl}/api/user/delete-user`, {
        data: { email },
      })
      .then(() => {
        resolve();
      })
      .catch((err) => {
        console.error('Error deleting user:', err);
        alert('Error deleting user:' + err);
        reject(err);
      });
  });
}

export async function updateModel(modelIdentifier: string): Promise<void> {
  const accessToken = getAccessToken(); // Ensure this function is implemented elsewhere in your codebase

  axios.defaults.headers.common.Authorization = `Bearer ${accessToken}`;

  const params = new URLSearchParams({ model_identifier: modelIdentifier });

  return new Promise((resolve, reject) => {
    axios
      .post(`${thirdaiPlatformBaseUrl}/api/model/update-model?${params.toString()}`)
      .then(() => {
        resolve();
      })
      .catch((err) => {
        console.error('Error updating model:', err);
        alert('Error updating model:' + err);
        reject(err);
      });
  });
}

export interface Team {
  team_id: string;
  team_name: string;
  role: 'user' | 'team_admin' | 'global_admin';
}

export interface User {
  id: string;
  username: string;
  email: string;
  global_admin: boolean;
  teams: Team[];
}

export async function accessTokenUser(accessToken: string | null) {
  if (accessToken === null) {
    return null;
  }

  // Set the default authorization header for axios
  axios.defaults.headers.common.Authorization = `Bearer ${accessToken}`;

  try {
    const response = await axios.get(`${thirdaiPlatformBaseUrl}/api/user/info`);
    return response.data.data as User;
  } catch (error) {
    return null;
  }
}

export async function fetchAutoCompleteQueries(modelId: string, query: string) {
  const accessToken = getAccessToken();
  axios.defaults.headers.common.Authorization = `Bearer ${accessToken}`;

  const params = new URLSearchParams({ model_id: modelId, query });

  try {
    const response = await axios.get(`${deploymentBaseUrl}/cache/suggestions?${params.toString()}`);

    return response.data; // Assuming the backend returns the data directly
  } catch (err) {
    console.error('Error fetching autocomplete suggestions:', err);
    throw err; // Re-throwing the error to handle it in the component
  }
}

export async function fetchCachedGeneration(modelId: string, query: string) {
  const accessToken = getAccessToken();
  axios.defaults.headers.common['Authorization'] = `Bearer ${accessToken}`;

  const params = new URLSearchParams({ model_id: modelId, query });

  try {
    const response = await axios.get(`${deploymentBaseUrl}/cache/query?${params.toString()}`);
    return response.data.cached_response; // Assuming the backend returns the data directly
  } catch (err) {
    console.error('Error fetching cached generation:', err);
    throw err; // Re-throwing the error to handle it in the component
  }
}

export async function temporaryCacheToken(modelId: string) {
  const accessToken = getAccessToken();
  axios.defaults.headers.common['Authorization'] = `Bearer ${accessToken}`;

  const params = new URLSearchParams({ model_id: modelId });

  try {
    const response = await axios.get(`${deploymentBaseUrl}/cache/token?${params.toString()}`);
    return response.data.access_token; // Assuming the backend returns the data directly
  } catch (err) {
    console.error('Error getting temporary cache access token:', err);
    throw err; // Re-throwing the error to handle it in the component
  }
}

<<<<<<< HEAD
export async function fetchFeedback(username: string, modelName: string) {
  const modelIdentifier = `${username}/${modelName}`;
  const accessToken = getAccessToken();

=======
export async function fetchFeedback() {
  const url = new URL(window.location.href);
  const params = new URLSearchParams(url.search);
  const userName = params.get('username');
  const modelName = params.get('model_name');
  const modelIdentifier = `${userName}/${modelName}`;
  const accessToken = getAccessToken();
  // console.log("modelIdentifier ", modelIdentifier);
>>>>>>> 5a0ed4c0
  try {
    const response = await axios({
      method: 'get',
      url: `${deploymentBaseUrl}/api/deploy/feedbacks`,
      params: {
        model_identifier: modelIdentifier,
      },
      headers: {
        Authorization: `Bearer ${accessToken}`,
      },
    });

    return response?.data?.data;
  } catch (error) {
    console.error('Error getting Feedback Response:', error);
    throw error;
  }
}<|MERGE_RESOLUTION|>--- conflicted
+++ resolved
@@ -1702,21 +1702,10 @@
   }
 }
 
-<<<<<<< HEAD
 export async function fetchFeedback(username: string, modelName: string) {
   const modelIdentifier = `${username}/${modelName}`;
   const accessToken = getAccessToken();
 
-=======
-export async function fetchFeedback() {
-  const url = new URL(window.location.href);
-  const params = new URLSearchParams(url.search);
-  const userName = params.get('username');
-  const modelName = params.get('model_name');
-  const modelIdentifier = `${userName}/${modelName}`;
-  const accessToken = getAccessToken();
-  // console.log("modelIdentifier ", modelIdentifier);
->>>>>>> 5a0ed4c0
   try {
     const response = await axios({
       method: 'get',
