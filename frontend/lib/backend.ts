--- conflicted
+++ resolved
@@ -609,19 +609,12 @@
   const formData = new FormData();
   formData.append("extra_options_form", JSON.stringify({
     sub_type: "token",
-<<<<<<< HEAD
     target_labels: Array.from(new Set(examples.map(x => x.name))),
-=======
-    source_column: sourceColumn,
-    target_column: targetColumn,
-    target_labels: tags,
->>>>>>> a2dcbe3c
   }))
   formData.append("datagen_options_form", JSON.stringify(tokenClassifierDatagenForm(modelGoal, examples)))
   console.log(modelGoal);
 
   return new Promise((resolve, reject) => {
-<<<<<<< HEAD
       axios
           .post(`${thirdaiPlatformBaseUrl}/api/train/udt?model_name=${modelName}&task_prompt=${modelGoal}`, formData)
           .then((res) => {
@@ -634,20 +627,6 @@
                   reject(new Error('Failed to run model'));
               }
           });
-=======
-    axios
-      .post(`${thirdaiPlatformBaseUrl}/api/train/udt?model_name=${modelName}`, formData)
-      .then((res) => {
-        resolve(res.data);
-      })
-      .catch((err) => {
-        if (err.response && err.response.data) {
-          reject(new Error(err.response.data.detail || 'Failed to run model'));
-        } else {
-          reject(new Error('Failed to run model'));
-        }
-      });
->>>>>>> a2dcbe3c
   });
 };
 
