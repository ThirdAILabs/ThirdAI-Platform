NDB:
  config: scifact
  check_unsupervised_supervised:
    dependencies: []
    params:
      sharded: variable
      run_name: variable
      config: variable

  await_train:
    dependencies: [check_unsupervised_supervised]
    params:
      model: check_unsupervised_supervised

  deploy_ndb:
    dependencies: [await_train]
    params:
      model: check_unsupervised_supervised
      run_name: variable

  await_deploy:
    dependencies: [deploy_ndb]
    params:
      deployment: deploy_ndb

  check_search:
    dependencies: [await_deploy]
    params:
      deployment: deploy_ndb

  check_deployment_ndb:
    dependencies: [check_search]
    params:
      deployment: deploy_ndb
      config: variable
      results: check_search
      generation: variable
      on_prem: variable
  
  undeploy:
    dependencies: [check_deployment_ndb]
    params:
      deployment: deploy_ndb

  check_unsupervised:
    dependencies: [await_train]
    params:
      sharded: variable
      run_name: variable
      config: variable
      base_model: check_unsupervised_supervised
      file_num: 1
      test: True

  await_train_2:
    function: await_train
    dependencies: [check_unsupervised]
    params:
      model: check_unsupervised
  
  deploy_ndb_2:
    function: deploy_ndb
    dependencies: [await_train_2]
    params:
      model: check_unsupervised
      run_name: variable

  await_deploy_2:
    function: await_deploy
    dependencies: [deploy_ndb_2]
    params:
      deployment: deploy_ndb_2

  check_search_2:
    function: check_search
    dependencies: [await_deploy_2]
    params:
      deployment: deploy_ndb_2

  check_deployment_ndb_2:
    function: check_deployment_ndb
    dependencies: [check_search_2]
    params:
      deployment: deploy_ndb_2
      config: variable
      results: check_search_2
  
  undeploy_2:
    function: undeploy
    dependencies: [check_deployment_ndb_2]
    params:
      deployment: deploy_ndb_2

  check_supervised:
    dependencies: [await_train_2]
    params:
      sharded: variable
      run_name: variable
      config: variable
      base_model: check_unsupervised
      file_num: 1
      test: True

  await_train_supervised:
    function: await_train
    dependencies: [check_supervised]
    params:
      model: check_supervised

  get_logs:
    dependencies: [undeploy]
    params:
      model: check_unsupervised_supervised

  delete_model:
    dependencies: [get_logs]
    params:
      model: check_unsupervised_supervised
  
  delete_model_unsupervised:
    function: delete_model
    dependencies: [undeploy_2]
    params:
      model: check_unsupervised

  delete_model_supervised:
    function: delete_model
    dependencies: [await_train_supervised]
    params:
      model: check_supervised

UDT:
  config: [token, text]
  check_udt_train:
    dependencies: []
    params:
      run_name: variable
      config: variable

  await_train:
    dependencies: [check_udt_train]
    params:
      model: check_udt_train
  
  udt_deploy:
    dependencies: [await_train]
    params:
      model: check_udt_train
      run_name: variable
      config: variable

  await_deploy:
    dependencies: [udt_deploy]
    params:
      deployment: udt_deploy

  check_predict:
    dependencies: [await_deploy]
    params:
      deployment: udt_deploy

  undeploy:
    dependencies: [check_predict]
    params:
      deployment: udt_deploy
  delete_model:
    dependencies: [undeploy]
    params:
      model: check_udt_train

UDT_DATAGEN:
  config: [token_with_datagen, text_with_datagen ]
  check_udt_train_with_datagen:
    dependencies: []
    params:
      run_name: variable
      config: variable

  await_train:
    dependencies: [check_udt_train_with_datagen]
    params:
      model: check_udt_train_with_datagen
  
  udt_deploy:
    dependencies: [await_train]
    params:
      model: check_udt_train_with_datagen
      run_name: variable
      config: variable

  await_deploy:
    dependencies: [udt_deploy]
    params:
      deployment: udt_deploy

  check_predict:
    dependencies: [await_deploy]
    params:
      deployment: udt_deploy

  undeploy:
    dependencies: [check_predict]
    params:
      deployment: udt_deploy
  
  delete_model:
    dependencies: [undeploy]
    params:
      model: check_udt_train_with_datagen

GlobalAdmin:
  config: dummy
  add_new_users:
    dependencies: []

  test_add_global_admin:
    dependencies: [add_new_users]
    params:
      email: ga_test_global_admin@mail.com

  test_add_key:
    dependencies: [add_new_users]
    params:
      key: "AWS_ACCESS_TOKEN"
      value: "aws_secret_value"

  test_get_key:
    dependencies: [test_add_key]
    params:
      key: "AWS_ACCESS_TOKEN"
  
  test_delete_user:
    dependencies: [test_get_key]
    params:
      email: ga_test_global_admin@mail.com

  test_create_team:
    dependencies: [add_new_users]
    params:
      name: "New Team"

  test_assign_team_admin:
    dependencies: [test_create_team]
    params:
      user_email: ga_test_team_admin@mail.com
      team_id: test_create_team
  
  test_add_user_to_team:
    dependencies: [test_assign_team_admin]
    params:
      user_email: ga_test_team_member@mail.com
      team_id: test_create_team

  test_delete_team_admin:
    dependencies: [test_add_user_to_team]
    params:
      email: ga_test_team_admin@mail.com

  test_delete_team_member:
    dependencies: [test_delete_team_admin]
    params:
      email: ga_test_team_member@mail.com

  test_delete_team:
    dependencies: [test_delete_team_member]
    params:
      team_id: test_create_team

TeamAdmin:
  config: dummy
  ta_setup:
    dependencies: []
    params:
      key: "OPENAI_API_KEY"
      value: "openai_api_key"

  test_create_team:
    dependencies: [ta_setup]
    params:
      name: "TA-Test-Team"

  test_assign_team_admin:
    dependencies: [test_create_team]
    params:
      user_email: ta_team_admin@mail.com
      team_id: test_create_team

  test_ta_add_user_to_team:
    dependencies: [test_create_team]
    params:
      user_email: ta_test_team_member@mail.com
      team_id: test_create_team

  test_ta_assign_team_admin:
    dependencies: [test_create_team]
    params:
      user_email: ta_another_team_admin@mail.com
      team_id: test_create_team

  test_ta_delete_team_member:
    dependencies: [test_ta_add_user_to_team]
    params:
      email: ta_test_team_member@mail.com
      team_id: test_create_team

  test_ta_add_key:
    dependencies: [ta_setup]
    params:
      key: "AWS_ACCESS_TOKEN"
      value: "aws_secret_value"

  test_ta_get_key:
    dependencies: [test_ta_add_key]
    params:
      key: "OPENAI_API_KEY"

  ta_cleanup:
    dependencies: [test_ta_delete_team_member]
    params:
      team_id: test_create_team

<<<<<<< HEAD
=======
#TODO(pratik/yash): Should we find a way to stop repeatation of the following functions between different DAGs?
Workflow:
  config: scifact
  create_workflow:
    dependencies: []
    params:
      run_name: variable
      type: rag

  check_unsupervised_supervised:
    dependencies: []
    params:
      sharded: variable
      run_name: variable
      config: variable

  await_train:
    dependencies: [check_unsupervised_supervised]
    params:
      model: check_unsupervised_supervised

  check_udt_train:
    dependencies: []
    params:
      run_name: variable
      config: token

  await_train_2:
    function: await_train
    dependencies: [check_udt_train]
    params:
      model: check_udt_train

  add_ndb_model:
    function: add_models
    dependencies: [check_unsupervised_supervised]
    params:
      workflow_id: create_workflow
      model: check_unsupervised_supervised
      component: search
  
  add_udt_model:
    function: add_models
    dependencies: [check_udt_train]
    params:
      workflow_id: create_workflow
      model: check_udt_train
      component: guardrail

  validate_workflow:
    dependencies: [add_ndb_model, add_udt_model, await_train, await_train_2]
    params:
      workflow_id: create_workflow

  start_workflow:
    dependencies: [validate_workflow]
    params:
      workflow_id: create_workflow

  stop_workflow:
    dependencies: [start_workflow]
    params:
      workflow_id: create_workflow

  delete_workflow:
    dependencies: [stop_workflow]
    params:
      workflow_id: create_workflow

Recovery_Backup:
  config: dummy
  recovery_snapshot:
    dependencies: []
    params: {}
>>>>>>> f1dd08c0
<|MERGE_RESOLUTION|>--- conflicted
+++ resolved
@@ -319,80 +319,8 @@
     params:
       team_id: test_create_team
 
-<<<<<<< HEAD
-=======
-#TODO(pratik/yash): Should we find a way to stop repeatation of the following functions between different DAGs?
-Workflow:
-  config: scifact
-  create_workflow:
-    dependencies: []
-    params:
-      run_name: variable
-      type: rag
-
-  check_unsupervised_supervised:
-    dependencies: []
-    params:
-      sharded: variable
-      run_name: variable
-      config: variable
-
-  await_train:
-    dependencies: [check_unsupervised_supervised]
-    params:
-      model: check_unsupervised_supervised
-
-  check_udt_train:
-    dependencies: []
-    params:
-      run_name: variable
-      config: token
-
-  await_train_2:
-    function: await_train
-    dependencies: [check_udt_train]
-    params:
-      model: check_udt_train
-
-  add_ndb_model:
-    function: add_models
-    dependencies: [check_unsupervised_supervised]
-    params:
-      workflow_id: create_workflow
-      model: check_unsupervised_supervised
-      component: search
-  
-  add_udt_model:
-    function: add_models
-    dependencies: [check_udt_train]
-    params:
-      workflow_id: create_workflow
-      model: check_udt_train
-      component: guardrail
-
-  validate_workflow:
-    dependencies: [add_ndb_model, add_udt_model, await_train, await_train_2]
-    params:
-      workflow_id: create_workflow
-
-  start_workflow:
-    dependencies: [validate_workflow]
-    params:
-      workflow_id: create_workflow
-
-  stop_workflow:
-    dependencies: [start_workflow]
-    params:
-      workflow_id: create_workflow
-
-  delete_workflow:
-    dependencies: [stop_workflow]
-    params:
-      workflow_id: create_workflow
-
 Recovery_Backup:
   config: dummy
   recovery_snapshot:
     dependencies: []
-    params: {}
->>>>>>> f1dd08c0
+    params: {}