--- conflicted
+++ resolved
@@ -712,7 +712,6 @@
 
         print("Deployment is shutting down.")
 
-<<<<<<< HEAD
     def model_details(self, model_id: str):
         res = http_get_with_error(
             urljoin(self._base_url, "model/details"),
@@ -721,24 +720,12 @@
         )
         return res.json()["data"]
 
-    # TODO(pratik): add a unit tests for this function
-    @staticmethod
-    def full_backup_restore(bucket_name, local_dir, database_uri):
-
-        os.environ["DATABASE_URI"] = database_uri
-        os.environ["SHARE_DIR"] = local_dir
-
-        download_files_from_s3(bucket_name, local_dir)
-
-        print("Backup and restore operations completed successfully.")
-=======
     def recovery_snapshot(self, config: dict):
         response = http_post_with_error(
             urljoin(self._base_url, "recovery/backup"),
             headers=auth_header(self._access_token),
             json=config,
         )
->>>>>>> f1dd08c0
 
     def delete(self, model_identifier: str):
         response = http_post_with_error(
