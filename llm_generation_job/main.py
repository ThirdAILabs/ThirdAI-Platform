from dotenv import load_dotenv

load_dotenv()
<<<<<<< HEAD

import uvicorn
=======
import os
from urllib.parse import urljoin

import requests
>>>>>>> 8dad47a6
from fastapi import FastAPI, WebSocket
from fastapi.middleware.cors import CORSMiddleware
from llms import default_keys, model_classes, OnPremLLM
from pydantic import ValidationError, BaseModel
from pydantic_models import GenerateArgs
from fastapi.responses import StreamingResponse

app = FastAPI()

app.add_middleware(
    CORSMiddleware,
    allow_origins=["*"],
    allow_credentials=True,
    allow_methods=["*"],
    allow_headers=["*"],
)

# Define a Pydantic model for the request body
class QueryRequest(BaseModel):
    query: str

@app.post("/cloud-llm/genpost")
def generate(request: QueryRequest):
    llm = OnPremLLM()

    async def event_stream():
        async for chunk in llm.stream("", request.query, ""):
            yield chunk

    return StreamingResponse(event_stream(), media_type="text/plain")


@app.websocket("/cloud-llm/generate")
async def generate(websocket: WebSocket):
    """
    WebSocket endpoint to generate text using a specified generative AI model.
    Will keep sending content until "end_of_stream" is True.
    If an error is found, "status" will be "error".

    Example:
    1. Client sends:
    ```
    {
        "query": "Tell me a story",
        "model": "gpt-3",
        "provider": "openai",
        "key": "your-api-key"
    }
    ```

    2. Server sends (multiple messages as content is generated):
    ```
    {
        "status": "success",
        "content": "Once upon a time, ",
        "end_of_stream": False
    }
    ...
    {
        "status": "success",
        "content": "they lived happily ever after.",
        "end_of_stream": True
    }
    ```
    """
    await websocket.accept()
    while True:
        data = await websocket.receive_text()
        try:
            generate_args = GenerateArgs.parse_raw(data)
            break
        except ValidationError as e:
            await websocket.send_json(
                {
                    "status": "error",
                    "detail": "Invalid arguments",
                    "errors": e.errors(),
                    "end_of_stream": True,
                }
            )
            return
        except Exception as e:
            await websocket.send_json(
                {"status": "error", "detail": "Unexpected error", "end_of_stream": True}
            )
            return

    key = generate_args.key or default_keys.get(generate_args.provider.lower())
    if not key:
        await websocket.send_json(
            {
                "status": "error",
                "detail": "No generative AI key provided",
                "end_of_stream": True,
            }
        )
        return

    llm_class = model_classes.get(generate_args.provider.lower())
    if llm_class is None:
        await websocket.send_json(
            {
                "status": "error",
                "detail": "Unsupported provider",
                "end_of_stream": True,
            }
        )
        return

    llm = llm_class()

    generated_response = ""
    try:
        async for next_word in llm.stream(
            key=key, query=generate_args.query, model=generate_args.model
        ):
            generated_response += next_word
            await websocket.send_json(
                {"status": "success", "content": next_word, "end_of_stream": False}
            )
    except Exception as e:
        print("Error", e)
        await websocket.send_json(
            {
                "status": "error",
                "detail": "Error while generating content",
                "end_of_stream": True,
            }
        )
    await websocket.send_json(
        {"status": "success", "content": "", "end_of_stream": True}
    )

    if (
        generate_args.original_query is not None
        and generate_args.cache_access_token is not None
    ):
        try:
            res = requests.post(
                urljoin(os.environ["MODEL_BAZAAR_ENDPOINT"], "/cache/insert"),
                params={
                    "query": generate_args.original_query,
                    "llm_res": generated_response,
                },
                headers={
                    "Authorization": f"Bearer {generate_args.cache_access_token}",
                },
            )
            if res.status_code != 200:
                print(f"LLM Cache Insertion failed: {res}")
        except Exception as e:
            print("LLM Cache Insert Error", e)


if __name__ == "__main__":
    uvicorn.run(app, host="localhost", port=8000)<|MERGE_RESOLUTION|>--- conflicted
+++ resolved
@@ -1,15 +1,12 @@
 from dotenv import load_dotenv
 
 load_dotenv()
-<<<<<<< HEAD
 
 import uvicorn
-=======
 import os
 from urllib.parse import urljoin
 
 import requests
->>>>>>> 8dad47a6
 from fastapi import FastAPI, WebSocket
 from fastapi.middleware.cors import CORSMiddleware
 from llms import default_keys, model_classes, OnPremLLM
