import os
import uuid
from urllib.parse import urljoin

import pytest
import requests
from utils import doc_dir

from client.bazaar import ModelBazaar
from client.utils import auth_header


<<<<<<< HEAD
=======
def doc_dir():
    return os.path.join(
        os.path.dirname(os.path.dirname(__file__)),
        "thirdai_platform/train_job/sample_docs/",
    )


>>>>>>> f1dd08c0
@pytest.mark.unit
def test_ndb_retraining_log_feedback_from_read_only_users():
    base_url = "http://127.0.0.1:80/api/"

    admin_client = ModelBazaar(base_url)
    admin_client.log_in("admin@mail.com", "password")

    base_model_name = f"basic_ndb_{uuid.uuid4()}"
    base_model = admin_client.train(
        base_model_name,
        unsupervised_docs=[os.path.join(doc_dir(), "articles.csv")],
        model_options={"ndb_options": {"ndb_sub_type": "v2"}},
        supervised_docs=[],
    )
    admin_client.await_train(base_model)

    ndb_client = admin_client.deploy(base_model.model_identifier)
    admin_client.await_deploy(ndb_client)

    res = requests.post(
        urljoin(base_url, "model/update-access-level"),
        params={
            "model_identifier": ndb_client.model_identifier,
            "access_level": "public",
        },
        headers=auth_header(admin_client._access_token),
    )
    assert res.status_code == 200

    username = str(uuid.uuid4())
    user_email = f"{username}@mail.com"
    user_client = ModelBazaar(base_url)
    user_client.sign_up(email=user_email, password="password1", username=username)
    user_client.log_in(email=user_email, password="password1")

    ndb_client.login_instance = user_client._login_instance

    ndb_client.associate([{"source": "my source query", "target": "my target query"}])
    ndb_client.upvote([{"query_text": "a query to upvote", "reference_id": 0}])

    res = requests.post(
        urljoin(ndb_client.base_url, "implicit-feedback"),
        json={
            "query_text": "query to a clicked reference",
            "reference_id": 1,
            "event_desc": "reference click",
        },
        headers=auth_header(ndb_client.login_instance.access_token),
    )
    assert res.status_code == 200

    res = ndb_client.search("a query to upvote", top_k=1)
    assert res["references"][0]["id"] != 0

    admin_client.undeploy(ndb_client)

    retrained_model = admin_client.retrain_ndb(
        new_model_name="retrained_" + base_model_name,
        base_model_identifier=ndb_client.model_identifier,
    )

    admin_client.await_train(retrained_model)

    ndb_client.login_instance = admin_client._login_instance

    ndb_client = admin_client.deploy(retrained_model.model_identifier)
    admin_client.await_deploy(ndb_client)

    res = ndb_client.search("a query to upvote", top_k=1)
    assert res["references"][0]["id"] == 0

    admin_client.undeploy(ndb_client)


@pytest.mark.unit
def test_ndb_retraining_autoscaling_mode():
    base_url = "http://127.0.0.1:80/api/"

    admin_client = ModelBazaar(base_url)
    admin_client.log_in("admin@mail.com", "password")

    base_model_name = f"basic_ndb_{uuid.uuid4()}"
    base_model = admin_client.train(
        base_model_name,
        unsupervised_docs=[
            os.path.join(doc_dir(), "articles.csv"),
            os.path.join(doc_dir(), "supervised.csv"),
        ],
        model_options={"ndb_options": {"ndb_sub_type": "v2"}},
        supervised_docs=[],
    )
    admin_client.await_train(base_model)

    ndb_client = admin_client.deploy(
        base_model.model_identifier, autoscaling_enabled=True
    )
    admin_client.await_deploy(ndb_client)

    ndb_client.associate([{"source": "my source query", "target": "my target query"}])
    ndb_client.upvote([{"query_text": "a query to upvote", "reference_id": 0}])

    ndb_client.insert(
        [
            {
                "path": os.path.join(doc_dir(), "mutual_nda.pdf"),
                "location": "local",
            },
            {
                "path": os.path.join(doc_dir(), "four_english_words.docx"),
                "location": "local",
            },
        ]
    )

    res = ndb_client.search("a query to upvote", top_k=1)
    assert res["references"][0]["id"] != 0

    sources = ndb_client.sources()
    assert len(sources) == 2

    sources_to_remove = [
        s["source_id"] for s in sources if s["source"].endswith("supervised.csv")
    ]
    assert len(sources_to_remove) == 1
    ndb_client.delete(sources_to_remove)

    assert len(ndb_client.sources()) == 2

    admin_client.undeploy(ndb_client)

    retrained_model = admin_client.retrain_ndb(
        new_model_name="retrained_" + base_model_name,
        base_model_identifier=ndb_client.model_identifier,
    )

    ndb_client = admin_client.deploy(retrained_model.model_identifier)
    admin_client.await_deploy(ndb_client)

    sources = ndb_client.sources()
    assert len(sources) == 3

    source_names = [os.path.split(source["source"])[-1] for source in sources]
    expected_sources = ["articles.csv", "mutual_nda.pdf", "four_english_words.docx"]
    assert set(source_names) == set(expected_sources)

    res = ndb_client.search("a query to upvote", top_k=1)
    assert res["references"][0]["id"] == 0

    admin_client.undeploy(ndb_client)<|MERGE_RESOLUTION|>--- conflicted
+++ resolved
@@ -10,8 +10,6 @@
 from client.utils import auth_header
 
 
-<<<<<<< HEAD
-=======
 def doc_dir():
     return os.path.join(
         os.path.dirname(os.path.dirname(__file__)),
@@ -19,7 +17,6 @@
     )
 
 
->>>>>>> f1dd08c0
 @pytest.mark.unit
 def test_ndb_retraining_log_feedback_from_read_only_users():
     base_url = "http://127.0.0.1:80/api/"
