--- conflicted
+++ resolved
@@ -36,9 +36,6 @@
    - `platform/`
    - `models/Llama-3.2-1B-Instruct-f16.gguf`
 
-<<<<<<< HEAD
-3. **Run the Script**:
-=======
 
 2. **Run the Script with Various Options**:
    
@@ -97,19 +94,14 @@
      ```
 
 3. **Understanding the Script Flags and Behavior**
->>>>>>> a3bb1ea3
    
    - **Verbose Mode (`-v` or `--verbose`)**:
      
      When enabled, the script provides detailed logs (`-vvvv` level) during the execution of Ansible playbooks. This is useful for debugging and understanding the steps being performed.
 
-<<<<<<< HEAD
-   To run the script with the default configuration:
-=======
    - **Cleanup Mode (`--cleanup`)**:
      
      Triggers the execution of the `test_cleanup.yml` Ansible playbook, which is designed to remove existing deployments or resources. This is useful for resetting the environment before a fresh deployment.
->>>>>>> a3bb1ea3
 
    - **Onboard Clients (`--onboard_clients`)**:
      
