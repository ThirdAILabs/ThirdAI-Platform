#!/bin/bash

function install_ansible() {
    # Check if ansible-playbook is installed
    if ! command -v ansible-playbook &> /dev/null; then
        echo "Ansible not found, installing..."

        # Install Ansible based on the OS
        if [[ "$OSTYPE" == "linux-gnu"* ]]; then
            if [ -f /etc/debian_version ]; then
                echo "Installing Ansible on Ubuntu/Debian..."
                sudo apt update
                sudo apt install -y software-properties-common
                sudo add-apt-repository --yes --update ppa:ansible/ansible
                sudo apt install -y ansible
            elif [ -f /etc/system-release ] && grep -q "Amazon Linux release 2023" /etc/system-release; then
                echo "Installing Ansible on CentOS/RHEL..."
                sudo dnf install -y ansible
            elif [ -f /etc/system-release ] && grep -q "Amazon Linux release 2" /etc/system-release; then
                echo "Installing Ansible on Amazon Linux 2..."
                sudo amazon-linux-extras install -y ansible2
            else
                echo "Unsupported OS: $OSTYPE"
                echo "Please download and install Ansible manually for your operating system."
                exit 1
            fi
        elif [[ "$OSTYPE" == "darwin"* ]]; then
            echo "Installing Ansible on macOS..."
            brew install ansible
        else
            echo "Unsupported OS: $OSTYPE"
            echo "Please download and install Ansible manually for your operating system."
            exit 1
        fi
    else
        echo "Ansible is already installed"
    fi

    echo "Installing required Ansible Galaxy collections..."
    ansible-galaxy collection install community.general
    ansible-galaxy collection install ansible.posix
    # From v4.0.0 commuinty docker support is not there for amazon linux 2
    if [ -f /etc/system-release ] && grep -q "Amazon Linux release 2" /etc/system-release; then
        ansible-galaxy collection install community.docker:==3.13.1 --force
    else
        ansible-galaxy collection install community.docker
    fi
    ansible-galaxy collection install community.postgresql

    echo "All required Ansible Galaxy collections are installed."
}

install_ansible

VERBOSE=0  # Default: No verbose mode
CLEANUP=0  # Flag for cleanup mode
ONBOARD_CLIENTS=0  # Flag for onboard_clients mode
NEW_CLIENT_CONFIG_PATH=""   # Declare globally, default empty
    
while [[ "$#" -gt 0 ]]; do
    case $1 in
        -v|--verbose) VERBOSE=1 ;;   # Enable verbose mode if -v or --verbose is passed
        --cleanup) CLEANUP=1 ;;  # Enable cleanup mode if --cleanup is passed
        --onboard_clients) ONBOARD_CLIENTS=1 ;;  # Enable onboard_clients if --onboard_clients is passed
        *) CONFIG_PATH=$(realpath "$1") ;;  # Treat the first argument as the config path
    esac
    shift
done

# Check if config file is provided
if [ -z "$CONFIG_PATH" ]; then
    echo "Usage: $0 [-v|--verbose] [-b|--branch <branch_name>] [--cleanup] /path/to/your/config.yml"
    exit 1
fi

# Check if config file exists
if [ ! -f "$CONFIG_PATH" ]; then
    echo "Config file not found at $CONFIG_PATH"
    exit 1
fi
echo "Using config file at $CONFIG_PATH"

if [ "$ONBOARD_CLIENTS" -eq 1 ]; then
    read -p "Enter the absolute path to the new client config file (e.g., /path/to/new_client_config.yml): " NEW_CLIENT_CONFIG_PATH

    # Check if a valid path was provided
    if [ -z "$NEW_CLIENT_CONFIG_PATH" ]; then
        echo "Error: No file location provided for new client configuration."
        exit 1
    fi

    # Check if config file exists
    if [ ! -f "$NEW_CLIENT_CONFIG_PATH" ]; then
        echo "New client config file not found at $NEW_CLIENT_CONFIG_PATH"
        exit 1
    fi

    echo "Using new client config file at $NEW_CLIENT_CONFIG_PATH"
fi

# Model path
MODEL_FOLDER="pretrained-models/"

# Warn if model file is not found
if [ ! -d "$MODEL_FOLDER" ]; then
    echo "WARNING: Model file not found at $GENERATIVE_MODEL_FOLDER. The playbook will proceed without it."
fi

MODEL_FOLDER=$(realpath "$MODEL_FOLDER")

# Search for docker_images folder with a prefix
DOCKER_IMAGES_PATH=$(find . -type d -name "docker_images-*" | head -n 1)

if [ -z "$DOCKER_IMAGES_PATH" ]; then
    echo "WARNING: No docker_images folder found with prefix 'docker_images-'. The playbook will proceed without it."
else
    DOCKER_IMAGES_PATH=$(realpath "$DOCKER_IMAGES_PATH")
    echo "Found docker images folder at $DOCKER_IMAGES_PATH"
fi

# Change directory to platform directory
cd "$(dirname "$0")/platform" || exit 1

# Run the appropriate playbook based on the cleanup flag
if [ "$CLEANUP" -eq 1 ]; then
    echo "Running cleanup playbook..."
    if [ "$VERBOSE" -eq 1 ]; then
<<<<<<< HEAD
        ansible-playbook playbooks/test_cleanup.yml --extra-vars "config_path=$CONFIG_PATH generative_model_folder=$GENERATIVE_MODEL_FOLDER docker_images=$DOCKER_IMAGES_PATH" -vvvv
    else
        ansible-playbook playbooks/test_cleanup.yml --extra-vars "config_path=$CONFIG_PATH generative_model_folder=$GENERATIVE_MODEL_FOLDER docker_images=$DOCKER_IMAGES_PATH"
=======
        ansible-playbook playbooks/test_cleanup.yml --extra-vars "config_path=$CONFIG_PATH model_folder=$MODEL_FOLDER  docker_images=$DOCKER_IMAGES_PATH platform_image_branch=$PLATFORM_IMAGE_BRANCH" -vvvv
    else
        ansible-playbook playbooks/test_cleanup.yml --extra-vars "config_path=$CONFIG_PATH model_folder=$MODEL_FOLDER  docker_images=$DOCKER_IMAGES_PATH platform_image_branch=$PLATFORM_IMAGE_BRANCH"
>>>>>>> 41bb488d
    fi
elif [ "$ONBOARD_CLIENTS" -eq 1 ]; then
    echo "Running onboarding playbook..."
    if [ "$VERBOSE" -eq 1 ]; then
        ansible-playbook playbooks/onboard_clients.yml --extra-vars "config_path=$CONFIG_PATH new_client_config_path=$NEW_CLIENT_CONFIG_PATH model_folder=$MODEL_FOLDER  docker_images=$DOCKER_IMAGES_PATH" -vvvv
    else
        ansible-playbook playbooks/onboard_clients.yml --extra-vars "config_path=$CONFIG_PATH new_client_config_path=$NEW_CLIENT_CONFIG_PATH model_folder=$MODEL_FOLDER  docker_images=$DOCKER_IMAGES_PATH"
    fi
else
    echo "Running deployment playbook..."
    if [ "$VERBOSE" -eq 1 ]; then
<<<<<<< HEAD
        ansible-playbook playbooks/test_deploy.yml --extra-vars "config_path=$CONFIG_PATH generative_model_folder=$GENERATIVE_MODEL_FOLDER docker_images=$DOCKER_IMAGES_PATH" -vvvv
    else
        ansible-playbook playbooks/test_deploy.yml --extra-vars "config_path=$CONFIG_PATH generative_model_folder=$GENERATIVE_MODEL_FOLDER docker_images=$DOCKER_IMAGES_PATH"
=======
        ansible-playbook playbooks/test_deploy.yml --extra-vars "config_path=$CONFIG_PATH model_folder=$MODEL_FOLDER  docker_images=$DOCKER_IMAGES_PATH platform_image_branch=$PLATFORM_IMAGE_BRANCH" -vvvv
    else
        ansible-playbook playbooks/test_deploy.yml --extra-vars "config_path=$CONFIG_PATH model_folder=$MODEL_FOLDER  docker_images=$DOCKER_IMAGES_PATH platform_image_branch=$PLATFORM_IMAGE_BRANCH"
>>>>>>> 41bb488d
    fi
fi<|MERGE_RESOLUTION|>--- conflicted
+++ resolved
@@ -125,15 +125,9 @@
 if [ "$CLEANUP" -eq 1 ]; then
     echo "Running cleanup playbook..."
     if [ "$VERBOSE" -eq 1 ]; then
-<<<<<<< HEAD
-        ansible-playbook playbooks/test_cleanup.yml --extra-vars "config_path=$CONFIG_PATH generative_model_folder=$GENERATIVE_MODEL_FOLDER docker_images=$DOCKER_IMAGES_PATH" -vvvv
+        ansible-playbook playbooks/test_cleanup.yml --extra-vars "config_path=$CONFIG_PATH model_folder=$MODEL_FOLDER  docker_images=$DOCKER_IMAGES_PATH" -vvvv
     else
-        ansible-playbook playbooks/test_cleanup.yml --extra-vars "config_path=$CONFIG_PATH generative_model_folder=$GENERATIVE_MODEL_FOLDER docker_images=$DOCKER_IMAGES_PATH"
-=======
-        ansible-playbook playbooks/test_cleanup.yml --extra-vars "config_path=$CONFIG_PATH model_folder=$MODEL_FOLDER  docker_images=$DOCKER_IMAGES_PATH platform_image_branch=$PLATFORM_IMAGE_BRANCH" -vvvv
-    else
-        ansible-playbook playbooks/test_cleanup.yml --extra-vars "config_path=$CONFIG_PATH model_folder=$MODEL_FOLDER  docker_images=$DOCKER_IMAGES_PATH platform_image_branch=$PLATFORM_IMAGE_BRANCH"
->>>>>>> 41bb488d
+        ansible-playbook playbooks/test_cleanup.yml --extra-vars "config_path=$CONFIG_PATH model_folder=$MODEL_FOLDER  docker_images=$DOCKER_IMAGES_PATH"
     fi
 elif [ "$ONBOARD_CLIENTS" -eq 1 ]; then
     echo "Running onboarding playbook..."
@@ -145,14 +139,8 @@
 else
     echo "Running deployment playbook..."
     if [ "$VERBOSE" -eq 1 ]; then
-<<<<<<< HEAD
-        ansible-playbook playbooks/test_deploy.yml --extra-vars "config_path=$CONFIG_PATH generative_model_folder=$GENERATIVE_MODEL_FOLDER docker_images=$DOCKER_IMAGES_PATH" -vvvv
+        ansible-playbook playbooks/test_deploy.yml --extra-vars "config_path=$CONFIG_PATH model_folder=$MODEL_FOLDER  docker_images=$DOCKER_IMAGES_PATH" -vvvv
     else
-        ansible-playbook playbooks/test_deploy.yml --extra-vars "config_path=$CONFIG_PATH generative_model_folder=$GENERATIVE_MODEL_FOLDER docker_images=$DOCKER_IMAGES_PATH"
-=======
-        ansible-playbook playbooks/test_deploy.yml --extra-vars "config_path=$CONFIG_PATH model_folder=$MODEL_FOLDER  docker_images=$DOCKER_IMAGES_PATH platform_image_branch=$PLATFORM_IMAGE_BRANCH" -vvvv
-    else
-        ansible-playbook playbooks/test_deploy.yml --extra-vars "config_path=$CONFIG_PATH model_folder=$MODEL_FOLDER  docker_images=$DOCKER_IMAGES_PATH platform_image_branch=$PLATFORM_IMAGE_BRANCH"
->>>>>>> 41bb488d
+        ansible-playbook playbooks/test_deploy.yml --extra-vars "config_path=$CONFIG_PATH model_folder=$MODEL_FOLDER  docker_images=$DOCKER_IMAGES_PATH"
     fi
 fi