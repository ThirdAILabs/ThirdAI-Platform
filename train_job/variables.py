from __future__ import annotations

import ast
import os
from dataclasses import MISSING, asdict, dataclass, field, fields
from enum import Enum
from typing import Dict, List, Optional, Type, TypeVar, Union, get_args, get_origin

T = TypeVar("T", bound="EnvLoader")


class TypeEnum(str, Enum):
    NDB = "ndb"
    UDT = "udt"


class NDBSubType(str, Enum):
    shard_allocation = "shard_allocation"
    shard_train = "shard_train"
    normal = "normal"


class UDTSubType(str, Enum):
    text = "text"
    token = "token"


class RetrieverEnum(str, Enum):
    MACH = "mach"
    HYBRID = "hybrid"
    FINETUNABLE_RETRIEVER = "finetunable_retriever"


class EnvLoader:
    # Mapping of type names to Enum classes
    type_mapping = {
        "TypeEnum": TypeEnum,
        "NDBSubType": NDBSubType,
        "UDTSubType": UDTSubType,
        "RetrieverEnum": RetrieverEnum,
    }

    @classmethod
    def load_from_env(cls: Type[T]) -> T:
        """Load environment variables and return an instance of the class."""
        missing_vars = []
        env_vars: Dict[str, Optional[Union[str, int, float, bool]]] = {}

        for f in fields(cls):
            value = os.getenv(f.name.upper())
            if value is None or value.lower() == "none":
                if f.default is MISSING and f.default_factory is MISSING:
                    missing_vars.append(f.name.upper())
                else:
                    value = (
                        f.default if f.default is not MISSING else f.default_factory()
                    )
            else:
                value = cls._convert_type(value, f.type)
            env_vars[f.name] = value

        if missing_vars:
            raise ValueError(
                f"Missing required environment variables: {', '.join(missing_vars)}"
            )

        return cls(**env_vars)

    @staticmethod
    def _convert_type(
        value: str, field_type: Union[Type, str]
    ) -> Union[str, int, float, bool, None, Enum]:
        """Convert a string value to the specified field type."""
        if isinstance(field_type, str):
            field_type = EnvLoader.type_mapping.get(field_type, eval(field_type))

        origin = get_origin(field_type)
        args = get_args(field_type)

        if origin is Union:
            for arg in args:
                try:
                    return EnvLoader._convert_type(value, arg)
                except (ValueError, TypeError):
                    continue
            raise ValueError(f"Cannot convert {value} to any of {args}")

        if isinstance(field_type, type) and issubclass(field_type, Enum):
            try:
                # Try converting directly
                return field_type(value)
            except ValueError:
                # Handle case where value is in form 'EnumClass.EnumMember'
                enum_class, enum_member = value.split(".")
                enum_type = EnvLoader.type_mapping.get(enum_class)
                if enum_type and issubclass(enum_type, Enum):
                    return enum_type[enum_member]

        if field_type == bool:
            return ast.literal_eval(value.capitalize())
        if field_type == int:
            return int(value)
        if field_type == float:
            return float(value)
        if field_type == str:
            return value

        return ast.literal_eval(value)


def merge_dataclasses_to_dict(*instances) -> dict:
    """Merge multiple dataclass instances into a single dictionary."""
    result = {}
    for instance in instances:
        result.update(asdict(instance))
    return result


@dataclass
class GeneralVariables(EnvLoader):
    model_bazaar_dir: str
    license_key: str
    model_bazaar_endpoint: str
    base_model_id: Optional[str]
    model_id: str
    data_id: str
    type: TypeEnum = TypeEnum.NDB
    sub_type: Union[NDBSubType, UDTSubType] = NDBSubType.normal


@dataclass
class UDTVariables(EnvLoader):
    subtype: UDTSubType = UDTSubType.text


@dataclass
class TokenClassificationVariables(EnvLoader):
    target_labels: List[str] = []
    source_column: str = None
    target_column: str = None
    default_tag: str = None
    metrics: List[str] = None


@dataclass
class TextClassificationVariables(EnvLoader):
    delimiter: str = None
    text_column: str = None
    label_column: str = None
    n_target_classes: Optional[int] = None
    metrics: List[str] = None


@dataclass
class MachVariables(EnvLoader):
    fhr: int = 50_000
    embedding_dim: int = 2048
    output_dim: int = 10_000
    extreme_num_hashes: int = 1
    hidden_bias: bool = False
    tokenizer: str = "char-4"


@dataclass
class FinetunableRetrieverVariables(EnvLoader):
    on_disk: bool = True


@dataclass
class NeuralDBVariables(EnvLoader):
    num_shards: int = 1
    num_models_per_shard: int = 1
    retriever: RetrieverEnum = RetrieverEnum.FINETUNABLE_RETRIEVER
    docs_on_disk: bool = True


@dataclass
class TrainVariables(EnvLoader):
    learning_rate: float = 0.005
    max_in_memory_batches: Optional[int] = None
    batch_size: int = 2048
    unsupervised_epochs: int = 5
    supervised_epochs: int = 3
    unsupervised_train: bool = True
    disable_finetunable_retriever: bool = True
    fast_approximation: bool = True
<<<<<<< HEAD
    metrics: List[str] = ["loss"]
=======
    checkpoint_interval: Optional[int] = None
    metrics: List[str] = field(default_factory=lambda: ["loss", "hash_precision@1"])
    num_buckets_to_sample: Optional[int] = None
>>>>>>> 0da5c6ca


@dataclass
class S3Variables(EnvLoader):
    aws_access_key: Optional[str] = None
    aws_secret_access_key: Optional[str] = None


@dataclass
class ComputeVariables(EnvLoader):
    model_cores: Optional[int] = None
    model_memory: Optional[int] = None
    priority: Optional[int] = None


@dataclass
class ShardVariables(EnvLoader):
    shard_num: int
    num_classes: int<|MERGE_RESOLUTION|>--- conflicted
+++ resolved
@@ -184,13 +184,9 @@
     unsupervised_train: bool = True
     disable_finetunable_retriever: bool = True
     fast_approximation: bool = True
-<<<<<<< HEAD
-    metrics: List[str] = ["loss"]
-=======
     checkpoint_interval: Optional[int] = None
     metrics: List[str] = field(default_factory=lambda: ["loss", "hash_precision@1"])
     num_buckets_to_sample: Optional[int] = None
->>>>>>> 0da5c6ca
 
 
 @dataclass
