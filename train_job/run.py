import os

import thirdai
<<<<<<< HEAD
from models.classification_models import (
    TextClassificationModel,
    TokenClassificationModel,
)
=======
from models.finetunable_retriever import FinetunableRetriever
>>>>>>> 0da5c6ca
from models.multiple_mach import MultipleMach
from models.shard_mach import ShardMach
from models.single_mach import SingleMach
from variables import (
    GeneralVariables,
    NDBSubType,
    NeuralDBVariables,
    RetrieverEnum,
    TypeEnum,
    UDTSubType,
    UDTVariables,
)

# Load general variables from environment
general_variables: GeneralVariables = GeneralVariables.load_from_env()


def main():
    """
    Main function to initialize and train the appropriate model based on environment variables.
    """
    if general_variables.type == TypeEnum.NDB:
        ndb_variables: NeuralDBVariables = NeuralDBVariables.load_from_env()
        if general_variables.sub_type == NDBSubType.normal:
            if ndb_variables.retriever == RetrieverEnum.FINETUNABLE_RETRIEVER:
                model = FinetunableRetriever()
                model.train()
            else:
                model = SingleMach()
                model.train()
        elif general_variables.sub_type == NDBSubType.shard_allocation:
            if ndb_variables.retriever == RetrieverEnum.FINETUNABLE_RETRIEVER:
                raise ValueError("Currently Not supported")
            else:
                model = MultipleMach()
                model.train()
<<<<<<< HEAD
        elif general_variables.type == TypeEnum.UDT:
            udt_variables = UDTVariables.load_from_env()
            if udt_variables.sub_type == UDTSubType.text:
                model = TextClassificationModel()
                model.train()
            elif udt_variables.sub_type == UDTSubType.token:
                model = TokenClassificationModel()
                model.train()
            else:
                raise ValueError("Currently Not supported")

    except Exception as err:
        traceback.print_exc()
        reporter.report_status(general_variables.model_id, "failed", message=str(err))
=======
        else:
            model = ShardMach()
            model.train()
>>>>>>> 0da5c6ca


if __name__ == "__main__":
    # Set the license for ThirdAI based on the environment variable
    if general_variables.license_key == "file_license":
        thirdai.licensing.set_path(
            os.path.join(
                general_variables.model_bazaar_dir, "license/license.serialized"
            )
        )
    else:
        thirdai.licensing.activate(general_variables.license_key)

    # Run the main function
    main()<|MERGE_RESOLUTION|>--- conflicted
+++ resolved
@@ -1,14 +1,11 @@
 import os
 
 import thirdai
-<<<<<<< HEAD
 from models.classification_models import (
     TextClassificationModel,
     TokenClassificationModel,
 )
-=======
 from models.finetunable_retriever import FinetunableRetriever
->>>>>>> 0da5c6ca
 from models.multiple_mach import MultipleMach
 from models.shard_mach import ShardMach
 from models.single_mach import SingleMach
@@ -45,27 +42,19 @@
             else:
                 model = MultipleMach()
                 model.train()
-<<<<<<< HEAD
-        elif general_variables.type == TypeEnum.UDT:
-            udt_variables = UDTVariables.load_from_env()
-            if udt_variables.sub_type == UDTSubType.text:
-                model = TextClassificationModel()
-                model.train()
-            elif udt_variables.sub_type == UDTSubType.token:
-                model = TokenClassificationModel()
-                model.train()
-            else:
-                raise ValueError("Currently Not supported")
-
-    except Exception as err:
-        traceback.print_exc()
-        reporter.report_status(general_variables.model_id, "failed", message=str(err))
-=======
         else:
             model = ShardMach()
             model.train()
->>>>>>> 0da5c6ca
-
+    elif general_variables.type == TypeEnum.UDT:
+        udt_variables = UDTVariables.load_from_env()
+        if udt_variables.sub_type == UDTSubType.text:
+            model = TextClassificationModel()
+            model.train()
+        elif udt_variables.sub_type == UDTSubType.token:
+            model = TokenClassificationModel()
+            model.train()
+        else:
+            raise ValueError("Currently Not supported")
 
 if __name__ == "__main__":
     # Set the license for ThirdAI based on the environment variable
