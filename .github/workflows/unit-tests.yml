--- conflicted
+++ resolved
@@ -143,11 +143,4 @@
       # don't get reset correctly between tests. 
       # TODO(Nicholas): Refactor the deployment job to avoid this.
       run: |
-<<<<<<< HEAD
-        python3 -m pytest ./deployment_job -v
-=======
-        python3 -m pytest ./thirdai_platform/deployment_job -k dev_mode[v1]
-        python3 -m pytest ./thirdai_platform/deployment_job -k dev_mode[v2]
-        python3 -m pytest ./thirdai_platform/deployment_job -k prod_mode[v1]
-        python3 -m pytest ./thirdai_platform/deployment_job -k prod_mode[v2]
->>>>>>> f1dd08c0
+        python3 -m pytest ./thirdai_platform/deployment_job -v