name: Run DAG Tests

on:
  push:
    branches:
      - main
  pull_request:
    branches:
      - main
  merge_group:
    types: [checks_requested]
  
  # Allows you to run this workflow manually from the Actions tab
  workflow_dispatch:

concurrency:
  group: ${{ github.workflow }}-${{ github.ref }}
  cancel-in-progress: true

env:
  PRODUCT_VERSION: "latest"

jobs:
  dag_tests:
    runs-on: ubuntu-latest-16-cores
    services:
      postgres:
        image: postgres:latest
        env:
          POSTGRES_USER: postgres
          POSTGRES_PASSWORD: password
          POSTGRES_DB: model_bazaar
        ports:
          - 5432:5432
        options: >-
          --health-cmd pg_isready
          --health-interval 10s 
          --health-timeout 5s 
          --health-retries 5

    steps:
    - name: Checkout repository
      uses: actions/checkout@v4

    - name: Wait for PostgreSQL to be ready
      run: |
        until pg_isready -h localhost -U postgres; do
          echo "Waiting for PostgreSQL..."
          sleep 1
        done

    - name: Create Extension
      run: |
        export PGPASSWORD='password'
        psql -h localhost -U postgres -d model_bazaar -c "CREATE EXTENSION IF NOT EXISTS pgcrypto;"

    - name: Set up Python
      uses: actions/setup-python@v2
      with:
        python-version: '3.11'

    - name: Setup Python and Install Dependencies
    # We need to install uvicorn in sudo mode so that we can run the backend with sudo, which is required for delete endpoint to work.
      run: |
        python -m venv ${{ github.workspace }}/venv
        source venv/bin/activate
        pip install -r docs/requirements.txt
        pip install -r headless/requirements.txt
        sudo pip install -r thirdai_platform/requirements.txt
<<<<<<< HEAD
        pip install -r thirdai_platform/deployment_job/requirements.txt
        pip install -r thirdai_platform/llm_dispatch_job/requirements.txt
        pip install -r thirdai_platform/train_job/requirements.txt
        pip install -r thirdai_platform/data_generation_job/requirements.txt
=======
        pip install -r train_job/requirements.txt
        pip install -r data_generation_job/requirements.txt
        pip install -r recovery_snapshot_job/requirements.txt
>>>>>>> 2eb54657
    
    - name: Update openssl
      run: |
        sudo pip install --upgrade cryptography pyopenssl
        sudo apt-get install --only-upgrade openssl

    - name: Install PostgreSQL client version 17.x
      run: |
          sudo apt-get update && \
          sudo apt-get install -y wget gnupg2 lsb-release && \
          echo "deb http://apt.postgresql.org/pub/repos/apt $(lsb_release -cs)-pgdg main" | sudo tee /etc/apt/sources.list.d/pgdg.list && \
          wget --quiet -O - https://www.postgresql.org/media/keys/ACCC4CF8.asc | sudo apt-key add - && \
          sudo apt-get update && \
          sudo apt-get install -y postgresql-client-17

    - name: Setup `nomad`
      uses: hashicorp/setup-nomad@main
      id: setup
      with:
        version: ${{ env.PRODUCT_VERSION }}

    - name: Start Nomad in Development Mode
      run: |
        NOMAD_PATH=$(which nomad)
        nohup sudo $NOMAD_PATH agent -dev -config="local_setup/agent.hcl" > nomad.log 2>&1 &
    
    - name: Verify Nomad Cluster
      run: |
        NOMAD_PATH=$(which nomad)
        echo $NOMAD_PATH
        sleep 10 && $NOMAD_PATH node status

    - name: Install Traefik
      run: |
        wget https://github.com/traefik/traefik/releases/download/v3.1.2/traefik_v3.1.2_linux_amd64.tar.gz
        sudo tar -xf traefik_v3.1.2_linux_amd64.tar.gz -C /usr/local/bin

    - name: Run Traefik
      run: |
        cd local_setup
        nohup sudo bash launch_traefik.sh > traefik.log 2>&1 &
        cd ..

    - name: Install Vault
      run: |
        curl -fsSL https://apt.releases.hashicorp.com/gpg | sudo apt-key add -
        sudo apt-add-repository "deb [arch=amd64] https://apt.releases.hashicorp.com $(lsb_release -cs) main"
        sudo apt-get update
        sudo apt-get install -y vault

    - name: Start Vault Server
      run: nohup sudo vault server --dev --dev-root-token-id="00000000-0000-0000-0000-000000000000" > vault.log 2>&1 &

    - name: Create Directories for Share and Test
      run: |
        mkdir -p $HOME/nfs/dir
        sudo chmod -R 777 $HOME/nfs/dir
        sudo chmod +t $HOME/nfs/dir
        sudo chmod g+s $HOME/nfs/dir
        echo "SHARE_DIR=$HOME/nfs/dir" >> $GITHUB_ENV
        echo "GENAI_KEY=${{ secrets.GENAI_KEY }}" >> $GITHUB_ENV

    - name: Write All Environment Variables to .env File
      run: |
        echo "LICENSE_PATH=${{ github.workspace }}/thirdai_platform/tests/ndb_enterprise_license.json" >> $GITHUB_WORKSPACE/.env
        echo "JWT_SECRET=CsnCr3lebs9eJQ" >> $GITHUB_WORKSPACE/.env
        echo "SENDGRID_KEY=sendgrid-key" >> $GITHUB_WORKSPACE/.env
        echo "GENAI_KEY=${{ secrets.GENAI_KEY }}" >> $GITHUB_WORKSPACE/.env
        echo "ADMIN_USERNAME=admin" >> $GITHUB_WORKSPACE/.env
        echo "ADMIN_MAIL=admin@mail.com" >> $GITHUB_WORKSPACE/.env
        echo "ADMIN_PASSWORD=password" >> $GITHUB_WORKSPACE/.env
        echo "PLATFORM=local" >> $GITHUB_WORKSPACE/.env
        echo "TEST_ENVIRONMENT=True" >> $GITHUB_WORKSPACE/.env
        echo "DATABASE_URI=postgresql://postgres:password@localhost:5432/model_bazaar" >> $GITHUB_WORKSPACE/.env
        echo "NOMAD_ENDPOINT=http://localhost:4646/" >> $GITHUB_WORKSPACE/.env
        echo "PUBLIC_MODEL_BAZAAR_ENDPOINT=http://localhost:80/" >> $GITHUB_WORKSPACE/.env
        echo "PRIVATE_MODEL_BAZAAR_ENDPOINT=http://localhost:80/" >> $GITHUB_WORKSPACE/.env
        echo "HASHICORP_VAULT_ENDPOINT=http://127.0.0.1:8200" >> $GITHUB_WORKSPACE/.env
        echo "HASHICORP_VAULT_TOKEN=00000000-0000-0000-0000-000000000000" >> $GITHUB_WORKSPACE/.env
        echo "SHARE_DIR=$HOME/nfs/dir" >> $GITHUB_WORKSPACE/.env
        echo "PYTHON_PATH=${{ github.workspace }}/venv/bin/python" >> $GITHUB_WORKSPACE/.env

    - name: Launch Backend
      run: |
        source ${{ github.workspace }}/venv/bin/activate
        cd $GITHUB_WORKSPACE/thirdai_platform
        nohup sudo uvicorn main:app --host 0.0.0.0 --port 8000 > uvicorn.log 2>&1 &
    
    - name: List files in local_setup
      run: ls -la local_setup
    
    - name: Launch Autoscaler
      run: |
        cd local_setup
        NOMAD_PATH=$(which nomad)
        sudo bash launch_nomad_jobs.sh $NOMAD_PATH

    - name: Run Tests
      run: |
        source ${{ github.workspace }}/venv/bin/activate
        cd $GITHUB_WORKSPACE
        pytest

    - name: Display Logs
      if: always()
      run: |
        echo "Nomad Logs:"
        cat nomad.log
        echo "Traefik Logs:"
        cat local_setup/traefik.log
        echo "Vault Logs:"
        cat vault.log
        echo "Uvicorn Logs:"
        cat $GITHUB_WORKSPACE/thirdai_platform/uvicorn.log

        bash local_setup/fetch_nomad_logs.sh

    - name: Stop Services
      if: always()
      run: |
        sudo systemctl stop postgresql
        sudo killall nomad
        sudo killall vault
        sudo killall traefik<|MERGE_RESOLUTION|>--- conflicted
+++ resolved
@@ -67,16 +67,11 @@
         pip install -r docs/requirements.txt
         pip install -r headless/requirements.txt
         sudo pip install -r thirdai_platform/requirements.txt
-<<<<<<< HEAD
         pip install -r thirdai_platform/deployment_job/requirements.txt
         pip install -r thirdai_platform/llm_dispatch_job/requirements.txt
         pip install -r thirdai_platform/train_job/requirements.txt
         pip install -r thirdai_platform/data_generation_job/requirements.txt
-=======
-        pip install -r train_job/requirements.txt
-        pip install -r data_generation_job/requirements.txt
-        pip install -r recovery_snapshot_job/requirements.txt
->>>>>>> 2eb54657
+        pip install -r thirdai_platform/recovery_snapshot_job/requirements.txt
     
     - name: Update openssl
       run: |
