--- conflicted
+++ resolved
@@ -1,15 +1,5 @@
 azure:
   branches:
-<<<<<<< HEAD
-    demo:
-      pull_credentials:
-        password: obVlt0TPiaNOoqAK/sE3urxQ7wY/6/l0En/MBIMuO9+ACRBK2w7X
-        username: thirdaiplatform-pull-demo
-      push_credentials:
-        password: KF29xfSDxIbo+nckWndoVMfxq376shoihy/2ihlia5+ACRCoKjt8
-        username: thirdaiplatform-push-demo
-      version: 0.0.15
-=======
     daily-update:
       pull_credentials:
         password: xDHBncnAPPXcsodP6AqAo8kEDxNoOR5X8r5krtaZp++ACRAwcL6j
@@ -18,7 +8,6 @@
         password: Kl0pYEl2c2iEJfK6rIo/fI3Vva1KOmhxd+cDwQtZTb+ACRDxWxvv
         username: thirdaiplatform-push-daily-update
       version: 0.0.1
->>>>>>> 3e326477
     docker_tests:
       pull_credentials:
         password: ojqTob8LipMFHD5CUtYQqKFT4Yj0dgA42fpzKm08Uu+ACRB3D2G8
