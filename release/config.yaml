azure:
  branches:
    docker_tests:
      pull_credentials:
        password: ojqTob8LipMFHD5CUtYQqKFT4Yj0dgA42fpzKm08Uu+ACRB3D2G8
        username: thirdaiplatform-pull-docker-tests
      push_credentials:
        password: F2yp3m5uWE/8liQ6lFyGTtZxlMgpirMRStAcdQc6Mu+ACRB6nTfH
        username: thirdaiplatform-push-docker-tests
      version: 0.0.1
    local_registry:
      pull_credentials:
        password: 1N7CsVddLTv4+enVywVCgjOkDkMqpv63WenU0bWihF+ACRBVBnXz
        username: thirdaiplatform-pull-local-registry
      push_credentials:
        password: rt/BPKK778qUWXa3YZjHUTNsVc9MkwU53kydXmSscF+ACRAfiMQq
        username: thirdaiplatform-push-local-registry
    mshift:
      pull_credentials:
        password: uGpzj1Ylkgc+PBbQ5e3r1nEFC+BtiQK2cNeFdRW1NP+ACRCsrcq2
        username: thirdaiplatform-pull-mshift
      push_credentials:
        password: 6DSwbtoUZpFEsAEdV6bL9VpVK+8qJoRcn8li7VRgAz+ACRDNRKRx
        username: thirdaiplatform-push-mshift
      version: 0.0.12
    node-discovery:
      pull_credentials:
        password: axmgUWuDvRlAMdEnB8xydKqFEtrAGtm2WuOWEU0KEb+ACRBKSjGY
        username: thirdaiplatform-pull-node-discovery
      push_credentials:
        password: OftsSULdLXe5IQU+V1hA1BXMp5oMWHsqZBH+rfMrHj+ACRCMZPg/
        username: thirdaiplatform-push-node-discovery
      version: 0.0.1
    on-prem-llm:
      pull_credentials:
        password: lZit7mOLUB2e7j/Ak50OXCHer4EdaCUDZ8EVHbQnJj+ACRAP/xev
        username: thirdaiplatform-pull-on-prem-llm
      push_credentials:
        password: /6WCAtZuvdhWPyw2VTArrXEgaxOf/5J0NJHoXfflGX+ACRAcpvWw
        username: thirdaiplatform-push-on-prem-llm
      version: 0.0.6
    release-test:
      pull_credentials:
        password: ivG00o0TTx10TZDh6Y4chVxDEGR92h0ib4uA5WjF2H+ACRC95ggs
        username: thirdaiplatform-pull-release-test
      push_credentials:
        password: c3P3qKGzI2dBE6fiKJfF+zHos70aRFcJ6vVLZh+zq0+ACRCEzI7T
        username: thirdaiplatform-push-release-test
      version: 0.0.18
    release-test-main:
      pull_credentials:
        password: 5Di/+qW2Q/++3mp0Ah/rkCq33n2N7f0E8G4+cSHnub+ACRClJvCj
        username: thirdaiplatform-pull-release-test-main
      push_credentials:
        password: y/iKY+7IwCrcdd61Rp3vma3gTyYScI72TY7484cJ6c+ACRBkPJv/
        username: thirdaiplatform-push-release-test-main
<<<<<<< HEAD
      version: 0.0.19
=======
      version: 0.0.18
>>>>>>> 52a08839
    test_1:
      pull_credentials:
        password: lfhxcL/qmrYP24rIH2vmRNSYV9ZlNCfxJyQI6E3kVi+ACRDjUz22
        username: thirdaiplatform-pull-test-1
      push_credentials:
        password: XCM9NnRa3ybEjKNbsZSl8eEio1VC3NHMOGCwqOXb/r+ACRCD4kbn
        username: thirdaiplatform-push-test-1
      version: 0.0.1
    test_2:
      pull_credentials:
        password: wgAJy1o7t1aybREkWMi8oQnsHxLg5eetcD98yyXpXY+ACRB5rap/
        username: thirdaiplatform-pull-test-2
      push_credentials:
        password: v5yOJruG8kxPB5jpr50OurWDYBRuc+lw+VmXV+p4QU+ACRBitPEC
        username: thirdaiplatform-push-test-2
      version: 0.0.2
    test_3:
      pull_credentials:
        password: /5bqfPyF2QlEKJ/Xo26ctZmZ7SAqYNaq6P+DVRaMI2+ACRCxY8ds
        username: thirdaiplatform-pull-test-3
      push_credentials:
        password: PkCR7YWr0zG/sW6rZex19qzQdR4A1QNg7RXWFKCBGt+ACRDolvsb
        username: thirdaiplatform-push-test-3
      version: 0.0.1
  registry: thirdaiplatform.azurecr.io
provider: azure<|MERGE_RESOLUTION|>--- conflicted
+++ resolved
@@ -54,11 +54,7 @@
       push_credentials:
         password: y/iKY+7IwCrcdd61Rp3vma3gTyYScI72TY7484cJ6c+ACRBkPJv/
         username: thirdaiplatform-push-release-test-main
-<<<<<<< HEAD
-      version: 0.0.19
-=======
-      version: 0.0.18
->>>>>>> 52a08839
+      version: 0.0.21
     test_1:
       pull_credentials:
         password: lfhxcL/qmrYP24rIH2vmRNSYV9ZlNCfxJyQI6E3kVi+ACRDjUz22
