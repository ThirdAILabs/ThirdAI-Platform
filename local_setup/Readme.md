--- conflicted
+++ resolved
@@ -88,13 +88,8 @@
       uvicorn main:app --reload --host 0.0.0.0 --port 8000
       ```
 
-<<<<<<< HEAD
-13. **Launch Nomad Jobs**
+8. **Launch Nomad Jobs**
     - Start the Autoscaler job and Redis job using the following command, first cd into `local_setup` folder and run
-=======
-8. **Launch Autoscaler Job**
-    - Start the Autoscaler job using the following command, first cd into `local_setup` folder and run
->>>>>>> 8e3dcc1d
       ```
       bash launch_nomad_jobs.sh
       ```
